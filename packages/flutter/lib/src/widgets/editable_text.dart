// Copyright 2015 The Chromium Authors. All rights reserved.
// Use of this source code is governed by a BSD-style license that can be
// found in the LICENSE file.

import 'dart:async';
import 'dart:ui' as ui;

import 'package:flutter/foundation.dart';
import 'package:flutter/painting.dart';
import 'package:flutter/rendering.dart';
import 'package:flutter/scheduler.dart';
import 'package:flutter/services.dart';
import 'package:flutter/gestures.dart' show DragStartBehavior;

import 'automatic_keep_alive.dart';
import 'basic.dart';
import 'binding.dart';
import 'debug.dart';
import 'focus_manager.dart';
import 'focus_scope.dart';
import 'framework.dart';
import 'localizations.dart';
import 'media_query.dart';
import 'scroll_controller.dart';
import 'scroll_physics.dart';
import 'scrollable.dart';
import 'text_selection.dart';
import 'ticker_provider.dart';

export 'package:flutter/services.dart' show TextEditingValue, TextSelection, TextInputType;
export 'package:flutter/rendering.dart' show SelectionChangedCause;

/// Signature for the callback that reports when the user changes the selection
/// (including the cursor location).
typedef SelectionChangedCallback = void Function(TextSelection selection, SelectionChangedCause cause);

// The time it takes for the cursor to fade from fully opaque to fully
// transparent and vice versa. A full cursor blink, from transparent to opaque
// to transparent, is twice this duration.
const Duration _kCursorBlinkHalfPeriod = Duration(milliseconds: 500);

// The time the cursor is static in opacity before animating to become
// transparent.
const Duration _kCursorBlinkWaitForStart = Duration(milliseconds: 150);

// Number of cursor ticks during which the most recently entered character
// is shown in an obscured text field.
const int _kObscureShowLatestCharCursorTicks = 3;

/// A controller for an editable text field.
///
/// Whenever the user modifies a text field with an associated
/// [TextEditingController], the text field updates [value] and the controller
/// notifies its listeners. Listeners can then read the [text] and [selection]
/// properties to learn what the user has typed or how the selection has been
/// updated.
///
/// Similarly, if you modify the [text] or [selection] properties, the text
/// field will be notified and will update itself appropriately.
///
/// A [TextEditingController] can also be used to provide an initial value for a
/// text field. If you build a text field with a controller that already has
/// [text], the text field will use that text as its initial value.
///
/// See also:
///
///  * [TextField], which is a Material Design text field that can be controlled
///    with a [TextEditingController].
///  * [EditableText], which is a raw region of editable text that can be
///    controlled with a [TextEditingController].
class TextEditingController extends ValueNotifier<TextEditingValue> {
  /// Creates a controller for an editable text field.
  ///
  /// This constructor treats a null [text] argument as if it were the empty
  /// string.
  TextEditingController({ String text })
    : super(text == null ? TextEditingValue.empty : TextEditingValue(text: text));

  /// Creates a controller for an editable text field from an initial [TextEditingValue].
  ///
  /// This constructor treats a null [value] argument as if it were
  /// [TextEditingValue.empty].
  TextEditingController.fromValue(TextEditingValue value)
    : super(value ?? TextEditingValue.empty);

  /// The current string the user is editing.
  String get text => value.text;
  /// Setting this will notify all the listeners of this [TextEditingController]
  /// that they need to update (it calls [notifyListeners]). For this reason,
  /// this value should only be set between frames, e.g. in response to user
  /// actions, not during the build, layout, or paint phases.
  set text(String newText) {
    value = value.copyWith(text: newText,
                           selection: const TextSelection.collapsed(offset: -1),
                           composing: TextRange.empty);
  }

  /// The currently selected [text].
  ///
  /// If the selection is collapsed, then this property gives the offset of the
  /// cursor within the text.
  TextSelection get selection => value.selection;
  /// Setting this will notify all the listeners of this [TextEditingController]
  /// that they need to update (it calls [notifyListeners]). For this reason,
  /// this value should only be set between frames, e.g. in response to user
  /// actions, not during the build, layout, or paint phases.
  set selection(TextSelection newSelection) {
    if (newSelection.start > text.length || newSelection.end > text.length)
      throw FlutterError('invalid text selection: $newSelection');
    value = value.copyWith(selection: newSelection, composing: TextRange.empty);
  }

  /// Set the [value] to empty.
  ///
  /// After calling this function, [text] will be the empty string and the
  /// selection will be invalid.
  ///
  /// Calling this will notify all the listeners of this [TextEditingController]
  /// that they need to update (it calls [notifyListeners]). For this reason,
  /// this method should only be called between frames, e.g. in response to user
  /// actions, not during the build, layout, or paint phases.
  void clear() {
    value = TextEditingValue.empty;
  }

  /// Set the composing region to an empty range.
  ///
  /// The composing region is the range of text that is still being composed.
  /// Calling this function indicates that the user is done composing that
  /// region.
  ///
  /// Calling this will notify all the listeners of this [TextEditingController]
  /// that they need to update (it calls [notifyListeners]). For this reason,
  /// this method should only be called between frames, e.g. in response to user
  /// actions, not during the build, layout, or paint phases.
  void clearComposing() {
    value = value.copyWith(composing: TextRange.empty);
  }
}

/// A basic text input field.
///
/// This widget interacts with the [TextInput] service to let the user edit the
/// text it contains. It also provides scrolling, selection, and cursor
/// movement. This widget does not provide any focus management (e.g.,
/// tap-to-focus).
///
/// ## Input Actions
///
/// A [TextInputAction] can be provided to customize the appearance of the
/// action button on the soft keyboard for Android and iOS. The default action
/// is [TextInputAction.done].
///
/// Many [TextInputAction]s are common between Android and iOS. However, if an
/// [inputAction] is provided that is not supported by the current
/// platform in debug mode, an error will be thrown when the corresponding
/// EditableText receives focus. For example, providing iOS's "emergencyCall"
/// action when running on an Android device will result in an error when in
/// debug mode. In release mode, incompatible [TextInputAction]s are replaced
/// either with "unspecified" on Android, or "default" on iOS. Appropriate
/// [inputAction]s can be chosen by checking the current platform and then
/// selecting the appropriate action.
///
/// ## Lifecycle
///
/// Upon completion of editing, like pressing the "done" button on the keyboard,
/// two actions take place:
///
///   1st: Editing is finalized. The default behavior of this step includes
///   an invocation of [onChanged]. That default behavior can be overridden.
///   See [onEditingComplete] for details.
///
///   2nd: [onSubmitted] is invoked with the user's input value.
///
/// [onSubmitted] can be used to manually move focus to another input widget
/// when a user finishes with the currently focused input widget.
///
/// Rather than using this widget directly, consider using [TextField], which
/// is a full-featured, material-design text input field with placeholder text,
/// labels, and [Form] integration.
///
/// See also:
///
///  * [TextField], which is a full-featured, material-design text input field
///    with placeholder text, labels, and [Form] integration.
class EditableText extends StatefulWidget {
  /// Creates a basic text input control.
  ///
  /// The [maxLines] property can be set to null to remove the restriction on
  /// the number of lines. By default, it is one, meaning this is a single-line
  /// text field. [maxLines] must be null or greater than zero.
  ///
  /// If [keyboardType] is not set or is null, it will default to
  /// [TextInputType.text] unless [maxLines] is greater than one, when it will
  /// default to [TextInputType.multiline].
  ///
  /// The [controller], [focusNode], [style], [cursorColor], [backgroundCursorColor],
  /// [textAlign], [dragStartBehavior] and [rendererIgnoresPointer] arguments
  /// must not be null.
  EditableText({
    Key key,
    @required this.controller,
    @required this.focusNode,
    this.obscureText = false,
    this.autocorrect = true,
    @required this.style,
    StrutStyle strutStyle,
    @required this.cursorColor,
    @required this.backgroundCursorColor,
    this.textAlign = TextAlign.start,
    this.textDirection,
    this.locale,
    this.textScaleFactor,
    this.maxLines = 1,
    this.minLines,
    this.expands = false,
    this.autofocus = false,
    this.selectionColor,
    this.selectionControls,
    TextInputType keyboardType,
    this.textInputAction,
    this.textCapitalization = TextCapitalization.none,
    this.onChanged,
    this.onEditingComplete,
    this.onSubmitted,
    this.onSelectionChanged,
    List<TextInputFormatter> inputFormatters,
    this.rendererIgnoresPointer = false,
    this.cursorWidth = 2.0,
    this.cursorRadius,
    this.cursorOpacityAnimates = false,
    this.cursorOffset,
    this.paintCursorAboveText = false,
    this.scrollPadding = const EdgeInsets.all(20.0),
    this.keyboardAppearance = Brightness.light,
    this.dragStartBehavior = DragStartBehavior.down,
    this.enableInteractiveSelection,
  }) : assert(controller != null),
       assert(focusNode != null),
       assert(obscureText != null),
       assert(autocorrect != null),
       assert(style != null),
       assert(cursorColor != null),
       assert(cursorOpacityAnimates != null),
       assert(paintCursorAboveText != null),
       assert(backgroundCursorColor != null),
       assert(textAlign != null),
       assert(maxLines == null || maxLines > 0),
       assert(minLines == null || minLines > 0),
       assert(
         (maxLines == null) || (minLines == null) || (maxLines >= minLines),
         'minLines can\'t be greater than maxLines',
       ),
       assert(expands != null),
       assert(
         !expands || (maxLines == null && minLines == null),
         'minLines and maxLines must be null when expands is true.',
       ),
       assert(autofocus != null),
       assert(rendererIgnoresPointer != null),
       assert(scrollPadding != null),
       assert(dragStartBehavior != null),
       _strutStyle = strutStyle,
       keyboardType = keyboardType ?? (maxLines == 1 ? TextInputType.text : TextInputType.multiline),
       inputFormatters = maxLines == 1
           ? (
               <TextInputFormatter>[BlacklistingTextInputFormatter.singleLineFormatter]
                 ..addAll(inputFormatters ?? const Iterable<TextInputFormatter>.empty())
             )
           : inputFormatters,
       super(key: key);

  /// Controls the text being edited.
  final TextEditingController controller;

  /// Controls whether this widget has keyboard focus.
  final FocusNode focusNode;

  /// {@template flutter.widgets.editableText.obscureText}
  /// Whether to hide the text being edited (e.g., for passwords).
  ///
  /// When this is set to true, all the characters in the text field are
  /// replaced by U+2022 BULLET characters (•).
  ///
  /// Defaults to false. Cannot be null.
  /// {@endtemplate}
  final bool obscureText;

  /// {@template flutter.widgets.editableText.autocorrect}
  /// Whether to enable autocorrection.
  ///
  /// Defaults to true. Cannot be null.
  /// {@endtemplate}
  final bool autocorrect;

  /// The text style to use for the editable text.
  final TextStyle style;

  /// {@template flutter.widgets.editableText.strutStyle}
  /// The strut style used for the vertical layout.
  ///
  /// [StrutStyle] is used to establish a predictable vertical layout.
  /// Since fonts may vary depending on user input and due to font
  /// fallback, [StrutStyle.forceStrutHeight] is enabled by default
  /// to lock all lines to the height of the base [TextStyle], provided by
  /// [style]. This ensures the typed text fits within the alotted space.
  ///
  /// If null, the strut used will is inherit values from the [style] and will
  /// have [StrutStyle.forceStrutHeight] set to true. When no [style] is
  /// passed, the theme's [TextStyle] will be used to generate [strutStyle]
  /// instead.
  ///
  /// To disable strut-based vertical alignment and allow dynamic vertical
  /// layout based on the glyphs typed, use [StrutStyle.disabled].
  ///
  /// Flutter's strut is based on [typesetting strut](https://en.wikipedia.org/wiki/Strut_(typesetting))
  /// and CSS's [line-height](https://www.w3.org/TR/CSS2/visudet.html#line-height).
  /// {@endtemplate}
  ///
  /// Within editable text and textfields, [StrutStyle] will not use its standalone
  /// default values, and will instead inherit omitted/null properties from the
  /// [TextStyle] instead. See [StrutStyle.inheritFromTextStyle].
  StrutStyle get strutStyle {
    if (_strutStyle == null) {
      return style != null ? StrutStyle.fromTextStyle(style, forceStrutHeight: true) : StrutStyle.disabled;
    }
    return _strutStyle.inheritFromTextStyle(style);
  }
  final StrutStyle _strutStyle;

  /// {@template flutter.widgets.editableText.textAlign}
  /// How the text should be aligned horizontally.
  ///
  /// Defaults to [TextAlign.start] and cannot be null.
  /// {@endtemplate}
  final TextAlign textAlign;

  /// {@template flutter.widgets.editableText.textDirection}
  /// The directionality of the text.
  ///
  /// This decides how [textAlign] values like [TextAlign.start] and
  /// [TextAlign.end] are interpreted.
  ///
  /// This is also used to disambiguate how to render bidirectional text. For
  /// example, if the text is an English phrase followed by a Hebrew phrase,
  /// in a [TextDirection.ltr] context the English phrase will be on the left
  /// and the Hebrew phrase to its right, while in a [TextDirection.rtl]
  /// context, the English phrase will be on the right and the Hebrew phrase on
  /// its left.
  ///
  /// Defaults to the ambient [Directionality], if any.
  ///
  /// See also:
  ///
  ///   * {@macro flutter.gestures.monodrag.dragStartExample}
  /// {@endtemplate}
  final TextDirection textDirection;

  /// {@template flutter.widgets.editableText.textCapitalization}
  /// Configures how the platform keyboard will select an uppercase or
  /// lowercase keyboard.
  ///
  /// Only supports text keyboards, other keyboard types will ignore this
  /// configuration. Capitalization is locale-aware.
  ///
  /// Defaults to [TextCapitalization.none]. Must not be null.
  ///
  /// See also:
  ///
  ///  * [TextCapitalization], for a description of each capitalization behavior.
  /// {@endtemplate}
  final TextCapitalization textCapitalization;

  /// Used to select a font when the same Unicode character can
  /// be rendered differently, depending on the locale.
  ///
  /// It's rarely necessary to set this property. By default its value
  /// is inherited from the enclosing app with `Localizations.localeOf(context)`.
  ///
  /// See [RenderEditable.locale] for more information.
  final Locale locale;

  /// The number of font pixels for each logical pixel.
  ///
  /// For example, if the text scale factor is 1.5, text will be 50% larger than
  /// the specified font size.
  ///
  /// Defaults to the [MediaQueryData.textScaleFactor] obtained from the ambient
  /// [MediaQuery], or 1.0 if there is no [MediaQuery] in scope.
  final double textScaleFactor;

  /// The color to use when painting the cursor.
  ///
  /// Cannot be null.
  final Color cursorColor;

  /// The color to use when painting the background cursor aligned with the text
  /// while rendering the floating cursor.
  ///
  /// Cannot be null. By default it is the disabled grey color from
  /// CupertinoColors.
  final Color backgroundCursorColor;

  /// {@template flutter.widgets.editableText.maxLines}
  /// The maximum number of lines for the text to span, wrapping if necessary.
  ///
  /// If this is 1 (the default), the text will not wrap, but will scroll
  /// horizontally instead.
  ///
  /// If this is null, there is no limit to the number of lines, and the text
  /// container will start with enough vertical space for one line and
  /// automatically grow to accomodate additional lines as they are entered.
  ///
  /// If this is not null, the value must be greater than zero, and it will lock
  /// the input to the given number of lines. Setting [minLines] as well allows
  /// the input to grow between the indicated range.
  ///
  /// The full set of behaviors possible with [minLines] and [maxLines] are as
  /// follows.
  ///
  /// {@tool sample}
  /// Single line input
  /// ```dart
  /// TextField()
  /// ```
  /// {@end-tool}
  ///
  /// {@tool sample}
  /// Input whose height grows from 1 line indefinitely
  /// ```dart
  /// TextField(maxLines: null)
  /// ```
  /// {@end-tool}
  ///
  /// {@tool sample}
  /// Input locked to the given number of lines
  /// ```dart
  /// TextField(maxLines: 2)
  /// ```
  /// {@end-tool}
  ///
  /// {@tool sample}
  /// Input whose height grows with content between a min and max. An infinite
  /// max is possible with `maxLines: null`.
  /// ```dart
  /// TextField(minLines: 2, maxLines: 4)
  /// ```
  /// {@end-tool}
  /// {@endtemplate}
  final int maxLines;

  /// {@template flutter.widgets.editableText.minLines}
  /// The minimum number of lines to occupy when the content spans fewer lines.

  /// When [maxLines] is set as well, the height will grow between the indicated
  /// range of lines. When [maxLines] is null, it will grow as high as needed,
  /// starting from [minLines].
  ///
  /// See the examples in [maxLines] for the complete picture of how [maxLines]
  /// and [minLines] interact to produce various behaviors.
  ///
  /// Defaults to null.
  /// {@endtemplate}
  final int minLines;

  /// {@template flutter.widgets.editableText.expands}
  /// Whether this widget can be sized based on its content or a parent Expanded
  /// widget.
  ///
  /// If set to true and wrapped in an [Expanded] or [Flex] widget, the input
  /// will expand its height to fill the parent.
  ///
  /// [maxLines] and [minLines] must both be null when this is set to true,
  /// otherwise an error is thrown.
  ///
  /// Defaults to null.
  ///
  /// See the examples in [maxLines] for the complete picture of how [maxLines],
  /// [minLines], and [expands] interact to produce various behaviors.
  ///
  /// {@tool sample}
  /// Input that matches the height of its parent
  /// ```dart
  /// Expanded(
  ///   child: TextField(maxLines: null, expands: true),
  /// )
  /// ```
  /// {@end-tool}
  /// {@endtemplate}
  final bool expands;

  /// {@template flutter.widgets.editableText.autofocus}
  /// Whether this text field should focus itself if nothing else is already
  /// focused.
  ///
  /// If true, the keyboard will open as soon as this text field obtains focus.
  /// Otherwise, the keyboard is only shown after the user taps the text field.
  ///
  /// Defaults to false. Cannot be null.
  /// {@endtemplate}
  // See https://github.com/flutter/flutter/issues/7035 for the rationale for this
  // keyboard behavior.
  final bool autofocus;

  /// The color to use when painting the selection.
  final Color selectionColor;

  /// Optional delegate for building the text selection handles and toolbar.
  final TextSelectionControls selectionControls;

  /// {@template flutter.widgets.editableText.keyboardType}
  /// The type of keyboard to use for editing the text.
  ///
  /// Defaults to [TextInputType.text] if [maxLines] is one and
  /// [TextInputType.multiline] otherwise.
  /// {@endtemplate}
  final TextInputType keyboardType;

  /// The type of action button to use with the soft keyboard.
  final TextInputAction textInputAction;

  /// {@template flutter.widgets.editableText.onChanged}
  /// Called when the user initiates a change to the TextField's
  /// value: when they have inserted or deleted text.
  ///
  /// This callback does run not when the TextField's text is changed
  /// programmatically, via the TextField's [controller]. Typically it
  /// isn't necessary to be notified of such changes, since they're
  /// initiated by the app itself.
  ///
  /// To be notified of all changes to the TextField's text, cursor,
  /// and selection, one can add a listener to its [controller] with
  /// [TextEditingController.addListener].
  /// {@endtemplate}
  ///
  /// See also:
  ///
  ///  * [inputFormatters], which are called before [onChanged]
  ///    runs and can validate and change ("format") the input value.
  ///  * [onEditingComplete], [onSubmitted], [onSelectionChanged]:
  ///    which are more specialized input change notifications.
  final ValueChanged<String> onChanged;

  /// {@template flutter.widgets.editableText.onEditingComplete}
  /// Called when the user submits editable content (e.g., user presses the "done"
  /// button on the keyboard).
  ///
  /// The default implementation of [onEditingComplete] executes 2 different
  /// behaviors based on the situation:
  ///
  ///  - When a completion action is pressed, such as "done", "go", "send", or
  ///    "search", the user's content is submitted to the [controller] and then
  ///    focus is given up.
  ///
  ///  - When a non-completion action is pressed, such as "next" or "previous",
  ///    the user's content is submitted to the [controller], but focus is not
  ///    given up because developers may want to immediately move focus to
  ///    another input widget within [onSubmitted].
  ///
  /// Providing [onEditingComplete] prevents the aforementioned default behavior.
  /// {@endtemplate}
  final VoidCallback onEditingComplete;

  /// {@template flutter.widgets.editableText.onSubmitted}
  /// Called when the user indicates that they are done editing the text in the
  /// field.
  /// {@endtemplate}
  final ValueChanged<String> onSubmitted;

  /// Called when the user changes the selection of text (including the cursor
  /// location).
  final SelectionChangedCallback onSelectionChanged;

  /// {@template flutter.widgets.editableText.inputFormatters}
  /// Optional input validation and formatting overrides.
  ///
  /// Formatters are run in the provided order when the text input changes.
  /// {@endtemplate}
  final List<TextInputFormatter> inputFormatters;

  /// If true, the [RenderEditable] created by this widget will not handle
  /// pointer events, see [renderEditable] and [RenderEditable.ignorePointer].
  ///
  /// This property is false by default.
  final bool rendererIgnoresPointer;

  /// {@template flutter.widgets.editableText.cursorWidth}
  /// How thick the cursor will be.
  ///
  /// Defaults to 2.0
  ///
  /// The cursor will draw under the text. The cursor width will extend
  /// to the right of the boundary between characters for left-to-right text
  /// and to the left for right-to-left text. This corresponds to extending
  /// downstream relative to the selected position. Negative values may be used
  /// to reverse this behavior.
  /// {@endtemplate}
  final double cursorWidth;

  /// {@template flutter.widgets.editableText.cursorRadius}
  /// How rounded the corners of the cursor should be.
  ///
  /// By default, the cursor has no radius.
  /// {@endtemplate}
  final Radius cursorRadius;

  /// Whether the cursor will animate from fully transparent to fully opaque
  /// during each cursor blink.
  ///
  /// By default, the cursor opacity will animate on iOS platforms and will not
  /// animate on Android platforms.
  final bool cursorOpacityAnimates;

  ///{@macro flutter.rendering.editable.cursorOffset}
  final Offset cursorOffset;

  ///{@macro flutter.rendering.editable.paintCursorOnTop}
  final bool paintCursorAboveText;

  /// The appearance of the keyboard.
  ///
  /// This setting is only honored on iOS devices.
  ///
  /// Defaults to [Brightness.light].
  final Brightness keyboardAppearance;

  /// {@template flutter.widgets.editableText.scrollPadding}
  /// Configures padding to edges surrounding a [Scrollable] when the Textfield scrolls into view.
  ///
  /// When this widget receives focus and is not completely visible (for example scrolled partially
  /// off the screen or overlapped by the keyboard)
  /// then it will attempt to make itself visible by scrolling a surrounding [Scrollable], if one is present.
  /// This value controls how far from the edges of a [Scrollable] the TextField will be positioned after the scroll.
  ///
  /// Defaults to EdgeInserts.all(20.0).
  /// {@endtemplate}
  final EdgeInsets scrollPadding;

  /// {@template flutter.widgets.editableText.enableInteractiveSelection}
  /// If true, then long-pressing this TextField will select text and show the
  /// cut/copy/paste menu, and tapping will move the text caret.
  ///
  /// True by default.
  ///
  /// If false, most of the accessibility support for selecting text, copy
  /// and paste, and moving the caret will be disabled.
  /// {@endtemplate}
  final bool enableInteractiveSelection;

  /// Setting this property to true makes the cursor stop blinking or fading
  /// on and off once the cursor appears on focus. This property is useful for
  /// testing purposes.
  ///
  /// It does not affect the necessity to focus the EditableText for the cursor
  /// to appear in the first place.
  ///
  /// Defaults to false, resulting in a typical blinking cursor.
  static bool debugDeterministicCursor = false;

  /// {@macro flutter.widgets.scrollable.dragStartBehavior}
  final DragStartBehavior dragStartBehavior;

  /// {@macro flutter.rendering.editable.selectionEnabled}
  bool get selectionEnabled {
    return enableInteractiveSelection ?? !obscureText;
  }

  @override
  EditableTextState createState() => EditableTextState();

  @override
  void debugFillProperties(DiagnosticPropertiesBuilder properties) {
    super.debugFillProperties(properties);
    properties.add(DiagnosticsProperty<TextEditingController>('controller', controller));
    properties.add(DiagnosticsProperty<FocusNode>('focusNode', focusNode));
    properties.add(DiagnosticsProperty<bool>('obscureText', obscureText, defaultValue: false));
    properties.add(DiagnosticsProperty<bool>('autocorrect', autocorrect, defaultValue: true));
    style?.debugFillProperties(properties);
    properties.add(EnumProperty<TextAlign>('textAlign', textAlign, defaultValue: null));
    properties.add(EnumProperty<TextDirection>('textDirection', textDirection, defaultValue: null));
    properties.add(DiagnosticsProperty<Locale>('locale', locale, defaultValue: null));
    properties.add(DoubleProperty('textScaleFactor', textScaleFactor, defaultValue: null));
    properties.add(IntProperty('maxLines', maxLines, defaultValue: 1));
    properties.add(IntProperty('minLines', minLines, defaultValue: null));
    properties.add(DiagnosticsProperty<bool>('expands', expands, defaultValue: false));
    properties.add(DiagnosticsProperty<bool>('autofocus', autofocus, defaultValue: false));
    properties.add(DiagnosticsProperty<TextInputType>('keyboardType', keyboardType, defaultValue: null));
  }
}

/// State for a [EditableText].
class EditableTextState extends State<EditableText> with AutomaticKeepAliveClientMixin<EditableText>, WidgetsBindingObserver, TickerProviderStateMixin<EditableText> implements TextInputClient, TextSelectionDelegate {
  Timer _cursorTimer;
  bool _targetCursorVisibility = false;
  final ValueNotifier<bool> _cursorVisibilityNotifier = ValueNotifier<bool>(true);
  final GlobalKey _editableKey = GlobalKey();

  TextInputConnection _textInputConnection;
  TextSelectionOverlay _selectionOverlay;

  final ScrollController _scrollController = ScrollController();
  AnimationController _cursorBlinkOpacityController;

  final LayerLink _layerLink = LayerLink();
  bool _didAutoFocus = false;

  // This value is an eyeball estimation of the time it takes for the iOS cursor
  // to ease in and out.
  static const Duration _fadeDuration = Duration(milliseconds: 250);

  // The time it takes for the floating cursor to snap to the text aligned
  // cursor position after the user has finished placing it.
  static const Duration _floatingCursorResetTime = Duration(milliseconds: 125);

  AnimationController _floatingCursorResetController;

  @override
  bool get wantKeepAlive => widget.focusNode.hasFocus;

  Color get _cursorColor => widget.cursorColor.withOpacity(_cursorBlinkOpacityController.value);

  // State lifecycle:

  @override
  void initState() {
    super.initState();
    widget.controller.addListener(_didChangeTextEditingValue);
    widget.focusNode.addListener(_handleFocusChanged);
    _scrollController.addListener(() { _selectionOverlay?.updateForScroll(); });
    _cursorBlinkOpacityController = AnimationController(vsync: this, duration: _fadeDuration);
    _cursorBlinkOpacityController.addListener(_onCursorColorTick);
    _floatingCursorResetController = AnimationController(vsync: this);
    _floatingCursorResetController.addListener(_onFloatingCursorResetTick);
  }

  @override
  void didChangeDependencies() {
    super.didChangeDependencies();
    if (!_didAutoFocus && widget.autofocus) {
      FocusScope.of(context).autofocus(widget.focusNode);
      _didAutoFocus = true;
    }
  }

  @override
  void didUpdateWidget(EditableText oldWidget) {
    super.didUpdateWidget(oldWidget);
    if (widget.controller != oldWidget.controller) {
      oldWidget.controller.removeListener(_didChangeTextEditingValue);
      widget.controller.addListener(_didChangeTextEditingValue);
      _updateRemoteEditingValueIfNeeded();
    }
    if (widget.focusNode != oldWidget.focusNode) {
      oldWidget.focusNode.removeListener(_handleFocusChanged);
      widget.focusNode.addListener(_handleFocusChanged);
      updateKeepAlive();
    }
  }

  @override
  void dispose() {
    widget.controller.removeListener(_didChangeTextEditingValue);
    _cursorBlinkOpacityController.removeListener(_onCursorColorTick);
    _floatingCursorResetController.removeListener(_onFloatingCursorResetTick);
    _closeInputConnectionIfNeeded();
    assert(!_hasInputConnection);
    _stopCursorTimer();
    assert(_cursorTimer == null);
    _selectionOverlay?.dispose();
    _selectionOverlay = null;
    widget.focusNode.removeListener(_handleFocusChanged);
    super.dispose();
  }

  // TextInputClient implementation:

  TextEditingValue _lastKnownRemoteTextEditingValue;

  @override
  void updateEditingValue(TextEditingValue value) {
    if (value.text != _value.text) {
      _hideSelectionOverlayIfNeeded();
      _showCaretOnScreen();
      if (widget.obscureText && value.text.length == _value.text.length + 1) {
        _obscureShowCharTicksPending = _kObscureShowLatestCharCursorTicks;
        _obscureLatestCharIndex = _value.selection.baseOffset;
      }
    }
    _lastKnownRemoteTextEditingValue = value;
    _formatAndSetValue(value);

    // To keep the cursor from blinking while typing, we want to restart the
    // cursor timer every time a new character is typed.
    _stopCursorTimer(resetCharTicks: false);
    _startCursorTimer();
  }

  @override
  void performAction(TextInputAction action) {
    switch (action) {
      case TextInputAction.newline:
        // If this is a multiline EditableText, do nothing for a "newline"
        // action; The newline is already inserted. Otherwise, finalize
        // editing.
        if (!_isMultiline)
          _finalizeEditing(true);
        break;
      case TextInputAction.done:
      case TextInputAction.go:
      case TextInputAction.send:
      case TextInputAction.search:
        _finalizeEditing(true);
        break;
      default:
        // Finalize editing, but don't give up focus because this keyboard
        //  action does not imply the user is done inputting information.
        _finalizeEditing(false);
        break;
    }
  }

  // The original position of the caret on FloatingCursorDragState.start.
  Rect _startCaretRect;

  // The most recent text position as determined by the location of the floating
  // cursor.
  TextPosition _lastTextPosition;

  // The offset of the floating cursor as determined from the first update call.
  Offset _pointOffsetOrigin;

  // The most recent position of the floating cursor.
  Offset _lastBoundedOffset;

  // Because the center of the cursor is preferredLineHeight / 2 below the touch
  // origin, but the touch origin is used to determine which line the cursor is
  // on, we need this offset to correctly render and move the cursor.
  Offset get _floatingCursorOffset => Offset(0, renderEditable.preferredLineHeight / 2);

  @override
  void updateFloatingCursor(RawFloatingCursorPoint point) {
    switch(point.state){
      case FloatingCursorDragState.Start:
        final TextPosition currentTextPosition = TextPosition(offset: renderEditable.selection.baseOffset);
        _startCaretRect = renderEditable.getLocalRectForCaret(currentTextPosition);
        renderEditable.setFloatingCursor(point.state, _startCaretRect.center - _floatingCursorOffset, currentTextPosition);
        break;
      case FloatingCursorDragState.Update:
        // We want to send in points that are centered around a (0,0) origin, so we cache the
        // position on the first update call.
        if (_pointOffsetOrigin != null) {
          final Offset centeredPoint = point.offset - _pointOffsetOrigin;
          final Offset rawCursorOffset = _startCaretRect.center + centeredPoint - _floatingCursorOffset;
          _lastBoundedOffset = renderEditable.calculateBoundedFloatingCursorOffset(rawCursorOffset);
          _lastTextPosition = renderEditable.getPositionForPoint(renderEditable.localToGlobal(_lastBoundedOffset + _floatingCursorOffset));
          renderEditable.setFloatingCursor(point.state, _lastBoundedOffset, _lastTextPosition);
        } else {
          _pointOffsetOrigin = point.offset;
        }
        break;
      case FloatingCursorDragState.End:
        _floatingCursorResetController.value = 0.0;
        _floatingCursorResetController.animateTo(1.0, duration: _floatingCursorResetTime, curve: Curves.decelerate);
      break;
    }
  }

  void _onFloatingCursorResetTick() {
    final Offset finalPosition = renderEditable.getLocalRectForCaret(_lastTextPosition).centerLeft - _floatingCursorOffset;
    if (_floatingCursorResetController.isCompleted) {
      renderEditable.setFloatingCursor(FloatingCursorDragState.End, finalPosition, _lastTextPosition);
      if (_lastTextPosition.offset != renderEditable.selection.baseOffset)
        // The cause is technically the force cursor, but the cause is listed as tap as the desired functionality is the same.
        _handleSelectionChanged(TextSelection.collapsed(offset: _lastTextPosition.offset), renderEditable, SelectionChangedCause.forcePress);
      _startCaretRect = null;
      _lastTextPosition = null;
      _pointOffsetOrigin = null;
      _lastBoundedOffset = null;
    } else {
      final double lerpValue = _floatingCursorResetController.value;
      final double lerpX = ui.lerpDouble(_lastBoundedOffset.dx, finalPosition.dx, lerpValue);
      final double lerpY = ui.lerpDouble(_lastBoundedOffset.dy, finalPosition.dy, lerpValue);

      renderEditable.setFloatingCursor(FloatingCursorDragState.Update, Offset(lerpX, lerpY), _lastTextPosition, resetLerpValue: lerpValue);
    }
  }

  void _finalizeEditing(bool shouldUnfocus) {
    // Take any actions necessary now that the user has completed editing.
    if (widget.onEditingComplete != null) {
      widget.onEditingComplete();
    } else {
      // Default behavior if the developer did not provide an
      // onEditingComplete callback: Finalize editing and remove focus.
      widget.controller.clearComposing();
      if (shouldUnfocus)
        widget.focusNode.unfocus();
    }

    // Invoke optional callback with the user's submitted content.
    if (widget.onSubmitted != null)
      widget.onSubmitted(_value.text);
  }

  void _updateRemoteEditingValueIfNeeded() {
    if (!_hasInputConnection)
      return;
    final TextEditingValue localValue = _value;
    if (localValue == _lastKnownRemoteTextEditingValue)
      return;
    _lastKnownRemoteTextEditingValue = localValue;
    _textInputConnection.setEditingState(localValue);
  }

  TextEditingValue get _value => widget.controller.value;
  set _value(TextEditingValue value) {
    widget.controller.value = value;
  }

  bool get _hasFocus => widget.focusNode.hasFocus;
  bool get _isMultiline => widget.maxLines != 1;

  // Calculate the new scroll offset so the cursor remains visible.
  double _getScrollOffsetForCaret(Rect caretRect) {
    double caretStart;
    double caretEnd;
    if (_isMultiline) {
      // The caret is vertically centered within the line. Expand the caret's
      // height so that it spans the line because we're going to ensure that the entire
      // expanded caret is scrolled into view.
      final double lineHeight = renderEditable.preferredLineHeight;
      final double caretOffset = (lineHeight - caretRect.height) / 2;
      caretStart = caretRect.top - caretOffset;
      caretEnd = caretRect.bottom + caretOffset;
    } else {
      caretStart = caretRect.left;
      caretEnd = caretRect.right;
    }

    double scrollOffset = _scrollController.offset;
    final double viewportExtent = _scrollController.position.viewportDimension;
    if (caretStart < 0.0) // cursor before start of bounds
      scrollOffset += caretStart;
    else if (caretEnd >= viewportExtent) // cursor after end of bounds
      scrollOffset += caretEnd - viewportExtent;
    return scrollOffset;
  }

  // Calculates where the `caretRect` would be if `_scrollController.offset` is set to `scrollOffset`.
  Rect _getCaretRectAtScrollOffset(Rect caretRect, double scrollOffset) {
    final double offsetDiff = _scrollController.offset - scrollOffset;
    return _isMultiline ? caretRect.translate(0.0, offsetDiff) : caretRect.translate(offsetDiff, 0.0);
  }

  bool get _hasInputConnection => _textInputConnection != null && _textInputConnection.attached;

  void _openInputConnection() {
    if (!_hasInputConnection) {
      final TextEditingValue localValue = _value;
      _lastKnownRemoteTextEditingValue = localValue;
      _textInputConnection = TextInput.attach(this,
          TextInputConfiguration(
              inputType: widget.keyboardType,
              obscureText: widget.obscureText,
              autocorrect: widget.autocorrect,
              inputAction: widget.textInputAction ?? (widget.keyboardType == TextInputType.multiline
                  ? TextInputAction.newline
                  : TextInputAction.done
              ),
              textCapitalization: widget.textCapitalization,
              keyboardAppearance: widget.keyboardAppearance,
          )
      )..setEditingState(localValue);
    }
    _textInputConnection.show();
  }

  void _closeInputConnectionIfNeeded() {
    if (_hasInputConnection) {
      _textInputConnection.close();
      _textInputConnection = null;
      _lastKnownRemoteTextEditingValue = null;
    }
  }

  void _openOrCloseInputConnectionIfNeeded() {
    if (_hasFocus && widget.focusNode.consumeKeyboardToken()) {
      _openInputConnection();
    } else if (!_hasFocus) {
      _closeInputConnectionIfNeeded();
      widget.controller.clearComposing();
    }
  }

  /// Express interest in interacting with the keyboard.
  ///
  /// If this control is already attached to the keyboard, this function will
  /// request that the keyboard become visible. Otherwise, this function will
  /// ask the focus system that it become focused. If successful in acquiring
  /// focus, the control will then attach to the keyboard and request that the
  /// keyboard become visible.
  void requestKeyboard() {
    if (_hasFocus) {
      _openInputConnection();
    } else {
      final List<FocusScopeNode> ancestorScopes = FocusScope.ancestorsOf(context);
      for (int i = ancestorScopes.length - 1; i >= 1; i -= 1)
        ancestorScopes[i].setFirstFocus(ancestorScopes[i - 1]);
      FocusScope.of(context).requestFocus(widget.focusNode);
    }
  }

  void _hideSelectionOverlayIfNeeded() {
    _selectionOverlay?.hide();
    _selectionOverlay = null;
  }

  void _updateOrDisposeSelectionOverlayIfNeeded() {
    if (_selectionOverlay != null) {
      if (_hasFocus) {
        _selectionOverlay.update(_value);
      } else {
        _selectionOverlay.dispose();
        _selectionOverlay = null;
      }
    }
  }

  void _handleSelectionChanged(TextSelection selection, RenderEditable renderObject, SelectionChangedCause cause) {
    widget.controller.selection = selection;

    // This will show the keyboard for all selection changes on the
    // EditableWidget, not just changes triggered by user gestures.
    requestKeyboard();

    _hideSelectionOverlayIfNeeded();

    if (widget.selectionControls != null) {
      _selectionOverlay = TextSelectionOverlay(
        context: context,
        value: _value,
        debugRequiredFor: widget,
        layerLink: _layerLink,
        renderObject: renderObject,
        selectionControls: widget.selectionControls,
        selectionDelegate: this,
        dragStartBehavior: widget.dragStartBehavior,
      );
      final bool longPress = cause == SelectionChangedCause.longPress;
      if (cause != SelectionChangedCause.keyboard && (_value.text.isNotEmpty || longPress))
        _selectionOverlay.showHandles();
      if (widget.onSelectionChanged != null)
        widget.onSelectionChanged(selection, cause);
    }
  }

  bool _textChangedSinceLastCaretUpdate = false;
  Rect _currentCaretRect;

  void _handleCaretChanged(Rect caretRect) {
    _currentCaretRect = caretRect;
    // If the caret location has changed due to an update to the text or
    // selection, then scroll the caret into view.
    if (_textChangedSinceLastCaretUpdate) {
      _textChangedSinceLastCaretUpdate = false;
      _showCaretOnScreen();
    }
  }

  // Animation configuration for scrolling the caret back on screen.
  static const Duration _caretAnimationDuration = Duration(milliseconds: 100);
  static const Curve _caretAnimationCurve = Curves.fastOutSlowIn;

  bool _showCaretOnScreenScheduled = false;

  void _showCaretOnScreen() {
    if (_showCaretOnScreenScheduled) {
      return;
    }
    _showCaretOnScreenScheduled = true;
    SchedulerBinding.instance.addPostFrameCallback((Duration _) {
      _showCaretOnScreenScheduled = false;
      if (_currentCaretRect == null || !_scrollController.hasClients){
        return;
      }
      final double scrollOffsetForCaret =  _getScrollOffsetForCaret(_currentCaretRect);
      _scrollController.animateTo(
        scrollOffsetForCaret,
        duration: _caretAnimationDuration,
        curve: _caretAnimationCurve,
      );
      final Rect newCaretRect = _getCaretRectAtScrollOffset(_currentCaretRect, scrollOffsetForCaret);
      // Enlarge newCaretRect by scrollPadding to ensure that caret is not positioned directly at the edge after scrolling.
      final Rect inflatedRect = Rect.fromLTRB(
          newCaretRect.left - widget.scrollPadding.left,
          newCaretRect.top - widget.scrollPadding.top,
          newCaretRect.right + widget.scrollPadding.right,
          newCaretRect.bottom + widget.scrollPadding.bottom
      );
      _editableKey.currentContext.findRenderObject().showOnScreen(
        rect: inflatedRect,
        duration: _caretAnimationDuration,
        curve: _caretAnimationCurve,
      );
    });
  }

  double _lastBottomViewInset;

  @override
  void didChangeMetrics() {
    if (_lastBottomViewInset < WidgetsBinding.instance.window.viewInsets.bottom) {
      _showCaretOnScreen();
    }
    _lastBottomViewInset = WidgetsBinding.instance.window.viewInsets.bottom;
  }

  void _formatAndSetValue(TextEditingValue value) {
    final bool textChanged = _value?.text != value?.text;
    if (textChanged && widget.inputFormatters != null && widget.inputFormatters.isNotEmpty) {
      for (TextInputFormatter formatter in widget.inputFormatters)
        value = formatter.formatEditUpdate(_value, value);
      _value = value;
      _updateRemoteEditingValueIfNeeded();
    } else {
      _value = value;
    }
    if (textChanged && widget.onChanged != null)
      widget.onChanged(value.text);
  }

  void _onCursorColorTick() {
    renderEditable.cursorColor = widget.cursorColor.withOpacity(_cursorBlinkOpacityController.value);
    _cursorVisibilityNotifier.value = _cursorBlinkOpacityController.value > 0;
  }

  /// Whether the blinking cursor is actually visible at this precise moment
  /// (it's hidden half the time, since it blinks).
  @visibleForTesting
  bool get cursorCurrentlyVisible => _cursorBlinkOpacityController.value > 0;

  /// The cursor blink interval (the amount of time the cursor is in the "on"
  /// state or the "off" state). A complete cursor blink period is twice this
  /// value (half on, half off).
  @visibleForTesting
  Duration get cursorBlinkInterval => _kCursorBlinkHalfPeriod;

  /// The current status of the text selection handles.
  @visibleForTesting
  TextSelectionOverlay get selectionOverlay => _selectionOverlay;

  int _obscureShowCharTicksPending = 0;
  int _obscureLatestCharIndex;

  void _cursorTick(Timer timer) {
    _targetCursorVisibility = !_targetCursorVisibility;
    final double targetOpacity = _targetCursorVisibility ? 1.0 : 0.0;
    if (widget.cursorOpacityAnimates) {
      // If we want to show the cursor, we will animate the opacity to the value
      // of 1.0, and likewise if we want to make it disappear, to 0.0. An easing
      // curve is used for the animation to mimic the aesthetics of the native
      // iOS cursor.
      //
      // These values and curves have been obtained through eyeballing, so are
      // likely not exactly the same as the values for native iOS.
      _cursorBlinkOpacityController.animateTo(targetOpacity, curve: Curves.easeOut);
    } else {
      _cursorBlinkOpacityController.value = targetOpacity;
    }

    if (_obscureShowCharTicksPending > 0) {
      setState(() {
        _obscureShowCharTicksPending--;
      });
    }
  }

  void _cursorWaitForStart(Timer timer) {
    assert(_kCursorBlinkHalfPeriod > _fadeDuration);
    _cursorTimer?.cancel();
    _cursorTimer = Timer.periodic(_kCursorBlinkHalfPeriod, _cursorTick);
  }

  void _startCursorTimer() {
    _targetCursorVisibility = true;
    _cursorBlinkOpacityController.value = 1.0;
    if (EditableText.debugDeterministicCursor)
      return;
    if (widget.cursorOpacityAnimates) {
      _cursorTimer = Timer.periodic(_kCursorBlinkWaitForStart, _cursorWaitForStart);
    } else {
      _cursorTimer = Timer.periodic(_kCursorBlinkHalfPeriod, _cursorTick);
    }
  }

  void _stopCursorTimer({ bool resetCharTicks = true }) {
    _cursorTimer?.cancel();
    _cursorTimer = null;
    _targetCursorVisibility = false;
    _cursorBlinkOpacityController.value = 0.0;
    if (EditableText.debugDeterministicCursor)
      return;
    if (resetCharTicks)
      _obscureShowCharTicksPending = 0;
    if (widget.cursorOpacityAnimates) {
      _cursorBlinkOpacityController.stop();
      _cursorBlinkOpacityController.value = 0.0;
    }
  }

  void _startOrStopCursorTimerIfNeeded() {
    if (_cursorTimer == null && _hasFocus && _value.selection.isCollapsed)
      _startCursorTimer();
    else if (_cursorTimer != null && (!_hasFocus || !_value.selection.isCollapsed))
      _stopCursorTimer();
  }

  void _didChangeTextEditingValue() {
    _updateRemoteEditingValueIfNeeded();
    _startOrStopCursorTimerIfNeeded();
    _updateOrDisposeSelectionOverlayIfNeeded();
    _textChangedSinceLastCaretUpdate = true;
    // TODO(abarth): Teach RenderEditable about ValueNotifier<TextEditingValue>
    // to avoid this setState().
    setState(() { /* We use widget.controller.value in build(). */ });
  }

  void _handleFocusChanged() {
    _openOrCloseInputConnectionIfNeeded();
    _startOrStopCursorTimerIfNeeded();
    _updateOrDisposeSelectionOverlayIfNeeded();
    if (_hasFocus) {
      // Listen for changing viewInsets, which indicates keyboard showing up.
      WidgetsBinding.instance.addObserver(this);
      _lastBottomViewInset = WidgetsBinding.instance.window.viewInsets.bottom;
      _showCaretOnScreen();
      if (!_value.selection.isValid) {
        // Place cursor at the end if the selection is invalid when we receive focus.
        widget.controller.selection = TextSelection.collapsed(offset: _value.text.length);
      }
    } else {
      WidgetsBinding.instance.removeObserver(this);
      // Clear the selection and composition state if this widget lost focus.
      _value = TextEditingValue(text: _value.text);
    }
    updateKeepAlive();
  }

  TextDirection get _textDirection {
    final TextDirection result = widget.textDirection ?? Directionality.of(context);
    assert(result != null, '$runtimeType created without a textDirection and with no ambient Directionality.');
    return result;
  }

  /// The renderer for this widget's [Editable] descendant.
  ///
  /// This property is typically used to notify the renderer of input gestures
  /// when [ignorePointer] is true. See [RenderEditable.ignorePointer].
  RenderEditable get renderEditable => _editableKey.currentContext.findRenderObject();

  @override
  TextEditingValue get textEditingValue => _value;

  double get _devicePixelRatio => MediaQuery.of(context).devicePixelRatio ?? 1.0;

  @override
  set textEditingValue(TextEditingValue value) {
    _selectionOverlay?.update(value);
    _formatAndSetValue(value);
  }

  @override
  void bringIntoView(TextPosition position) {
    _scrollController.jumpTo(_getScrollOffsetForCaret(renderEditable.getLocalRectForCaret(position)));
  }

  /// Shows the selection toolbar at the location of the current cursor.
  ///
  /// Returns `false` if a toolbar couldn't be shown such as when no text
  /// selection currently exists.
  bool showToolbar() {
    if (_selectionOverlay == null)
      return false;

    _selectionOverlay.showToolbar();
    return true;
  }

  @override
  void hideToolbar() {
    _selectionOverlay?.hide();
  }

  VoidCallback _semanticsOnCopy(TextSelectionControls controls) {
    return widget.selectionEnabled && _hasFocus && controls?.canCopy(this) == true
      ? () => controls.handleCopy(this)
      : null;
  }

  VoidCallback _semanticsOnCut(TextSelectionControls controls) {
    return widget.selectionEnabled && _hasFocus && controls?.canCut(this) == true
      ? () => controls.handleCut(this)
      : null;
  }

  VoidCallback _semanticsOnPaste(TextSelectionControls controls) {
    return widget.selectionEnabled &&_hasFocus && controls?.canPaste(this) == true
      ? () => controls.handlePaste(this)
      : null;
  }

  @override
  Widget build(BuildContext context) {
    assert(debugCheckHasMediaQuery(context));
    FocusScope.of(context).reparentIfNeeded(widget.focusNode);
    super.build(context); // See AutomaticKeepAliveClientMixin.

    final TextSelectionControls controls = widget.selectionControls;
    return Scrollable(
      excludeFromSemantics: true,
      axisDirection: _isMultiline ? AxisDirection.down : AxisDirection.right,
      controller: _scrollController,
      physics: const ClampingScrollPhysics(),
      dragStartBehavior: widget.dragStartBehavior,
      viewportBuilder: (BuildContext context, ViewportOffset offset) {
        return CompositedTransformTarget(
          link: _layerLink,
          child: Semantics(
            onCopy: _semanticsOnCopy(controls),
            onCut: _semanticsOnCut(controls),
            onPaste: _semanticsOnPaste(controls),
            child: _Editable(
              key: _editableKey,
              textSpan: buildTextSpan(),
              value: _value,
              cursorColor: _cursorColor,
              backgroundCursorColor: widget.backgroundCursorColor,
              showCursor: EditableText.debugDeterministicCursor
                  ? ValueNotifier<bool>(true)
                  : _cursorVisibilityNotifier,
              hasFocus: _hasFocus,
              maxLines: widget.maxLines,
<<<<<<< HEAD
              minLines: widget.minLines,
              expands: widget.expands,
=======
              strutStyle: widget.strutStyle,
>>>>>>> 1a182bf7
              selectionColor: widget.selectionColor,
              textScaleFactor: widget.textScaleFactor ?? MediaQuery.textScaleFactorOf(context),
              textAlign: widget.textAlign,
              textDirection: _textDirection,
              locale: widget.locale,
              obscureText: widget.obscureText,
              autocorrect: widget.autocorrect,
              offset: offset,
              onSelectionChanged: _handleSelectionChanged,
              onCaretChanged: _handleCaretChanged,
              rendererIgnoresPointer: widget.rendererIgnoresPointer,
              cursorWidth: widget.cursorWidth,
              cursorRadius: widget.cursorRadius,
              cursorOffset: widget.cursorOffset,
              paintCursorAboveText: widget.paintCursorAboveText,
              enableInteractiveSelection: widget.enableInteractiveSelection,
              textSelectionDelegate: this,
              devicePixelRatio: _devicePixelRatio,
            ),
          ),
        );
      },
    );
  }

  /// Builds [TextSpan] from current editing value.
  ///
  /// By default makes text in composing range appear as underlined.
  /// Descendants can override this method to customize appearance of text.
  TextSpan buildTextSpan() {
    if (!widget.obscureText && _value.composing.isValid) {
      final TextStyle composingStyle = widget.style.merge(
        const TextStyle(decoration: TextDecoration.underline),
      );

      return TextSpan(
        style: widget.style,
        children: <TextSpan>[
          TextSpan(text: _value.composing.textBefore(_value.text)),
          TextSpan(
            style: composingStyle,
            text: _value.composing.textInside(_value.text),
          ),
          TextSpan(text: _value.composing.textAfter(_value.text)),
      ]);
    }

    String text = _value.text;
    if (widget.obscureText) {
      text = RenderEditable.obscuringCharacter * text.length;
      final int o =
        _obscureShowCharTicksPending > 0 ? _obscureLatestCharIndex : null;
      if (o != null && o >= 0 && o < text.length)
        text = text.replaceRange(o, o + 1, _value.text.substring(o, o + 1));
    }
    return TextSpan(style: widget.style, text: text);
  }
}

class _Editable extends LeafRenderObjectWidget {
  const _Editable({
    Key key,
    this.textSpan,
    this.value,
    this.cursorColor,
    this.backgroundCursorColor,
    this.showCursor,
    this.hasFocus,
    this.maxLines,
<<<<<<< HEAD
    this.minLines,
    this.expands,
=======
    this.strutStyle,
>>>>>>> 1a182bf7
    this.selectionColor,
    this.textScaleFactor,
    this.textAlign,
    @required this.textDirection,
    this.locale,
    this.obscureText,
    this.autocorrect,
    this.offset,
    this.onSelectionChanged,
    this.onCaretChanged,
    this.rendererIgnoresPointer = false,
    this.cursorWidth,
    this.cursorRadius,
    this.cursorOffset,
    this.enableInteractiveSelection = true,
    this.textSelectionDelegate,
    this.paintCursorAboveText,
    this.devicePixelRatio
  }) : assert(textDirection != null),
       assert(rendererIgnoresPointer != null),
       super(key: key);

  final TextSpan textSpan;
  final TextEditingValue value;
  final Color cursorColor;
  final Color backgroundCursorColor;
  final ValueNotifier<bool> showCursor;
  final bool hasFocus;
  final int maxLines;
<<<<<<< HEAD
  final int minLines;
  final bool expands;
=======
  final StrutStyle strutStyle;
>>>>>>> 1a182bf7
  final Color selectionColor;
  final double textScaleFactor;
  final TextAlign textAlign;
  final TextDirection textDirection;
  final Locale locale;
  final bool obscureText;
  final bool autocorrect;
  final ViewportOffset offset;
  final SelectionChangedHandler onSelectionChanged;
  final CaretChangedHandler onCaretChanged;
  final bool rendererIgnoresPointer;
  final double cursorWidth;
  final Radius cursorRadius;
  final Offset cursorOffset;
  final bool enableInteractiveSelection;
  final TextSelectionDelegate textSelectionDelegate;
  final double devicePixelRatio;
  final bool paintCursorAboveText;

  @override
  RenderEditable createRenderObject(BuildContext context) {
    return RenderEditable(
      text: textSpan,
      cursorColor: cursorColor,
      backgroundCursorColor: backgroundCursorColor,
      showCursor: showCursor,
      hasFocus: hasFocus,
      maxLines: maxLines,
<<<<<<< HEAD
      minLines: minLines,
      expands: expands,
=======
      strutStyle: strutStyle,
>>>>>>> 1a182bf7
      selectionColor: selectionColor,
      textScaleFactor: textScaleFactor,
      textAlign: textAlign,
      textDirection: textDirection,
      locale: locale ?? Localizations.localeOf(context, nullOk: true),
      selection: value.selection,
      offset: offset,
      onSelectionChanged: onSelectionChanged,
      onCaretChanged: onCaretChanged,
      ignorePointer: rendererIgnoresPointer,
      obscureText: obscureText,
      cursorWidth: cursorWidth,
      cursorRadius: cursorRadius,
      cursorOffset: cursorOffset,
      paintCursorAboveText: paintCursorAboveText,
      enableInteractiveSelection: enableInteractiveSelection,
      textSelectionDelegate: textSelectionDelegate,
      devicePixelRatio: devicePixelRatio,
    );
  }

  @override
  void updateRenderObject(BuildContext context, RenderEditable renderObject) {
    renderObject
      ..text = textSpan
      ..cursorColor = cursorColor
      ..showCursor = showCursor
      ..hasFocus = hasFocus
      ..maxLines = maxLines
<<<<<<< HEAD
      ..minLines = minLines
      ..expands = expands
=======
      ..strutStyle = strutStyle
>>>>>>> 1a182bf7
      ..selectionColor = selectionColor
      ..textScaleFactor = textScaleFactor
      ..textAlign = textAlign
      ..textDirection = textDirection
      ..locale = locale ?? Localizations.localeOf(context, nullOk: true)
      ..selection = value.selection
      ..offset = offset
      ..onSelectionChanged = onSelectionChanged
      ..onCaretChanged = onCaretChanged
      ..ignorePointer = rendererIgnoresPointer
      ..obscureText = obscureText
      ..cursorWidth = cursorWidth
      ..cursorRadius = cursorRadius
      ..cursorOffset = cursorOffset
      ..textSelectionDelegate = textSelectionDelegate
      ..devicePixelRatio = devicePixelRatio
      ..paintCursorAboveText = paintCursorAboveText;
  }
}<|MERGE_RESOLUTION|>--- conflicted
+++ resolved
@@ -1340,12 +1340,9 @@
                   : _cursorVisibilityNotifier,
               hasFocus: _hasFocus,
               maxLines: widget.maxLines,
-<<<<<<< HEAD
               minLines: widget.minLines,
               expands: widget.expands,
-=======
               strutStyle: widget.strutStyle,
->>>>>>> 1a182bf7
               selectionColor: widget.selectionColor,
               textScaleFactor: widget.textScaleFactor ?? MediaQuery.textScaleFactorOf(context),
               textAlign: widget.textAlign,
@@ -1415,12 +1412,9 @@
     this.showCursor,
     this.hasFocus,
     this.maxLines,
-<<<<<<< HEAD
     this.minLines,
     this.expands,
-=======
     this.strutStyle,
->>>>>>> 1a182bf7
     this.selectionColor,
     this.textScaleFactor,
     this.textAlign,
@@ -1450,12 +1444,9 @@
   final ValueNotifier<bool> showCursor;
   final bool hasFocus;
   final int maxLines;
-<<<<<<< HEAD
   final int minLines;
   final bool expands;
-=======
   final StrutStyle strutStyle;
->>>>>>> 1a182bf7
   final Color selectionColor;
   final double textScaleFactor;
   final TextAlign textAlign;
@@ -1484,12 +1475,9 @@
       showCursor: showCursor,
       hasFocus: hasFocus,
       maxLines: maxLines,
-<<<<<<< HEAD
       minLines: minLines,
       expands: expands,
-=======
       strutStyle: strutStyle,
->>>>>>> 1a182bf7
       selectionColor: selectionColor,
       textScaleFactor: textScaleFactor,
       textAlign: textAlign,
@@ -1519,12 +1507,9 @@
       ..showCursor = showCursor
       ..hasFocus = hasFocus
       ..maxLines = maxLines
-<<<<<<< HEAD
       ..minLines = minLines
       ..expands = expands
-=======
       ..strutStyle = strutStyle
->>>>>>> 1a182bf7
       ..selectionColor = selectionColor
       ..textScaleFactor = textScaleFactor
       ..textAlign = textAlign
