// Copyright 2014 The Flutter Authors. All rights reserved.
// Use of this source code is governed by a BSD-style license that can be
// found in the LICENSE file.

/// @docImport 'package:flutter/cupertino.dart';
/// @docImport 'package:flutter/material.dart';
///
/// @docImport 'app.dart';
/// @docImport 'context_menu_controller.dart';
/// @docImport 'form.dart';
/// @docImport 'restoration.dart';
/// @docImport 'restoration_properties.dart';
/// @docImport 'selectable_region.dart';
/// @docImport 'text_selection_toolbar_layout_delegate.dart';
library;

import 'dart:async';
import 'dart:math' as math;
import 'dart:ui' as ui hide TextStyle;

import 'package:characters/characters.dart' show CharacterRange, StringCharacters;
import 'package:flutter/foundation.dart';
import 'package:flutter/gestures.dart';
import 'package:flutter/rendering.dart';
import 'package:flutter/scheduler.dart';
import 'package:flutter/services.dart';

import 'actions.dart';
import 'app_lifecycle_listener.dart';
import 'autofill.dart';
import 'automatic_keep_alive.dart';
import 'basic.dart';
import 'binding.dart';
import 'constants.dart';
import 'container.dart';
import 'context_menu_button_item.dart';
import 'debug.dart';
import 'default_selection_style.dart';
import 'default_text_editing_shortcuts.dart';
import 'focus_manager.dart';
import 'focus_scope.dart';
import 'focus_traversal.dart';
import 'framework.dart';
import 'gesture_detector.dart';
import 'localizations.dart';
import 'magnifier.dart';
import 'media_query.dart';
import 'notification_listener.dart';
import 'scroll_configuration.dart';
import 'scroll_controller.dart';
import 'scroll_notification.dart';
import 'scroll_notification_observer.dart';
import 'scroll_physics.dart';
import 'scroll_position.dart';
import 'scrollable.dart';
import 'scrollable_helpers.dart';
import 'shortcuts.dart';
import 'size_changed_layout_notifier.dart';
import 'slotted_render_object_widget.dart';
import 'spell_check.dart';
import 'tap_region.dart';
import 'text.dart';
import 'text_editing_intents.dart';
import 'text_selection.dart';
import 'text_selection_toolbar_anchors.dart';
import 'ticker_provider.dart';
import 'undo_history.dart';
import 'view.dart';
import 'widget_span.dart';

export 'package:flutter/services.dart' show KeyboardInsertedContent, SelectionChangedCause, SmartDashesType, SmartQuotesType, TextEditingValue, TextInputType, TextSelection;

// Examples can assume:
// late BuildContext context;
// late WidgetTester tester;

/// Signature for the callback that reports when the user changes the selection
/// (including the cursor location).
typedef SelectionChangedCallback = void Function(TextSelection selection, SelectionChangedCause? cause);

/// Signature for the callback that reports the app private command results.
typedef AppPrivateCommandCallback = void Function(String action, Map<String, dynamic> data);

/// Signature for a widget builder that builds a context menu for the given
/// [EditableTextState].
///
/// See also:
///
///  * [SelectableRegionContextMenuBuilder], which performs the same role for
///    [SelectableRegion].
typedef EditableTextContextMenuBuilder = Widget Function(
  BuildContext context,
  EditableTextState editableTextState,
);

// Signature for a function that determines the target location of the given
// [TextPosition] after applying the given [TextBoundary].
typedef _ApplyTextBoundary = TextPosition Function(TextPosition, bool, TextBoundary);

// The time it takes for the cursor to fade from fully opaque to fully
// transparent and vice versa. A full cursor blink, from transparent to opaque
// to transparent, is twice this duration.
const Duration _kCursorBlinkHalfPeriod = Duration(milliseconds: 500);

// Number of cursor ticks during which the most recently entered character
// is shown in an obscured text field.
const int _kObscureShowLatestCharCursorTicks = 3;

/// The default mime types to be used when allowedMimeTypes is not provided.
///
/// The default value supports inserting images of any supported format.
const List<String> kDefaultContentInsertionMimeTypes = <String>[
  'image/png',
  'image/bmp',
  'image/jpg',
  'image/tiff',
  'image/gif',
  'image/jpeg',
  'image/webp'
];

class _CompositionCallback extends SingleChildRenderObjectWidget {
  const _CompositionCallback({ required this.compositeCallback, required this.enabled, super.child });
  final CompositionCallback compositeCallback;
  final bool enabled;

  @override
  RenderObject createRenderObject(BuildContext context) {
    return _RenderCompositionCallback(compositeCallback, enabled);
  }
  @override
  void updateRenderObject(BuildContext context, _RenderCompositionCallback renderObject) {
    super.updateRenderObject(context, renderObject);
    // _EditableTextState always uses the same callback.
    assert(renderObject.compositeCallback == compositeCallback);
    renderObject.enabled = enabled;
  }
}

class _RenderCompositionCallback extends RenderProxyBox {
  _RenderCompositionCallback(this.compositeCallback, this._enabled);

  final CompositionCallback compositeCallback;
  VoidCallback? _cancelCallback;

  bool get enabled => _enabled;
  bool _enabled = false;
  set enabled(bool newValue) {
    _enabled = newValue;
    if (!newValue) {
      _cancelCallback?.call();
      _cancelCallback = null;
    } else if (_cancelCallback == null) {
      markNeedsPaint();
    }
  }

  @override
  void paint(PaintingContext context, ui.Offset offset) {
    if (enabled) {
      _cancelCallback ??= context.addCompositionCallback(compositeCallback);
    }
    super.paint(context, offset);
  }
}

/// A controller for an editable text field.
///
/// Whenever the user modifies a text field with an associated
/// [TextEditingController], the text field updates [value] and the controller
/// notifies its listeners. Listeners can then read the [text] and [selection]
/// properties to learn what the user has typed or how the selection has been
/// updated.
///
/// Similarly, if you modify the [text] or [selection] properties, the text
/// field will be notified and will update itself appropriately.
///
/// A [TextEditingController] can also be used to provide an initial value for a
/// text field. If you build a text field with a controller that already has
/// [text], the text field will use that text as its initial value.
///
/// The [value] (as well as [text] and [selection]) of this controller can be
/// updated from within a listener added to this controller. Be aware of
/// infinite loops since the listener will also be notified of the changes made
/// from within itself. Modifying the composing region from within a listener
/// can also have a bad interaction with some input methods. Gboard, for
/// example, will try to restore the composing region of the text if it was
/// modified programmatically, creating an infinite loop of communications
/// between the framework and the input method. Consider using
/// [TextInputFormatter]s instead for as-you-type text modification.
///
/// If both the [text] and [selection] properties need to be changed, set the
/// controller's [value] instead. Setting [text] will clear the selection
/// and composing range.
///
/// Remember to [dispose] of the [TextEditingController] when it is no longer
/// needed. This will ensure we discard any resources used by the object.
///
/// {@tool dartpad}
/// This example creates a [TextField] with a [TextEditingController] whose
/// change listener forces the entered text to be lower case and keeps the
/// cursor at the end of the input.
///
/// ** See code in examples/api/lib/widgets/editable_text/text_editing_controller.0.dart **
/// {@end-tool}
///
/// See also:
///
///  * [TextField], which is a Material Design text field that can be controlled
///    with a [TextEditingController].
///  * [EditableText], which is a raw region of editable text that can be
///    controlled with a [TextEditingController].
///  * Learn how to use a [TextEditingController] in one of our [cookbook recipes](https://docs.flutter.dev/cookbook/forms/text-field-changes#2-use-a-texteditingcontroller).
class TextEditingController extends ValueNotifier<TextEditingValue> {
  /// Creates a controller for an editable text field, with no initial selection.
  ///
  /// This constructor treats a null [text] argument as if it were the empty
  /// string.
  ///
  /// The initial selection is `TextSelection.collapsed(offset: -1)`.
  /// This indicates that there is no selection at all ([TextSelection.isValid]
  /// is false in this case). When a text field is built with a controller whose
  /// selection is not valid, the text field will update the selection when it
  /// is focused (the selection will be an empty selection positioned at the
  /// end of the text).
  ///
  /// Consider using [TextEditingController.fromValue] to initialize both the
  /// text and the selection.
  ///
  /// {@tool dartpad}
  /// This example creates a [TextField] with a [TextEditingController] whose
  /// initial selection is empty (collapsed) and positioned at the beginning
  /// of the text (offset is 0).
  ///
  /// ** See code in examples/api/lib/widgets/editable_text/text_editing_controller.1.dart **
  /// {@end-tool}
  TextEditingController({ String? text })
    : super(text == null ? TextEditingValue.empty : TextEditingValue(text: text));

  /// Creates a controller for an editable text field from an initial [TextEditingValue].
  ///
  /// This constructor treats a null [value] argument as if it were
  /// [TextEditingValue.empty].
  TextEditingController.fromValue(TextEditingValue? value)
    : assert(
        value == null || !value.composing.isValid || value.isComposingRangeValid,
        'New TextEditingValue $value has an invalid non-empty composing range '
        '${value.composing}. It is recommended to use a valid composing range, '
        'even for readonly text fields.',
      ),
      super(value ?? TextEditingValue.empty);

  /// The current string the user is editing.
  String get text => value.text;
  /// Setting this will notify all the listeners of this [TextEditingController]
  /// that they need to update (it calls [notifyListeners]). For this reason,
  /// this value should only be set between frames, e.g. in response to user
  /// actions, not during the build, layout, or paint phases.
  ///
  /// This property can be set from a listener added to this
  /// [TextEditingController]; **however, one should not also set [selection]
  /// in a separate statement. To change both the [text] and the [selection]
  /// change the controller's [value].** Setting this here will clear
  /// the current selection and composing range, so avoid using it directly
  /// unless that is the desired behavior.
  set text(String newText) {
    value = value.copyWith(
      text: newText,
      selection: const TextSelection.collapsed(offset: -1),
      composing: TextRange.empty,
    );
  }

  @override
  set value(TextEditingValue newValue) {
    assert(
      !newValue.composing.isValid || newValue.isComposingRangeValid,
      'New TextEditingValue $newValue has an invalid non-empty composing range '
      '${newValue.composing}. It is recommended to use a valid composing range, '
      'even for readonly text fields.',
    );
    super.value = newValue;
  }

  /// Builds [TextSpan] from current editing value.
  ///
  /// By default makes text in composing range appear as underlined. Descendants
  /// can override this method to customize appearance of text.
  TextSpan buildTextSpan({required BuildContext context, TextStyle? style , required bool withComposing}) {
    assert(!value.composing.isValid || !withComposing || value.isComposingRangeValid);
    // If the composing range is out of range for the current text, ignore it to
    // preserve the tree integrity, otherwise in release mode a RangeError will
    // be thrown and this EditableText will be built with a broken subtree.
    final bool composingRegionOutOfRange = !value.isComposingRangeValid || !withComposing;

    if (composingRegionOutOfRange) {
      return TextSpan(style: style, text: text);
    }

    final TextStyle composingStyle = style?.merge(const TextStyle(decoration: TextDecoration.underline))
        ?? const TextStyle(decoration: TextDecoration.underline);
    return TextSpan(
      style: style,
      children: <TextSpan>[
        TextSpan(text: value.composing.textBefore(value.text)),
        TextSpan(
          style: composingStyle,
          text: value.composing.textInside(value.text),
        ),
        TextSpan(text: value.composing.textAfter(value.text)),
      ],
    );
  }

  /// The currently selected range within [text].
  ///
  /// If the selection is collapsed, then this property gives the offset of the
  /// cursor within the text.
  TextSelection get selection => value.selection;
  /// Setting this will notify all the listeners of this [TextEditingController]
  /// that they need to update (it calls [notifyListeners]). For this reason,
  /// this value should only be set between frames, e.g. in response to user
  /// actions, not during the build, layout, or paint phases.
  ///
  /// This property can be set from a listener added to this
  /// [TextEditingController]; however, one should not also set [text]
  /// in a separate statement. To change both the [text] and the [selection]
  /// change the controller's [value].
  ///
  /// If the new selection is outside the composing range, the composing range is
  /// cleared.
  set selection(TextSelection newSelection) {
    if (text.length < newSelection.end || text.length < newSelection.start) {
      throw FlutterError('invalid text selection: $newSelection');
    }
    final TextRange newComposing = _isSelectionWithinComposingRange(newSelection) ? value.composing : TextRange.empty;
    value = value.copyWith(selection: newSelection, composing: newComposing);
  }

  /// Set the [value] to empty.
  ///
  /// After calling this function, [text] will be the empty string and the
  /// selection will be collapsed at zero offset.
  ///
  /// Calling this will notify all the listeners of this [TextEditingController]
  /// that they need to update (it calls [notifyListeners]). For this reason,
  /// this method should only be called between frames, e.g. in response to user
  /// actions, not during the build, layout, or paint phases.
  void clear() {
    value = const TextEditingValue(selection: TextSelection.collapsed(offset: 0));
  }

  /// Set the composing region to an empty range.
  ///
  /// The composing region is the range of text that is still being composed.
  /// Calling this function indicates that the user is done composing that
  /// region.
  ///
  /// Calling this will notify all the listeners of this [TextEditingController]
  /// that they need to update (it calls [notifyListeners]). For this reason,
  /// this method should only be called between frames, e.g. in response to user
  /// actions, not during the build, layout, or paint phases.
  void clearComposing() {
    value = value.copyWith(composing: TextRange.empty);
  }

  /// Check that the [selection] is inside of the composing range.
  bool _isSelectionWithinComposingRange(TextSelection selection) {
    return selection.start >= value.composing.start && selection.end <= value.composing.end;
  }
}

/// Toolbar configuration for [EditableText].
///
/// Toolbar is a context menu that will show up when user right click or long
/// press the [EditableText]. It includes several options: cut, copy, paste,
/// and select all.
///
/// [EditableText] and its derived widgets have their own default [ToolbarOptions].
/// Create a custom [ToolbarOptions] if you want explicit control over the toolbar
/// option.
@Deprecated(
  'Use `contextMenuBuilder` instead. '
  'This feature was deprecated after v3.3.0-0.5.pre.',
)
class ToolbarOptions {
  /// Create a toolbar configuration with given options.
  ///
  /// All options default to false if they are not explicitly set.
  @Deprecated(
    'Use `contextMenuBuilder` instead. '
    'This feature was deprecated after v3.3.0-0.5.pre.',
  )
  const ToolbarOptions({
    this.copy = false,
    this.cut = false,
    this.paste = false,
    this.selectAll = false,
  });

  /// An instance of [ToolbarOptions] with no options enabled.
  static const ToolbarOptions empty = ToolbarOptions();

  /// Whether to show copy option in toolbar.
  ///
  /// Defaults to false.
  final bool copy;

  /// Whether to show cut option in toolbar.
  ///
  /// If [EditableText.readOnly] is set to true, cut will be disabled regardless.
  ///
  /// Defaults to false.
  final bool cut;

  /// Whether to show paste option in toolbar.
  ///
  /// If [EditableText.readOnly] is set to true, paste will be disabled regardless.
  ///
  /// Defaults to false.
  final bool paste;

  /// Whether to show select all option in toolbar.
  ///
  /// Defaults to false.
  final bool selectAll;
}

/// Configures the ability to insert media content through the soft keyboard.
///
/// The configuration provides a handler for any rich content inserted through
/// the system input method, and also provides the ability to limit the mime
/// types of the inserted content.
///
/// See also:
///
/// * [EditableText.contentInsertionConfiguration]
class ContentInsertionConfiguration {
  /// Creates a content insertion configuration with the specified options.
  ///
  /// A handler for inserted content, in the form of [onContentInserted], must
  /// be supplied.
  ///
  /// The allowable mime types of inserted content may also
  /// be provided via [allowedMimeTypes], which cannot be an empty list.
  ContentInsertionConfiguration({
    required this.onContentInserted,
    this.allowedMimeTypes = kDefaultContentInsertionMimeTypes,
  }) : assert(allowedMimeTypes.isNotEmpty);

  /// Called when a user inserts content through the virtual / on-screen keyboard,
  /// currently only used on Android.
  ///
  /// [KeyboardInsertedContent] holds the data representing the inserted content.
  ///
  /// {@tool dartpad}
  ///
  /// This example shows how to access the data for inserted content in your
  /// `TextField`.
  ///
  /// ** See code in examples/api/lib/widgets/editable_text/editable_text.on_content_inserted.0.dart **
  /// {@end-tool}
  ///
  /// See also:
  ///
  ///  * <https://developer.android.com/guide/topics/text/image-keyboard>
  final ValueChanged<KeyboardInsertedContent> onContentInserted;

  /// {@template flutter.widgets.contentInsertionConfiguration.allowedMimeTypes}
  /// Used when a user inserts image-based content through the device keyboard,
  /// currently only used on Android.
  ///
  /// The passed list of strings will determine which MIME types are allowed to
  /// be inserted via the device keyboard.
  ///
  /// The default mime types are given by [kDefaultContentInsertionMimeTypes].
  /// These are all the mime types that are able to be handled and inserted
  /// from keyboards.
  ///
  /// This field cannot be an empty list.
  ///
  /// {@tool dartpad}
  /// This example shows how to limit image insertion to specific file types.
  ///
  /// ** See code in examples/api/lib/widgets/editable_text/editable_text.on_content_inserted.0.dart **
  /// {@end-tool}
  ///
  /// See also:
  ///
  ///  * <https://developer.android.com/guide/topics/text/image-keyboard>
  /// {@endtemplate}
  final List<String> allowedMimeTypes;
}

// A time-value pair that represents a key frame in an animation.
class _KeyFrame {
  const _KeyFrame(this.time, this.value);
  // Values extracted from iOS 15.4 UIKit.
  static const List<_KeyFrame> iOSBlinkingCaretKeyFrames = <_KeyFrame>[
    _KeyFrame(0,       1),     // 0
    _KeyFrame(0.5,     1),     // 1
    _KeyFrame(0.5375,  0.75),  // 2
    _KeyFrame(0.575,   0.5),   // 3
    _KeyFrame(0.6125,  0.25),  // 4
    _KeyFrame(0.65,    0),     // 5
    _KeyFrame(0.85,    0),     // 6
    _KeyFrame(0.8875,  0.25),  // 7
    _KeyFrame(0.925,   0.5),   // 8
    _KeyFrame(0.9625,  0.75),  // 9
    _KeyFrame(1,       1),     // 10
  ];

  // The timing, in seconds, of the specified animation `value`.
  final double time;
  final double value;
}

class _DiscreteKeyFrameSimulation extends Simulation {
  _DiscreteKeyFrameSimulation.iOSBlinkingCaret() : this._(_KeyFrame.iOSBlinkingCaretKeyFrames, 1);
  _DiscreteKeyFrameSimulation._(this._keyFrames, this.maxDuration)
    : assert(_keyFrames.isNotEmpty),
      assert(_keyFrames.last.time <= maxDuration),
      assert(() {
        for (int i = 0; i < _keyFrames.length -1; i += 1) {
          if (_keyFrames[i].time > _keyFrames[i + 1].time) {
            return false;
          }
        }
        return true;
      }(), 'The key frame sequence must be sorted by time.');

  final double maxDuration;

  final List<_KeyFrame> _keyFrames;

  @override
  double dx(double time) => 0;

  @override
  bool isDone(double time) => time >= maxDuration;

  // The index of the KeyFrame corresponds to the most recent input `time`.
  int _lastKeyFrameIndex = 0;

  @override
  double x(double time) {
    final int length = _keyFrames.length;

    // Perform a linear search in the sorted key frame list, starting from the
    // last key frame found, since the input `time` usually monotonically
    // increases by a small amount.
    int searchIndex;
    final int endIndex;
    if (_keyFrames[_lastKeyFrameIndex].time > time) {
      // The simulation may have restarted. Search within the index range
      // [0, _lastKeyFrameIndex).
      searchIndex = 0;
      endIndex = _lastKeyFrameIndex;
    } else {
      searchIndex = _lastKeyFrameIndex;
      endIndex = length;
    }

    // Find the target key frame. Don't have to check (endIndex - 1): if
    // (endIndex - 2) doesn't work we'll have to pick (endIndex - 1) anyways.
    while (searchIndex < endIndex - 1) {
      assert(_keyFrames[searchIndex].time <= time);
      final _KeyFrame next = _keyFrames[searchIndex + 1];
      if (time < next.time) {
        break;
      }
      searchIndex += 1;
    }

    _lastKeyFrameIndex = searchIndex;
    return _keyFrames[_lastKeyFrameIndex].value;
  }
}

/// A basic text input field.
///
/// This widget interacts with the [TextInput] service to let the user edit the
/// text it contains. It also provides scrolling, selection, and cursor
/// movement.
///
/// The [EditableText] widget is a low-level widget that is intended as a
/// building block for custom widget sets. For a complete user experience,
/// consider using a [TextField] or [CupertinoTextField].
///
/// ## Handling User Input
///
/// Currently the user may change the text this widget contains via keyboard or
/// the text selection menu. When the user inserted or deleted text, you will be
/// notified of the change and get a chance to modify the new text value:
///
/// * The [inputFormatters] will be first applied to the user input.
///
/// * The [controller]'s [TextEditingController.value] will be updated with the
///   formatted result, and the [controller]'s listeners will be notified.
///
/// * The [onChanged] callback, if specified, will be called last.
///
/// ## Input Actions
///
/// A [TextInputAction] can be provided to customize the appearance of the
/// action button on the soft keyboard for Android and iOS. The default action
/// is [TextInputAction.done].
///
/// Many [TextInputAction]s are common between Android and iOS. However, if a
/// [textInputAction] is provided that is not supported by the current
/// platform in debug mode, an error will be thrown when the corresponding
/// EditableText receives focus. For example, providing iOS's "emergencyCall"
/// action when running on an Android device will result in an error when in
/// debug mode. In release mode, incompatible [TextInputAction]s are replaced
/// either with "unspecified" on Android, or "default" on iOS. Appropriate
/// [textInputAction]s can be chosen by checking the current platform and then
/// selecting the appropriate action.
///
/// {@template flutter.widgets.EditableText.lifeCycle}
/// ## Lifecycle
///
/// Upon completion of editing, like pressing the "done" button on the keyboard,
/// two actions take place:
///
///   1st: Editing is finalized. The default behavior of this step includes
///   an invocation of [onChanged]. That default behavior can be overridden.
///   See [onEditingComplete] for details.
///
///   2nd: [onSubmitted] is invoked with the user's input value.
///
/// [onSubmitted] can be used to manually move focus to another input widget
/// when a user finishes with the currently focused input widget.
///
/// When the widget has focus, it will prevent itself from disposing via
/// [AutomaticKeepAliveClientMixin.wantKeepAlive] in order to avoid losing the
/// selection. Removing the focus will allow it to be disposed.
/// {@endtemplate}
///
/// Rather than using this widget directly, consider using [TextField], which
/// is a full-featured, material-design text input field with placeholder text,
/// labels, and [Form] integration.
///
/// ## Text Editing [Intent]s and Their Default [Action]s
///
/// This widget provides default [Action]s for handling common text editing
/// [Intent]s such as deleting, copying and pasting in the text field. These
/// [Action]s can be directly invoked using [Actions.invoke] or the
/// [Actions.maybeInvoke] method. The default text editing keyboard [Shortcuts],
/// typically declared in [DefaultTextEditingShortcuts], also use these
/// [Intent]s and [Action]s to perform the text editing operations they are
/// bound to.
///
/// The default handling of a specific [Intent] can be overridden by placing an
/// [Actions] widget above this widget. See the [Action] class and the
/// [Action.overridable] constructor for more information on how a pre-defined
/// overridable [Action] can be overridden.
///
/// ### Intents for Deleting Text and Their Default Behavior
///
/// | **Intent Class**                 | **Default Behavior when there's selected text**      | **Default Behavior when there is a [caret](https://en.wikipedia.org/wiki/Caret_navigation) (The selection is [TextSelection.collapsed])**  |
/// | :------------------------------- | :--------------------------------------------------- | :----------------------------------------------------------------------- |
/// | [DeleteCharacterIntent]          | Deletes the selected text                            | Deletes the user-perceived character before or after the caret location. |
/// | [DeleteToNextWordBoundaryIntent] | Deletes the selected text and the word before/after the selection's [TextSelection.extent] position | Deletes from the caret location to the previous or the next word boundary |
/// | [DeleteToLineBreakIntent]        | Deletes the selected text, and deletes to the start/end of the line from the selection's [TextSelection.extent] position | Deletes from the caret location to the logical start or end of the current line |
///
/// ### Intents for Moving the [Caret](https://en.wikipedia.org/wiki/Caret_navigation)
///
/// | **Intent Class**                                                                     | **Default Behavior when there's selected text**                  | **Default Behavior when there is a caret ([TextSelection.collapsed])**  |
/// | :----------------------------------------------------------------------------------- | :--------------------------------------------------------------- | :---------------------------------------------------------------------- |
/// | [ExtendSelectionByCharacterIntent](`collapseSelection: true`)                        | Collapses the selection to the logical start/end of the selection | Moves the caret past the user-perceived character before or after the current caret location. |
/// | [ExtendSelectionToNextWordBoundaryIntent](`collapseSelection: true`)                 | Collapses the selection to the word boundary before/after the selection's [TextSelection.extent] position | Moves the caret to the previous/next word boundary. |
/// | [ExtendSelectionToNextWordBoundaryOrCaretLocationIntent](`collapseSelection: true`)  | Collapses the selection to the word boundary before/after the selection's [TextSelection.extent] position, or [TextSelection.base], whichever is closest in the given direction | Moves the caret to the previous/next word boundary. |
/// | [ExtendSelectionToLineBreakIntent](`collapseSelection: true`)                        | Collapses the selection to the start/end of the line at the selection's [TextSelection.extent] position | Moves the caret to the start/end of the current line .|
/// | [ExtendSelectionVerticallyToAdjacentLineIntent](`collapseSelection: true`)           | Collapses the selection to the position closest to the selection's [TextSelection.extent], on the previous/next adjacent line | Moves the caret to the closest position on the previous/next adjacent line. |
/// | [ExtendSelectionVerticallyToAdjacentPageIntent](`collapseSelection: true`)           | Collapses the selection to the position closest to the selection's [TextSelection.extent], on the previous/next adjacent page | Moves the caret to the closest position on the previous/next adjacent page. |
/// | [ExtendSelectionToDocumentBoundaryIntent](`collapseSelection: true`)                 | Collapses the selection to the start/end of the document | Moves the caret to the start/end of the document. |
///
/// #### Intents for Extending the Selection
///
/// | **Intent Class**                                                                     | **Default Behavior when there's selected text**                  | **Default Behavior when there is a caret ([TextSelection.collapsed])**  |
/// | :----------------------------------------------------------------------------------- | :--------------------------------------------------------------- | :---------------------------------------------------------------------- |
/// | [ExtendSelectionByCharacterIntent](`collapseSelection: false`)                       | Moves the selection's [TextSelection.extent] past the user-perceived character before/after it |
/// | [ExtendSelectionToNextWordBoundaryIntent](`collapseSelection: false`)                | Moves the selection's [TextSelection.extent] to the previous/next word boundary |
/// | [ExtendSelectionToNextWordBoundaryOrCaretLocationIntent](`collapseSelection: false`) | Moves the selection's [TextSelection.extent] to the previous/next word boundary, or [TextSelection.base] whichever is closest in the given direction | Moves the selection's [TextSelection.extent] to the previous/next word boundary. |
/// | [ExtendSelectionToLineBreakIntent](`collapseSelection: false`)                       | Moves the selection's [TextSelection.extent] to the start/end of the line |
/// | [ExtendSelectionVerticallyToAdjacentLineIntent](`collapseSelection: false`)          | Moves the selection's [TextSelection.extent] to the closest position on the previous/next adjacent line |
/// | [ExtendSelectionVerticallyToAdjacentPageIntent](`collapseSelection: false`)          | Moves the selection's [TextSelection.extent] to the closest position on the previous/next adjacent page |
/// | [ExtendSelectionToDocumentBoundaryIntent](`collapseSelection: false`)                | Moves the selection's [TextSelection.extent] to the start/end of the document |
/// | [SelectAllTextIntent]  | Selects the entire document |
///
/// ### Other Intents
///
/// | **Intent Class**                        | **Default Behavior**                                 |
/// | :-------------------------------------- | :--------------------------------------------------- |
/// | [DoNothingAndStopPropagationTextIntent] | Does nothing in the input field, and prevents the key event from further propagating in the widget tree. |
/// | [ReplaceTextIntent]                     | Replaces the current [TextEditingValue] in the input field's [TextEditingController], and triggers all related user callbacks and [TextInputFormatter]s. |
/// | [UpdateSelectionIntent]                 | Updates the current selection in the input field's [TextEditingController], and triggers the [onSelectionChanged] callback. |
/// | [CopySelectionTextIntent]               | Copies or cuts the selected text into the clipboard |
/// | [PasteTextIntent]                       | Inserts the current text in the clipboard after the caret location, or replaces the selected text if the selection is not collapsed. |
///
/// ## Text Editing [Shortcuts]
///
/// It's also possible to directly remap keyboard shortcuts to new [Intent]s by
/// inserting a [Shortcuts] widget above this in the widget tree. When using
/// [WidgetsApp], the large set of default text editing keyboard shortcuts are
/// declared near the top of the widget tree in [DefaultTextEditingShortcuts],
/// and any [Shortcuts] widget between it and this [EditableText] will override
/// those defaults.
///
/// {@template flutter.widgets.editableText.shortcutsAndTextInput}
/// ### Interactions Between [Shortcuts] and Text Input
///
/// Shortcuts prevent text input fields from receiving their keystrokes as text
/// input. For example, placing a [Shortcuts] widget in the widget tree above
/// a text input field and creating a shortcut for [LogicalKeyboardKey.keyA]
/// will prevent the field from receiving that key as text input. In other
/// words, typing key "A" into the field will trigger the shortcut and will not
/// insert a letter "a" into the field.
///
/// This happens because of the way that key strokes are handled in Flutter.
/// When a keystroke is received in Flutter's engine, it first gives the
/// framework the opportunity to handle it as a raw key event through
/// [SystemChannels.keyEvent]. This is what [Shortcuts] listens to indirectly
/// through its [FocusNode]. If it is not handled, then it will proceed to try
/// handling it as text input through [SystemChannels.textInput], which is what
/// [EditableTextState] listens to through [TextInputClient].
///
/// This behavior, where a shortcut prevents text input into some field, can be
/// overridden by using another [Shortcuts] widget lower in the widget tree and
/// mapping the desired key stroke(s) to [DoNothingAndStopPropagationIntent].
/// The key event will be reported as unhandled by the framework and will then
/// be sent as text input as usual.
/// {@endtemplate}
///
/// ## Gesture Events Handling
///
/// When [rendererIgnoresPointer] is false (the default), this widget provides
/// rudimentary, platform-agnostic gesture handling for user actions such as
/// tapping, long-pressing, and scrolling.
///
/// To provide more complete gesture handling, including double-click to select
/// a word, drag selection, and platform-specific handling of gestures such as
/// long presses, consider setting [rendererIgnoresPointer] to true and using
/// [TextSelectionGestureDetectorBuilder].
///
/// {@template flutter.widgets.editableText.showCaretOnScreen}
/// ## Keep the caret visible when focused
///
/// When focused, this widget will make attempts to keep the text area and its
/// caret (even when [showCursor] is `false`) visible, on these occasions:
///
///  * When the user focuses this text field and it is not [readOnly].
///  * When the user changes the selection of the text field, or changes the
///    text when the text field is not [readOnly].
///  * When the virtual keyboard pops up.
/// {@endtemplate}
///
/// ## Scrolling Considerations
///
/// If this [EditableText] is not a descendant of [Scaffold] and is being used
/// within a [Scrollable] or nested [Scrollable]s, consider placing a
/// [ScrollNotificationObserver] above the root [Scrollable] that contains this
/// [EditableText] to ensure proper scroll coordination for [EditableText] and
/// its components like [TextSelectionOverlay].
///
/// {@template flutter.widgets.editableText.accessibility}
/// ## Troubleshooting Common Accessibility Issues
///
/// ### Customizing User Input Accessibility Announcements
///
/// To customize user input accessibility announcements triggered by text
/// changes, use [SemanticsService.announce] to make the desired
/// accessibility announcement.
///
/// On iOS, the on-screen keyboard may announce the most recent input
/// incorrectly when a [TextInputFormatter] inserts a thousands separator to
/// a currency value text field. The following example demonstrates how to
/// suppress the default accessibility announcements by always announcing
/// the content of the text field as a US currency value (the `\$` inserts
/// a dollar sign, the `$newText` interpolates the `newText` variable):
///
/// ```dart
/// onChanged: (String newText) {
///   if (newText.isNotEmpty) {
///     SemanticsService.announce('\$$newText', Directionality.of(context));
///   }
/// }
/// ```
///
/// {@endtemplate}
///
/// See also:
///
///  * [TextField], which is a full-featured, material-design text input field
///    with placeholder text, labels, and [Form] integration.
class EditableText extends StatefulWidget {
  /// Creates a basic text input control.
  ///
  /// The [maxLines] property can be set to null to remove the restriction on
  /// the number of lines. By default, it is one, meaning this is a single-line
  /// text field. [maxLines] must be null or greater than zero.
  ///
  /// If [keyboardType] is not set or is null, its value will be inferred from
  /// [autofillHints], if [autofillHints] is not empty. Otherwise it defaults to
  /// [TextInputType.text] if [maxLines] is exactly one, and
  /// [TextInputType.multiline] if [maxLines] is null or greater than one.
  ///
  /// The text cursor is not shown if [showCursor] is false or if [showCursor]
  /// is null (the default) and [readOnly] is true.
  EditableText({
    super.key,
    required this.controller,
    required this.focusNode,
    this.readOnly = false,
    this.obscuringCharacter = '•',
    this.obscureText = false,
    this.autocorrect = true,
    SmartDashesType? smartDashesType,
    SmartQuotesType? smartQuotesType,
    this.enableSuggestions = true,
    required this.style,
    StrutStyle? strutStyle,
    required this.cursorColor,
    required this.backgroundCursorColor,
    this.textAlign = TextAlign.start,
    this.textDirection,
    this.locale,
    @Deprecated(
      'Use textScaler instead. '
      'Use of textScaleFactor was deprecated in preparation for the upcoming nonlinear text scaling support. '
      'This feature was deprecated after v3.12.0-2.0.pre.',
    )
    this.textScaleFactor,
    this.textScaler,
    this.maxLines = 1,
    this.minLines,
    this.expands = false,
    this.forceLine = true,
    this.textHeightBehavior,
    this.textWidthBasis = TextWidthBasis.parent,
    this.autofocus = false,
    bool? showCursor,
    this.showSelectionHandles = false,
    this.selectionColor,
    this.selectionControls,
    TextInputType? keyboardType,
    this.textInputAction,
    this.textCapitalization = TextCapitalization.none,
    this.onChanged,
    this.onEditingComplete,
    this.onSubmitted,
    this.onAppPrivateCommand,
    this.onSelectionChanged,
    this.onSelectionHandleTapped,
    this.groupId = EditableText,
    this.onTapOutside,
    this.onTapUpOutside,
    List<TextInputFormatter>? inputFormatters,
    this.mouseCursor,
    this.rendererIgnoresPointer = false,
    this.cursorWidth = 2.0,
    this.cursorHeight,
    this.cursorRadius,
    this.cursorOpacityAnimates = false,
    this.cursorOffset,
    this.paintCursorAboveText = false,
    this.selectionHeightStyle = ui.BoxHeightStyle.tight,
    this.selectionWidthStyle = ui.BoxWidthStyle.tight,
    this.scrollPadding = const EdgeInsets.all(20.0),
    this.keyboardAppearance = Brightness.light,
    this.dragStartBehavior = DragStartBehavior.start,
    bool? enableInteractiveSelection,
    this.scrollController,
    this.scrollPhysics,
    this.autocorrectionTextRectColor,
    @Deprecated(
      'Use `contextMenuBuilder` instead. '
      'This feature was deprecated after v3.3.0-0.5.pre.',
    )
    ToolbarOptions? toolbarOptions,
    this.autofillHints = const <String>[],
    this.autofillClient,
    this.clipBehavior = Clip.hardEdge,
    this.restorationId,
    this.scrollBehavior,
    @Deprecated(
      'Use `stylusHandwritingEnabled` instead. '
<<<<<<< HEAD
      'This feature was deprecated after v3.22.0-0.3.pre.',
    )
    this.scribbleEnabled = true,
    this.stylusHandwritingEnabled = true,
=======
      'This feature was deprecated after v3.27.0-0.2.pre.',
    )
    this.scribbleEnabled = true,
    this.stylusHandwritingEnabled = defaultStylusHandwritingEnabled,
>>>>>>> bb9134a7
    this.enableIMEPersonalizedLearning = true,
    this.contentInsertionConfiguration,
    this.contextMenuBuilder,
    this.spellCheckConfiguration,
    this.magnifierConfiguration = TextMagnifierConfiguration.disabled,
    this.undoController,
  }) : assert(obscuringCharacter.length == 1),
       smartDashesType = smartDashesType ?? (obscureText ? SmartDashesType.disabled : SmartDashesType.enabled),
       smartQuotesType = smartQuotesType ?? (obscureText ? SmartQuotesType.disabled : SmartQuotesType.enabled),
       assert(minLines == null || minLines > 0),
       assert(
         (maxLines == null) || (minLines == null) || (maxLines >= minLines),
         "minLines can't be greater than maxLines",
       ),
       assert(
         !expands || (maxLines == null && minLines == null),
         'minLines and maxLines must be null when expands is true.',
       ),
       assert(!obscureText || maxLines == 1, 'Obscured fields cannot be multiline.'),
       enableInteractiveSelection = enableInteractiveSelection ?? (!readOnly || !obscureText),
       toolbarOptions = selectionControls is TextSelectionHandleControls && toolbarOptions == null ? ToolbarOptions.empty : toolbarOptions ??
           (obscureText
               ? (readOnly
                   // No point in even offering "Select All" in a read-only obscured
                   // field.
                   ? ToolbarOptions.empty
                   // Writable, but obscured.
                   : const ToolbarOptions(
                       selectAll: true,
                       paste: true,
                     ))
               : (readOnly
                   // Read-only, not obscured.
                   ? const ToolbarOptions(
                       selectAll: true,
                       copy: true,
                     )
                   // Writable, not obscured.
                   : const ToolbarOptions(
                       copy: true,
                       cut: true,
                       selectAll: true,
                       paste: true,
                     ))),
       assert(
          spellCheckConfiguration == null ||
          spellCheckConfiguration == const SpellCheckConfiguration.disabled() ||
          spellCheckConfiguration.misspelledTextStyle != null,
          'spellCheckConfiguration must specify a misspelledTextStyle if spell check behavior is desired',
       ),
       _strutStyle = strutStyle,
       keyboardType = keyboardType ?? _inferKeyboardType(autofillHints: autofillHints, maxLines: maxLines),
       inputFormatters = maxLines == 1
           ? <TextInputFormatter>[
               FilteringTextInputFormatter.singleLineFormatter,
               ...inputFormatters ?? const Iterable<TextInputFormatter>.empty(),
             ]
           : inputFormatters,
       showCursor = showCursor ?? !readOnly;

  /// Controls the text being edited.
  final TextEditingController controller;

  /// Controls whether this widget has keyboard focus.
  final FocusNode focusNode;

  /// {@template flutter.widgets.editableText.obscuringCharacter}
  /// Character used for obscuring text if [obscureText] is true.
  ///
  /// Must be only a single character.
  ///
  /// Defaults to the character U+2022 BULLET (•).
  /// {@endtemplate}
  final String obscuringCharacter;

  /// {@template flutter.widgets.editableText.obscureText}
  /// Whether to hide the text being edited (e.g., for passwords).
  ///
  /// When this is set to true, all the characters in the text field are
  /// replaced by [obscuringCharacter], and the text in the field cannot be
  /// copied with copy or cut. If [readOnly] is also true, then the text cannot
  /// be selected.
  ///
  /// Defaults to false.
  /// {@endtemplate}
  final bool obscureText;

  /// {@macro dart.ui.textHeightBehavior}
  final TextHeightBehavior? textHeightBehavior;

  /// {@macro flutter.painting.textPainter.textWidthBasis}
  final TextWidthBasis textWidthBasis;

  /// {@template flutter.widgets.editableText.readOnly}
  /// Whether the text can be changed.
  ///
  /// When this is set to true, the text cannot be modified
  /// by any shortcut or keyboard operation. The text is still selectable.
  ///
  /// Defaults to false.
  /// {@endtemplate}
  final bool readOnly;

  /// Whether the text will take the full width regardless of the text width.
  ///
  /// When this is set to false, the width will be based on text width, which
  /// will also be affected by [textWidthBasis].
  ///
  /// Defaults to true.
  ///
  /// See also:
  ///
  ///  * [textWidthBasis], which controls the calculation of text width.
  final bool forceLine;

  /// Configuration of toolbar options.
  ///
  /// By default, all options are enabled. If [readOnly] is true, paste and cut
  /// will be disabled regardless. If [obscureText] is true, cut and copy will
  /// be disabled regardless. If [readOnly] and [obscureText] are both true,
  /// select all will also be disabled.
  final ToolbarOptions toolbarOptions;

  /// Whether to show selection handles.
  ///
  /// When a selection is active, there will be two handles at each side of
  /// boundary, or one handle if the selection is collapsed. The handles can be
  /// dragged to adjust the selection.
  ///
  /// See also:
  ///
  ///  * [showCursor], which controls the visibility of the cursor.
  final bool showSelectionHandles;

  /// {@template flutter.widgets.editableText.showCursor}
  /// Whether to show cursor.
  ///
  /// The cursor refers to the blinking caret when the [EditableText] is focused.
  /// {@endtemplate}
  ///
  /// See also:
  ///
  ///  * [showSelectionHandles], which controls the visibility of the selection handles.
  final bool showCursor;

  /// {@template flutter.widgets.editableText.autocorrect}
  /// Whether to enable autocorrection.
  ///
  /// Defaults to true.
  /// {@endtemplate}
  final bool autocorrect;

  /// {@macro flutter.services.TextInputConfiguration.smartDashesType}
  final SmartDashesType smartDashesType;

  /// {@macro flutter.services.TextInputConfiguration.smartQuotesType}
  final SmartQuotesType smartQuotesType;

  /// {@macro flutter.services.TextInputConfiguration.enableSuggestions}
  final bool enableSuggestions;

  /// The text style to use for the editable text.
  final TextStyle style;

  /// Controls the undo state of the current editable text.
  ///
  /// If null, this widget will create its own [UndoHistoryController].
  final UndoHistoryController? undoController;

  /// {@template flutter.widgets.editableText.strutStyle}
  /// The strut style used for the vertical layout.
  ///
  /// [StrutStyle] is used to establish a predictable vertical layout.
  /// Since fonts may vary depending on user input and due to font
  /// fallback, [StrutStyle.forceStrutHeight] is enabled by default
  /// to lock all lines to the height of the base [TextStyle], provided by
  /// [style]. This ensures the typed text fits within the allotted space.
  ///
  /// If null, the strut used will inherit values from the [style] and will
  /// have [StrutStyle.forceStrutHeight] set to true. When no [style] is
  /// passed, the theme's [TextStyle] will be used to generate [strutStyle]
  /// instead.
  ///
  /// To disable strut-based vertical alignment and allow dynamic vertical
  /// layout based on the glyphs typed, use [StrutStyle.disabled].
  ///
  /// Flutter's strut is based on [typesetting strut](https://en.wikipedia.org/wiki/Strut_(typesetting))
  /// and CSS's [line-height](https://www.w3.org/TR/CSS2/visudet.html#line-height).
  /// {@endtemplate}
  ///
  /// Within editable text and text fields, [StrutStyle] will not use its standalone
  /// default values, and will instead inherit omitted/null properties from the
  /// [TextStyle] instead. See [StrutStyle.inheritFromTextStyle].
  StrutStyle get strutStyle {
    if (_strutStyle == null) {
      return StrutStyle.fromTextStyle(style, forceStrutHeight: true);
    }
    return _strutStyle.inheritFromTextStyle(style);
  }
  final StrutStyle? _strutStyle;

  /// {@template flutter.widgets.editableText.textAlign}
  /// How the text should be aligned horizontally.
  ///
  /// Defaults to [TextAlign.start].
  /// {@endtemplate}
  final TextAlign textAlign;

  /// {@template flutter.widgets.editableText.textDirection}
  /// The directionality of the text.
  ///
  /// This decides how [textAlign] values like [TextAlign.start] and
  /// [TextAlign.end] are interpreted.
  ///
  /// This is also used to disambiguate how to render bidirectional text. For
  /// example, if the text is an English phrase followed by a Hebrew phrase,
  /// in a [TextDirection.ltr] context the English phrase will be on the left
  /// and the Hebrew phrase to its right, while in a [TextDirection.rtl]
  /// context, the English phrase will be on the right and the Hebrew phrase on
  /// its left.
  ///
  /// Defaults to the ambient [Directionality], if any.
  /// {@endtemplate}
  final TextDirection? textDirection;

  /// {@template flutter.widgets.editableText.textCapitalization}
  /// Configures how the platform keyboard will select an uppercase or
  /// lowercase keyboard.
  ///
  /// Only supports text keyboards, other keyboard types will ignore this
  /// configuration. Capitalization is locale-aware.
  ///
  /// Defaults to [TextCapitalization.none].
  ///
  /// See also:
  ///
  ///  * [TextCapitalization], for a description of each capitalization behavior.
  ///
  /// {@endtemplate}
  final TextCapitalization textCapitalization;

  /// Used to select a font when the same Unicode character can
  /// be rendered differently, depending on the locale.
  ///
  /// It's rarely necessary to set this property. By default its value
  /// is inherited from the enclosing app with `Localizations.localeOf(context)`.
  ///
  /// See [RenderEditable.locale] for more information.
  final Locale? locale;

  /// {@template flutter.widgets.editableText.textScaleFactor}
  /// Deprecated. Will be removed in a future version of Flutter. Use
  /// [textScaler] instead.
  ///
  /// The number of font pixels for each logical pixel.
  ///
  /// For example, if the text scale factor is 1.5, text will be 50% larger than
  /// the specified font size.
  ///
  /// Defaults to the [MediaQueryData.textScaleFactor] obtained from the ambient
  /// [MediaQuery], or 1.0 if there is no [MediaQuery] in scope.
  /// {@endtemplate}
  @Deprecated(
    'Use textScaler instead. '
    'Use of textScaleFactor was deprecated in preparation for the upcoming nonlinear text scaling support. '
    'This feature was deprecated after v3.12.0-2.0.pre.',
  )
  final double? textScaleFactor;

  /// {@macro flutter.painting.textPainter.textScaler}
  final TextScaler? textScaler;

  /// The color to use when painting the cursor.
  final Color cursorColor;

  /// The color to use when painting the autocorrection Rect.
  ///
  /// For [CupertinoTextField]s, the value is set to the ambient
  /// [CupertinoThemeData.primaryColor] with 20% opacity. For [TextField]s, the
  /// value is null on non-iOS platforms and the same color used in [CupertinoTextField]
  /// on iOS.
  ///
  /// Currently the autocorrection Rect only appears on iOS.
  ///
  /// Defaults to null, which disables autocorrection Rect painting.
  final Color? autocorrectionTextRectColor;

  /// The color to use when painting the background cursor aligned with the text
  /// while rendering the floating cursor.
  ///
  /// Typically this would be set to [CupertinoColors.inactiveGray].
  ///
  /// See also:
  ///
  ///  * [FloatingCursorDragState], which explains the floating cursor feature
  ///    in detail.
  final Color backgroundCursorColor;

  /// {@template flutter.widgets.editableText.maxLines}
  /// The maximum number of lines to show at one time, wrapping if necessary.
  ///
  /// This affects the height of the field itself and does not limit the number
  /// of lines that can be entered into the field.
  ///
  /// If this is 1 (the default), the text will not wrap, but will scroll
  /// horizontally instead.
  ///
  /// If this is null, there is no limit to the number of lines, and the text
  /// container will start with enough vertical space for one line and
  /// automatically grow to accommodate additional lines as they are entered, up
  /// to the height of its constraints.
  ///
  /// If this is not null, the value must be greater than zero, and it will lock
  /// the input to the given number of lines and take up enough horizontal space
  /// to accommodate that number of lines. Setting [minLines] as well allows the
  /// input to grow and shrink between the indicated range.
  ///
  /// The full set of behaviors possible with [minLines] and [maxLines] are as
  /// follows. These examples apply equally to [TextField], [TextFormField],
  /// [CupertinoTextField], and [EditableText].
  ///
  /// Input that occupies a single line and scrolls horizontally as needed.
  /// ```dart
  /// const TextField()
  /// ```
  ///
  /// Input whose height grows from one line up to as many lines as needed for
  /// the text that was entered. If a height limit is imposed by its parent, it
  /// will scroll vertically when its height reaches that limit.
  /// ```dart
  /// const TextField(maxLines: null)
  /// ```
  ///
  /// The input's height is large enough for the given number of lines. If
  /// additional lines are entered the input scrolls vertically.
  /// ```dart
  /// const TextField(maxLines: 2)
  /// ```
  ///
  /// Input whose height grows with content between a min and max. An infinite
  /// max is possible with `maxLines: null`.
  /// ```dart
  /// const TextField(minLines: 2, maxLines: 4)
  /// ```
  ///
  /// See also:
  ///
  ///  * [minLines], which sets the minimum number of lines visible.
  /// {@endtemplate}
  ///  * [expands], which determines whether the field should fill the height of
  ///    its parent.
  final int? maxLines;

  /// {@template flutter.widgets.editableText.minLines}
  /// The minimum number of lines to occupy when the content spans fewer lines.
  ///
  /// This affects the height of the field itself and does not limit the number
  /// of lines that can be entered into the field.
  ///
  /// If this is null (default), text container starts with enough vertical space
  /// for one line and grows to accommodate additional lines as they are entered.
  ///
  /// This can be used in combination with [maxLines] for a varying set of behaviors.
  ///
  /// If the value is set, it must be greater than zero. If the value is greater
  /// than 1, [maxLines] should also be set to either null or greater than
  /// this value.
  ///
  /// When [maxLines] is set as well, the height will grow between the indicated
  /// range of lines. When [maxLines] is null, it will grow as high as needed,
  /// starting from [minLines].
  ///
  /// A few examples of behaviors possible with [minLines] and [maxLines] are as follows.
  /// These apply equally to [TextField], [TextFormField], [CupertinoTextField],
  /// and [EditableText].
  ///
  /// Input that always occupies at least 2 lines and has an infinite max.
  /// Expands vertically as needed.
  /// ```dart
  /// TextField(minLines: 2)
  /// ```
  ///
  /// Input whose height starts from 2 lines and grows up to 4 lines at which
  /// point the height limit is reached. If additional lines are entered it will
  /// scroll vertically.
  /// ```dart
  /// const TextField(minLines:2, maxLines: 4)
  /// ```
  ///
  /// Defaults to null.
  ///
  /// See also:
  ///
  ///  * [maxLines], which sets the maximum number of lines visible, and has
  ///    several examples of how minLines and maxLines interact to produce
  ///    various behaviors.
  /// {@endtemplate}
  ///  * [expands], which determines whether the field should fill the height of
  ///    its parent.
  final int? minLines;

  /// {@template flutter.widgets.editableText.expands}
  /// Whether this widget's height will be sized to fill its parent.
  ///
  /// If set to true and wrapped in a parent widget like [Expanded] or
  /// [SizedBox], the input will expand to fill the parent.
  ///
  /// [maxLines] and [minLines] must both be null when this is set to true,
  /// otherwise an error is thrown.
  ///
  /// Defaults to false.
  ///
  /// See the examples in [maxLines] for the complete picture of how [maxLines],
  /// [minLines], and [expands] interact to produce various behaviors.
  ///
  /// Input that matches the height of its parent:
  /// ```dart
  /// const Expanded(
  ///   child: TextField(maxLines: null, expands: true),
  /// )
  /// ```
  /// {@endtemplate}
  final bool expands;

  /// {@template flutter.widgets.editableText.autofocus}
  /// Whether this text field should focus itself if nothing else is already
  /// focused.
  ///
  /// If true, the keyboard will open as soon as this text field obtains focus.
  /// Otherwise, the keyboard is only shown after the user taps the text field.
  ///
  /// Defaults to false.
  /// {@endtemplate}
  // See https://github.com/flutter/flutter/issues/7035 for the rationale for this
  // keyboard behavior.
  final bool autofocus;

  /// The color to use when painting the selection.
  ///
  /// If this property is null, this widget gets the selection color from the
  /// [DefaultSelectionStyle].
  ///
  /// For [CupertinoTextField]s, the value is set to the ambient
  /// [CupertinoThemeData.primaryColor] with 20% opacity. For [TextField]s, the
  /// value is set to the ambient [TextSelectionThemeData.selectionColor].
  final Color? selectionColor;

  /// {@template flutter.widgets.editableText.selectionControls}
  /// Optional delegate for building the text selection handles.
  ///
  /// Historically, this field also controlled the toolbar. This is now handled
  /// by [contextMenuBuilder] instead. However, for backwards compatibility, when
  /// [selectionControls] is set to an object that does not mix in
  /// [TextSelectionHandleControls], [contextMenuBuilder] is ignored and the
  /// [TextSelectionControls.buildToolbar] method is used instead.
  /// {@endtemplate}
  ///
  /// See also:
  ///
  ///  * [CupertinoTextField], which wraps an [EditableText] and which shows the
  ///    selection toolbar upon user events that are appropriate on the iOS
  ///    platform.
  ///  * [TextField], a Material Design themed wrapper of [EditableText], which
  ///    shows the selection toolbar upon appropriate user events based on the
  ///    user's platform set in [ThemeData.platform].
  final TextSelectionControls? selectionControls;

  /// {@template flutter.widgets.editableText.keyboardType}
  /// The type of keyboard to use for editing the text.
  ///
  /// Defaults to [TextInputType.text] if [maxLines] is one and
  /// [TextInputType.multiline] otherwise.
  /// {@endtemplate}
  final TextInputType keyboardType;

  /// The type of action button to use with the soft keyboard.
  final TextInputAction? textInputAction;

  /// {@template flutter.widgets.editableText.onChanged}
  /// Called when the user initiates a change to the TextField's
  /// value: when they have inserted or deleted text.
  ///
  /// This callback doesn't run when the TextField's text is changed
  /// programmatically, via the TextField's [controller]. Typically it
  /// isn't necessary to be notified of such changes, since they're
  /// initiated by the app itself.
  ///
  /// To be notified of all changes to the TextField's text, cursor,
  /// and selection, one can add a listener to its [controller] with
  /// [TextEditingController.addListener].
  ///
  /// [onChanged] is called before [onSubmitted] when user indicates completion
  /// of editing, such as when pressing the "done" button on the keyboard. That
  /// default behavior can be overridden. See [onEditingComplete] for details.
  ///
  /// {@tool dartpad}
  /// This example shows how onChanged could be used to check the TextField's
  /// current value each time the user inserts or deletes a character.
  ///
  /// ** See code in examples/api/lib/widgets/editable_text/editable_text.on_changed.0.dart **
  /// {@end-tool}
  /// {@endtemplate}
  ///
  /// ## Handling emojis and other complex characters
  /// {@template flutter.widgets.EditableText.onChanged}
  /// It's important to always use
  /// [characters](https://pub.dev/packages/characters) when dealing with user
  /// input text that may contain complex characters. This will ensure that
  /// extended grapheme clusters and surrogate pairs are treated as single
  /// characters, as they appear to the user.
  ///
  /// For example, when finding the length of some user input, use
  /// `string.characters.length`. Do NOT use `string.length` or even
  /// `string.runes.length`. For the complex character "👨‍👩‍👦", this
  /// appears to the user as a single character, and `string.characters.length`
  /// intuitively returns 1. On the other hand, `string.length` returns 8, and
  /// `string.runes.length` returns 5!
  /// {@endtemplate}
  ///
  /// See also:
  ///
  ///  * [inputFormatters], which are called before [onChanged]
  ///    runs and can validate and change ("format") the input value.
  ///  * [onEditingComplete], [onSubmitted], [onSelectionChanged]:
  ///    which are more specialized input change notifications.
  ///  * [TextEditingController], which implements the [Listenable] interface
  ///    and notifies its listeners on [TextEditingValue] changes.
  final ValueChanged<String>? onChanged;

  /// {@template flutter.widgets.editableText.onEditingComplete}
  /// Called when the user submits editable content (e.g., user presses the "done"
  /// button on the keyboard).
  ///
  /// The default implementation of [onEditingComplete] executes 2 different
  /// behaviors based on the situation:
  ///
  ///  - When a completion action is pressed, such as "done", "go", "send", or
  ///    "search", the user's content is submitted to the [controller] and then
  ///    focus is given up.
  ///
  ///  - When a non-completion action is pressed, such as "next" or "previous",
  ///    the user's content is submitted to the [controller], but focus is not
  ///    given up because developers may want to immediately move focus to
  ///    another input widget within [onSubmitted].
  ///
  /// Providing [onEditingComplete] prevents the aforementioned default behavior.
  /// {@endtemplate}
  final VoidCallback? onEditingComplete;

  /// {@template flutter.widgets.editableText.onSubmitted}
  /// Called when the user indicates that they are done editing the text in the
  /// field.
  ///
  /// By default, [onSubmitted] is called after [onChanged] when the user
  /// has finalized editing; or, if the default behavior has been overridden,
  /// after [onEditingComplete]. See [onEditingComplete] for details.
  ///
  /// ## Testing
  /// The following is the recommended way to trigger [onSubmitted] in a test:
  ///
  /// ```dart
  /// await tester.testTextInput.receiveAction(TextInputAction.done);
  /// ```
  ///
  /// Sending a `LogicalKeyboardKey.enter` via `tester.sendKeyEvent` will not
  /// trigger [onSubmitted]. This is because on a real device, the engine
  /// translates the enter key to a done action, but `tester.sendKeyEvent` sends
  /// the key to the framework only.
  /// {@endtemplate}
  final ValueChanged<String>? onSubmitted;

  /// {@template flutter.widgets.editableText.onAppPrivateCommand}
  /// This is used to receive a private command from the input method.
  ///
  /// Called when the result of [TextInputClient.performPrivateCommand] is
  /// received.
  ///
  /// This can be used to provide domain-specific features that are only known
  /// between certain input methods and their clients.
  ///
  /// See also:
  ///   * [performPrivateCommand](https://developer.android.com/reference/android/view/inputmethod/InputConnection#performPrivateCommand\(java.lang.String,%20android.os.Bundle\)),
  ///     which is the Android documentation for performPrivateCommand, used to
  ///     send a command from the input method.
  ///   * [sendAppPrivateCommand](https://developer.android.com/reference/android/view/inputmethod/InputMethodManager#sendAppPrivateCommand),
  ///     which is the Android documentation for sendAppPrivateCommand, used to
  ///     send a command to the input method.
  /// {@endtemplate}
  final AppPrivateCommandCallback? onAppPrivateCommand;

  /// {@template flutter.widgets.editableText.onSelectionChanged}
  /// Called when the user changes the selection of text (including the cursor
  /// location).
  /// {@endtemplate}
  final SelectionChangedCallback? onSelectionChanged;

  /// {@macro flutter.widgets.SelectionOverlay.onSelectionHandleTapped}
  final VoidCallback? onSelectionHandleTapped;

  /// {@template flutter.widgets.editableText.groupId}
  /// The group identifier for the [TextFieldTapRegion] of this text field.
  ///
  /// Text fields with the same group identifier share the same tap region.
  /// Defaults to the type of [EditableText].
  ///
  /// See also:
  ///
  ///  * [TextFieldTapRegion], to give a [groupId] to a widget that is to be
  ///    included in a [EditableText]'s tap region that has [groupId] set.
  /// {@endtemplate}
  final Object groupId;

  /// {@template flutter.widgets.editableText.onTapOutside}
  /// Called for each tap down that occurs outside of the [TextFieldTapRegion]
  /// group when the text field is focused.
  ///
  /// If this is null, [EditableTextTapOutsideIntent] will be invoked. In the
  /// default implementation, [FocusNode.unfocus] will be called on the
  /// [focusNode] for this text field when a [PointerDownEvent] is received on
  /// another part of the UI. However, it will not unfocus as a result of mobile
  /// application touch events (which does not include mouse clicks), to conform
  /// with the platform conventions. To change this behavior, a callback may be
  /// set here or [EditableTextTapOutsideIntent] may be overridden.
  ///
  /// When adding additional controls to a text field (for example, a spinner, a
  /// button that copies the selected text, or modifies formatting), it is
  /// helpful if tapping on that control doesn't unfocus the text field. In
  /// order for an external widget to be considered as part of the text field
  /// for the purposes of tapping "outside" of the field, wrap the control in a
  /// [TextFieldTapRegion].
  ///
  /// The [PointerDownEvent] passed to the function is the event that caused the
  /// notification. It is possible that the event may occur outside of the
  /// immediate bounding box defined by the text field, although it will be
  /// within the bounding box of a [TextFieldTapRegion] member.
  /// {@endtemplate}
  ///
  /// {@tool dartpad}
  /// This example shows how to use a `TextFieldTapRegion` to wrap a set of
  /// "spinner" buttons that increment and decrement a value in the [TextField]
  /// without causing the text field to lose keyboard focus.
  ///
  /// This example includes a generic `SpinnerField<T>` class that you can copy
  /// into your own project and customize.
  ///
  /// ** See code in examples/api/lib/widgets/tap_region/text_field_tap_region.0.dart **
  /// {@end-tool}
  ///
  /// See also:
  ///
  ///  * [TapRegion] for how the region group is determined.
  ///  * [onTapUpOutside] which is called for each tap up.
  ///  * [EditableTextTapOutsideIntent] for the intent that is invoked if
  ///  this is null.
  final TapRegionCallback? onTapOutside;

  /// {@template flutter.widgets.editableText.onTapUpOutside}
  /// Called for each tap up that occurs outside of the [TextFieldTapRegion]
  /// group when the text field is focused.
  ///
  /// The [PointerUpEvent] passed to the function is the event that caused the
  /// notification. It is possible that the event may occur outside of the
  /// immediate bounding box defined by the text field, although it will be
  /// within the bounding box of a [TextFieldTapRegion] member.
  /// {@endtemplate}
  ///
  /// See also:
  ///
  ///  * [TapRegion] for how the region group is determined.
  ///  * [onTapOutside], which is called for each tap down.
  final TapRegionUpCallback? onTapUpOutside;

  /// {@template flutter.widgets.editableText.inputFormatters}
  /// Optional input validation and formatting overrides.
  ///
  /// Formatters are run in the provided order when the user changes the text
  /// this widget contains. When this parameter changes, the new formatters will
  /// not be applied until the next time the user inserts or deletes text.
  /// Similar to the [onChanged] callback, formatters don't run when the text is
  /// changed programmatically via [controller].
  ///
  /// See also:
  ///
  ///  * [TextEditingController], which implements the [Listenable] interface
  ///    and notifies its listeners on [TextEditingValue] changes.
  /// {@endtemplate}
  final List<TextInputFormatter>? inputFormatters;

  /// The cursor for a mouse pointer when it enters or is hovering over the
  /// widget.
  ///
  /// If this property is null, [SystemMouseCursors.text] will be used.
  ///
  /// The [mouseCursor] is the only property of [EditableText] that controls the
  /// appearance of the mouse pointer. All other properties related to "cursor"
  /// stands for the text cursor, which is usually a blinking vertical line at
  /// the editing position.
  final MouseCursor? mouseCursor;

  /// Whether the caller will provide gesture handling (true), or if the
  /// [EditableText] is expected to handle basic gestures (false).
  ///
  /// When this is false, the [EditableText] (or more specifically, the
  /// [RenderEditable]) enables some rudimentary gestures (tap to position the
  /// cursor, long-press to select all, and some scrolling behavior).
  ///
  /// These behaviors are sufficient for debugging purposes but are inadequate
  /// for user-facing applications. To enable platform-specific behaviors, use a
  /// [TextSelectionGestureDetectorBuilder] to wrap the [EditableText], and set
  /// [rendererIgnoresPointer] to true.
  ///
  /// When [rendererIgnoresPointer] is true true, the [RenderEditable] created
  /// by this widget will not handle pointer events.
  ///
  /// This property is false by default.
  ///
  /// See also:
  ///
  ///  * [RenderEditable.ignorePointer], which implements this feature.
  ///  * [TextSelectionGestureDetectorBuilder], which implements platform-specific
  ///    gestures and behaviors.
  final bool rendererIgnoresPointer;

  /// {@template flutter.widgets.editableText.cursorWidth}
  /// How thick the cursor will be.
  ///
  /// Defaults to 2.0.
  ///
  /// The cursor will draw under the text. The cursor width will extend
  /// to the right of the boundary between characters for left-to-right text
  /// and to the left for right-to-left text. This corresponds to extending
  /// downstream relative to the selected position. Negative values may be used
  /// to reverse this behavior.
  /// {@endtemplate}
  final double cursorWidth;

  /// {@template flutter.widgets.editableText.cursorHeight}
  /// How tall the cursor will be.
  ///
  /// If this property is null, [RenderEditable.preferredLineHeight] will be used.
  /// {@endtemplate}
  final double? cursorHeight;

  /// {@template flutter.widgets.editableText.cursorRadius}
  /// How rounded the corners of the cursor should be.
  ///
  /// By default, the cursor has no radius.
  /// {@endtemplate}
  final Radius? cursorRadius;

  /// {@template flutter.widgets.editableText.cursorOpacityAnimates}
  /// Whether the cursor will animate from fully transparent to fully opaque
  /// during each cursor blink.
  ///
  /// By default, the cursor opacity will animate on iOS platforms and will not
  /// animate on Android platforms.
  /// {@endtemplate}
  final bool cursorOpacityAnimates;

  /// {@macro flutter.rendering.RenderEditable.cursorOffset}
  final Offset? cursorOffset;

  /// {@macro flutter.rendering.RenderEditable.paintCursorAboveText}
  final bool paintCursorAboveText;

  /// Controls how tall the selection highlight boxes are computed to be.
  ///
  /// See [ui.BoxHeightStyle] for details on available styles.
  final ui.BoxHeightStyle selectionHeightStyle;

  /// Controls how wide the selection highlight boxes are computed to be.
  ///
  /// See [ui.BoxWidthStyle] for details on available styles.
  final ui.BoxWidthStyle selectionWidthStyle;

  /// The appearance of the keyboard.
  ///
  /// This setting is only honored on iOS devices.
  ///
  /// Defaults to [Brightness.light].
  final Brightness keyboardAppearance;

  /// {@template flutter.widgets.editableText.scrollPadding}
  /// Configures the padding for the edges surrounding a [Scrollable] when the
  /// text field scrolls into view.
  ///
  /// When this widget receives focus and is not completely visible (for example
  /// scrolled partially off the screen or overlapped by the keyboard), then it
  /// will attempt to make itself visible by scrolling a surrounding
  /// [Scrollable], if one is present. This value controls how far from the
  /// edges of a [Scrollable] the TextField will be positioned after the scroll.
  ///
  /// Defaults to EdgeInsets.all(20.0).
  /// {@endtemplate}
  final EdgeInsets scrollPadding;

  /// {@template flutter.widgets.editableText.enableInteractiveSelection}
  /// Whether to enable user interface affordances for changing the
  /// text selection.
  ///
  /// For example, setting this to true will enable features such as
  /// long-pressing the TextField to select text and show the
  /// cut/copy/paste menu, and tapping to move the text caret.
  ///
  /// When this is false, the text selection cannot be adjusted by
  /// the user, text cannot be copied, and the user cannot paste into
  /// the text field from the clipboard.
  ///
  /// Defaults to true.
  /// {@endtemplate}
  final bool enableInteractiveSelection;

  /// Setting this property to true makes the cursor stop blinking or fading
  /// on and off once the cursor appears on focus. This property is useful for
  /// testing purposes.
  ///
  /// It does not affect the necessity to focus the EditableText for the cursor
  /// to appear in the first place.
  ///
  /// Defaults to false, resulting in a typical blinking cursor.
  static bool debugDeterministicCursor = false;

  /// {@macro flutter.widgets.scrollable.dragStartBehavior}
  final DragStartBehavior dragStartBehavior;

  /// {@template flutter.widgets.editableText.scrollController}
  /// The [ScrollController] to use when vertically scrolling the input.
  ///
  /// If null, it will instantiate a new ScrollController.
  ///
  /// See [Scrollable.controller].
  /// {@endtemplate}
  final ScrollController? scrollController;

  /// {@template flutter.widgets.editableText.scrollPhysics}
  /// The [ScrollPhysics] to use when vertically scrolling the input.
  ///
  /// If not specified, it will behave according to the current platform.
  ///
  /// See [Scrollable.physics].
  /// {@endtemplate}
  ///
  /// If an explicit [ScrollBehavior] is provided to [scrollBehavior], the
  /// [ScrollPhysics] provided by that behavior will take precedence after
  /// [scrollPhysics].
  final ScrollPhysics? scrollPhysics;

  /// {@template flutter.widgets.editableText.scribbleEnabled}
  /// Whether iOS 14 Scribble features are enabled for this widget.
  ///
  /// Only available on iPads.
  ///
  /// Defaults to true.
  /// {@endtemplate}
  @Deprecated(
    'Use `stylusHandwritingEnabled` instead. '
<<<<<<< HEAD
    'This feature was deprecated after v3.22.0-0.3.pre.',
=======
    'This feature was deprecated after v3.27.0-0.2.pre.',
>>>>>>> bb9134a7
  )
  final bool scribbleEnabled;

  /// {@template flutter.widgets.editableText.stylusHandwritingEnabled}
  /// Whether this input supports stylus handwriting, where the user can write
  /// directly on top of a field.
  ///
  /// Currently only the following devices are supported:
  ///
  ///  * iPads running iOS 14 and above using an Apple Pencil.
  ///  * Android devices running API 34 and above and using an active stylus.
  /// {@endtemplate}
<<<<<<< HEAD
=======
  ///
  /// On Android, Scribe gestures are detected outside of [EditableText],
  /// typically by [TextSelectionGestureDetectorBuilder]. This is handled
  /// automatically in [TextField].
  ///
  /// See also:
  ///
  ///   * [ScribbleClient], which can be mixed into an arbitrary widget to
  ///     provide iOS Scribble functionality.
  ///   * [Scribe], which can be used to interact with Android Scribe directly.
>>>>>>> bb9134a7
  final bool stylusHandwritingEnabled;

  /// {@template flutter.widgets.editableText.selectionEnabled}
  /// Same as [enableInteractiveSelection].
  ///
  /// This getter exists primarily for consistency with
  /// [RenderEditable.selectionEnabled].
  /// {@endtemplate}
  bool get selectionEnabled => enableInteractiveSelection;

  /// {@template flutter.widgets.editableText.autofillHints}
  /// A list of strings that helps the autofill service identify the type of this
  /// text input.
  ///
  /// When set to null, this text input will not send its autofill information
  /// to the platform, preventing it from participating in autofills triggered
  /// by a different [AutofillClient], even if they're in the same
  /// [AutofillScope]. Additionally, on Android and web, setting this to null
  /// will disable autofill for this text field.
  ///
  /// The minimum platform SDK version that supports Autofill is API level 26
  /// for Android, and iOS 10.0 for iOS.
  ///
  /// Defaults to an empty list.
  ///
  /// ### Setting up iOS autofill:
  ///
  /// To provide the best user experience and ensure your app fully supports
  /// password autofill on iOS, follow these steps:
  ///
  /// * Set up your iOS app's
  ///   [associated domains](https://developer.apple.com/documentation/safariservices/supporting_associated_domains_in_your_app).
  /// * Some autofill hints only work with specific [keyboardType]s. For example,
  ///   [AutofillHints.name] requires [TextInputType.name] and [AutofillHints.email]
  ///   works only with [TextInputType.emailAddress]. Make sure the input field has a
  ///   compatible [keyboardType]. Empirically, [TextInputType.name] works well
  ///   with many autofill hints that are predefined on iOS.
  ///
  /// ### Troubleshooting Autofill
  ///
  /// Autofill service providers rely heavily on [autofillHints]. Make sure the
  /// entries in [autofillHints] are supported by the autofill service currently
  /// in use (the name of the service can typically be found in your mobile
  /// device's system settings).
  ///
  /// #### Autofill UI refuses to show up when I tap on the text field
  ///
  /// Check the device's system settings and make sure autofill is turned on,
  /// and there are available credentials stored in the autofill service.
  ///
  /// * iOS password autofill: Go to Settings -> Password, turn on "Autofill
  ///   Passwords", and add new passwords for testing by pressing the top right
  ///   "+" button. Use an arbitrary "website" if you don't have associated
  ///   domains set up for your app. As long as there's at least one password
  ///   stored, you should be able to see a key-shaped icon in the quick type
  ///   bar on the software keyboard, when a password related field is focused.
  ///
  /// * iOS contact information autofill: iOS seems to pull contact info from
  ///   the Apple ID currently associated with the device. Go to Settings ->
  ///   Apple ID (usually the first entry, or "Sign in to your iPhone" if you
  ///   haven't set up one on the device), and fill out the relevant fields. If
  ///   you wish to test more contact info types, try adding them in Contacts ->
  ///   My Card.
  ///
  /// * Android autofill: Go to Settings -> System -> Languages & input ->
  ///   Autofill service. Enable the autofill service of your choice, and make
  ///   sure there are available credentials associated with your app.
  ///
  /// Specifying [InputDecoration.hintText] may also help autofill services
  /// (like Samsung Pass) determine the expected content type of an input field,
  /// although this is typically not required when autofillHints are present.
  ///
  /// #### I called `TextInput.finishAutofillContext` but the autofill save
  /// prompt isn't showing
  ///
  /// * iOS: iOS may not show a prompt or any other visual indication when it
  ///   saves user password. Go to Settings -> Password and check if your new
  ///   password is saved. Neither saving password nor auto-generating strong
  ///   password works without properly setting up associated domains in your
  ///   app. To set up associated domains, follow the instructions in
  ///   <https://developer.apple.com/documentation/safariservices/supporting_associated_domains_in_your_app>.
  ///
  /// {@endtemplate}
  /// {@macro flutter.services.AutofillConfiguration.autofillHints}
  final Iterable<String>? autofillHints;

  /// The [AutofillClient] that controls this input field's autofill behavior.
  ///
  /// When null, this widget's [EditableTextState] will be used as the
  /// [AutofillClient]. This property may override [autofillHints].
  final AutofillClient? autofillClient;

  /// {@macro flutter.material.Material.clipBehavior}
  ///
  /// Defaults to [Clip.hardEdge].
  final Clip clipBehavior;

  /// Restoration ID to save and restore the scroll offset of the
  /// [EditableText].
  ///
  /// If a restoration id is provided, the [EditableText] will persist its
  /// current scroll offset and restore it during state restoration.
  ///
  /// The scroll offset is persisted in a [RestorationBucket] claimed from
  /// the surrounding [RestorationScope] using the provided restoration ID.
  ///
  /// Persisting and restoring the content of the [EditableText] is the
  /// responsibility of the owner of the [controller], who may use a
  /// [RestorableTextEditingController] for that purpose.
  ///
  /// See also:
  ///
  ///  * [RestorationManager], which explains how state restoration works in
  ///    Flutter.
  final String? restorationId;

  /// {@template flutter.widgets.editableText.scrollBehavior}
  /// A [ScrollBehavior] that will be applied to this widget individually.
  ///
  /// Defaults to null, wherein the inherited [ScrollBehavior] is copied and
  /// modified to alter the viewport decoration, like [Scrollbar]s.
  ///
  /// [ScrollBehavior]s also provide [ScrollPhysics]. If an explicit
  /// [ScrollPhysics] is provided in [scrollPhysics], it will take precedence,
  /// followed by [scrollBehavior], and then the inherited ancestor
  /// [ScrollBehavior].
  /// {@endtemplate}
  ///
  /// The [ScrollBehavior] of the inherited [ScrollConfiguration] will be
  /// modified by default to only apply a [Scrollbar] if [maxLines] is greater
  /// than 1.
  final ScrollBehavior? scrollBehavior;

  /// {@macro flutter.services.TextInputConfiguration.enableIMEPersonalizedLearning}
  final bool enableIMEPersonalizedLearning;

  /// {@template flutter.widgets.editableText.contentInsertionConfiguration}
  /// Configuration of handler for media content inserted via the system input
  /// method.
  ///
  /// Defaults to null in which case media content insertion will be disabled,
  /// and the system will display a message informing the user that the text field
  /// does not support inserting media content.
  ///
  /// Set [ContentInsertionConfiguration.onContentInserted] to provide a handler.
  /// Additionally, set [ContentInsertionConfiguration.allowedMimeTypes]
  /// to limit the allowable mime types for inserted content.
  ///
  /// {@tool dartpad}
  ///
  /// This example shows how to access the data for inserted content in your
  /// `TextField`.
  ///
  /// ** See code in examples/api/lib/widgets/editable_text/editable_text.on_content_inserted.0.dart **
  /// {@end-tool}
  ///
  /// If [contentInsertionConfiguration] is not provided, by default
  /// an empty list of mime types will be sent to the Flutter Engine.
  /// A handler function must be provided in order to customize the allowable
  /// mime types for inserted content.
  ///
  /// If rich content is inserted without a handler, the system will display
  /// a message informing the user that the current text input does not support
  /// inserting rich content.
  /// {@endtemplate}
  final ContentInsertionConfiguration? contentInsertionConfiguration;

  /// {@template flutter.widgets.EditableText.contextMenuBuilder}
  /// Builds the text selection toolbar when requested by the user.
  ///
  /// The context menu is built when [EditableTextState.showToolbar] is called,
  /// typically by one of the callbacks installed by the widget created by
  /// [TextSelectionGestureDetectorBuilder.buildGestureDetector]. The widget
  /// returned by [contextMenuBuilder] is passed to a [ContextMenuController].
  ///
  /// If no callback is provided, no context menu will be shown.
  ///
  /// The [EditableTextContextMenuBuilder] signature used by the
  /// [contextMenuBuilder] callback has two parameters, the [BuildContext] of
  /// the [EditableText] and the [EditableTextState] of the [EditableText].
  ///
  /// The [EditableTextState] has two properties that are especially useful when
  /// building the widgets for the context menu:
  ///
  /// * [EditableTextState.contextMenuAnchors] specifies the desired anchor
  ///   position for the context menu.
  ///
  /// * [EditableTextState.contextMenuButtonItems] represents the buttons that
  ///   should typically be built for this widget (e.g. cut, copy, paste).
  ///
  /// The [TextSelectionToolbarLayoutDelegate] class may be particularly useful
  /// in honoring the preferred anchor positions.
  ///
  /// For backwards compatibility, when [EditableText.selectionControls] is set
  /// to an object that does not mix in [TextSelectionHandleControls],
  /// [contextMenuBuilder] is ignored and the
  /// [TextSelectionControls.buildToolbar] method is used instead.
  ///
  /// {@tool dartpad}
  /// This example shows how to customize the menu, in this case by keeping the
  /// default buttons for the platform but modifying their appearance.
  ///
  /// ** See code in examples/api/lib/material/context_menu/editable_text_toolbar_builder.0.dart **
  /// {@end-tool}
  ///
  /// {@tool dartpad}
  /// This example shows how to show a custom button only when an email address
  /// is currently selected.
  ///
  /// ** See code in examples/api/lib/material/context_menu/editable_text_toolbar_builder.1.dart **
  /// {@end-tool}
  ///
  /// See also:
  ///   * [AdaptiveTextSelectionToolbar], which builds the default text selection
  ///     toolbar for the current platform, but allows customization of the
  ///     buttons.
  ///   * [AdaptiveTextSelectionToolbar.getAdaptiveButtons], which builds the
  ///     button Widgets for the current platform given
  ///     [ContextMenuButtonItem]s.
  ///   * [BrowserContextMenu], which allows the browser's context menu on web
  ///     to be disabled and Flutter-rendered context menus to appear.
  /// {@endtemplate}
  final EditableTextContextMenuBuilder? contextMenuBuilder;

  /// {@template flutter.widgets.EditableText.spellCheckConfiguration}
  /// Configuration that details how spell check should be performed.
  ///
  /// Specifies the [SpellCheckService] used to spell check text input and the
  /// [TextStyle] used to style text with misspelled words.
  ///
  /// If the [SpellCheckService] is left null, spell check is disabled by
  /// default unless the [DefaultSpellCheckService] is supported, in which case
  /// it is used. It is currently supported only on Android and iOS.
  ///
  /// If this configuration is left null, then spell check is disabled by default.
  /// {@endtemplate}
  final SpellCheckConfiguration? spellCheckConfiguration;

  /// The configuration for the magnifier to use with selections in this text
  /// field.
  ///
  /// {@macro flutter.widgets.magnifier.intro}
  final TextMagnifierConfiguration magnifierConfiguration;

  /// The default value for [stylusHandwritingEnabled].
  static const bool defaultStylusHandwritingEnabled = true;

  bool get _userSelectionEnabled => enableInteractiveSelection && (!readOnly || !obscureText);

  /// Returns the [ContextMenuButtonItem]s representing the buttons in this
  /// platform's default selection menu for an editable field.
  ///
  /// For example, [EditableText] uses this to generate the default buttons for
  /// its context menu.
  ///
  /// See also:
  ///
  /// * [EditableTextState.contextMenuButtonItems], which gives the
  ///   [ContextMenuButtonItem]s for a specific EditableText.
  /// * [SelectableRegion.getSelectableButtonItems], which performs a similar
  ///   role but for content that is selectable but not editable.
  /// * [AdaptiveTextSelectionToolbar], which builds the toolbar itself, and can
  ///   take a list of [ContextMenuButtonItem]s with
  ///   [AdaptiveTextSelectionToolbar.buttonItems].
  /// * [AdaptiveTextSelectionToolbar.getAdaptiveButtons], which builds the button
  ///   Widgets for the current platform given [ContextMenuButtonItem]s.
  static List<ContextMenuButtonItem> getEditableButtonItems({
    required final ClipboardStatus? clipboardStatus,
    required final VoidCallback? onCopy,
    required final VoidCallback? onCut,
    required final VoidCallback? onPaste,
    required final VoidCallback? onSelectAll,
    required final VoidCallback? onLookUp,
    required final VoidCallback? onSearchWeb,
    required final VoidCallback? onShare,
    required final VoidCallback? onLiveTextInput,
  }) {
    final List<ContextMenuButtonItem> resultButtonItem = <ContextMenuButtonItem>[];

    // Configure button items with clipboard.
    if (onPaste == null || clipboardStatus != ClipboardStatus.unknown) {
      // If the paste button is enabled, don't render anything until the state
      // of the clipboard is known, since it's used to determine if paste is
      // shown.

      // On Android, the share button is before the select all button.
      final bool showShareBeforeSelectAll = defaultTargetPlatform == TargetPlatform.android;

      resultButtonItem.addAll(<ContextMenuButtonItem>[
        if (onCut != null)
          ContextMenuButtonItem(
            onPressed: onCut,
            type: ContextMenuButtonType.cut,
          ),
        if (onCopy != null)
          ContextMenuButtonItem(
            onPressed: onCopy,
            type: ContextMenuButtonType.copy,
          ),
        if (onPaste != null)
          ContextMenuButtonItem(
            onPressed: onPaste,
            type: ContextMenuButtonType.paste,
          ),
        if (onShare != null && showShareBeforeSelectAll)
          ContextMenuButtonItem(
            onPressed: onShare,
            type: ContextMenuButtonType.share,
          ),
        if (onSelectAll != null)
          ContextMenuButtonItem(
            onPressed: onSelectAll,
            type: ContextMenuButtonType.selectAll,
          ),
        if (onLookUp != null)
          ContextMenuButtonItem(
            onPressed: onLookUp,
            type: ContextMenuButtonType.lookUp,
          ),
        if (onSearchWeb != null)
          ContextMenuButtonItem(
            onPressed: onSearchWeb,
            type: ContextMenuButtonType.searchWeb,
          ),
        if (onShare != null && !showShareBeforeSelectAll)
          ContextMenuButtonItem(
            onPressed: onShare,
            type: ContextMenuButtonType.share,
          ),
      ]);
    }

    // Config button items with Live Text.
    if (onLiveTextInput != null) {
      resultButtonItem.add(ContextMenuButtonItem(
        onPressed: onLiveTextInput,
        type: ContextMenuButtonType.liveTextInput,
      ));
    }

    return resultButtonItem;
  }

  // Infer the keyboard type of an `EditableText` if it's not specified.
  static TextInputType _inferKeyboardType({
    required Iterable<String>? autofillHints,
    required int? maxLines,
  }) {
    if (autofillHints == null || autofillHints.isEmpty) {
      return maxLines == 1 ? TextInputType.text : TextInputType.multiline;
    }

    final String effectiveHint = autofillHints.first;

    // On iOS oftentimes specifying a text content type is not enough to qualify
    // the input field for autofill. The keyboard type also needs to be compatible
    // with the content type. To get autofill to work by default on EditableText,
    // the keyboard type inference on iOS is done differently from other platforms.
    //
    // The entries with "autofill not working" comments are the iOS text content
    // types that should work with the specified keyboard type but won't trigger
    // (even within a native app). Tested on iOS 13.5.
    if (!kIsWeb) {
      switch (defaultTargetPlatform) {
        case TargetPlatform.iOS:
        case TargetPlatform.macOS:
          const Map<String, TextInputType> iOSKeyboardType = <String, TextInputType> {
            AutofillHints.addressCity : TextInputType.name,
            AutofillHints.addressCityAndState : TextInputType.name, // Autofill not working.
            AutofillHints.addressState : TextInputType.name,
            AutofillHints.countryName : TextInputType.name,
            AutofillHints.creditCardNumber : TextInputType.number,  // Couldn't test.
            AutofillHints.email : TextInputType.emailAddress,
            AutofillHints.familyName : TextInputType.name,
            AutofillHints.fullStreetAddress : TextInputType.name,
            AutofillHints.givenName : TextInputType.name,
            AutofillHints.jobTitle : TextInputType.name,            // Autofill not working.
            AutofillHints.location : TextInputType.name,            // Autofill not working.
            AutofillHints.middleName : TextInputType.name,          // Autofill not working.
            AutofillHints.name : TextInputType.name,
            AutofillHints.namePrefix : TextInputType.name,          // Autofill not working.
            AutofillHints.nameSuffix : TextInputType.name,          // Autofill not working.
            AutofillHints.newPassword : TextInputType.text,
            AutofillHints.newUsername : TextInputType.text,
            AutofillHints.nickname : TextInputType.name,            // Autofill not working.
            AutofillHints.oneTimeCode : TextInputType.number,
            AutofillHints.organizationName : TextInputType.text,    // Autofill not working.
            AutofillHints.password : TextInputType.text,
            AutofillHints.postalCode : TextInputType.name,
            AutofillHints.streetAddressLine1 : TextInputType.name,
            AutofillHints.streetAddressLine2 : TextInputType.name,  // Autofill not working.
            AutofillHints.sublocality : TextInputType.name,         // Autofill not working.
            AutofillHints.telephoneNumber : TextInputType.name,
            AutofillHints.url : TextInputType.url,                  // Autofill not working.
            AutofillHints.username : TextInputType.text,
          };

          final TextInputType? keyboardType = iOSKeyboardType[effectiveHint];
          if (keyboardType != null) {
            return keyboardType;
          }
        case TargetPlatform.android:
        case TargetPlatform.fuchsia:
        case TargetPlatform.linux:
        case TargetPlatform.windows:
          break;
      }
    }

    if (maxLines != 1) {
      return TextInputType.multiline;
    }

    const Map<String, TextInputType> inferKeyboardType = <String, TextInputType> {
      AutofillHints.addressCity : TextInputType.streetAddress,
      AutofillHints.addressCityAndState : TextInputType.streetAddress,
      AutofillHints.addressState : TextInputType.streetAddress,
      AutofillHints.birthday : TextInputType.datetime,
      AutofillHints.birthdayDay : TextInputType.datetime,
      AutofillHints.birthdayMonth : TextInputType.datetime,
      AutofillHints.birthdayYear : TextInputType.datetime,
      AutofillHints.countryCode : TextInputType.number,
      AutofillHints.countryName : TextInputType.text,
      AutofillHints.creditCardExpirationDate : TextInputType.datetime,
      AutofillHints.creditCardExpirationDay : TextInputType.datetime,
      AutofillHints.creditCardExpirationMonth : TextInputType.datetime,
      AutofillHints.creditCardExpirationYear : TextInputType.datetime,
      AutofillHints.creditCardFamilyName : TextInputType.name,
      AutofillHints.creditCardGivenName : TextInputType.name,
      AutofillHints.creditCardMiddleName : TextInputType.name,
      AutofillHints.creditCardName : TextInputType.name,
      AutofillHints.creditCardNumber : TextInputType.number,
      AutofillHints.creditCardSecurityCode : TextInputType.number,
      AutofillHints.creditCardType : TextInputType.text,
      AutofillHints.email : TextInputType.emailAddress,
      AutofillHints.familyName : TextInputType.name,
      AutofillHints.fullStreetAddress : TextInputType.streetAddress,
      AutofillHints.gender : TextInputType.text,
      AutofillHints.givenName : TextInputType.name,
      AutofillHints.impp : TextInputType.url,
      AutofillHints.jobTitle : TextInputType.text,
      AutofillHints.language : TextInputType.text,
      AutofillHints.location : TextInputType.streetAddress,
      AutofillHints.middleInitial : TextInputType.name,
      AutofillHints.middleName : TextInputType.name,
      AutofillHints.name : TextInputType.name,
      AutofillHints.namePrefix : TextInputType.name,
      AutofillHints.nameSuffix : TextInputType.name,
      AutofillHints.newPassword : TextInputType.text,
      AutofillHints.newUsername : TextInputType.text,
      AutofillHints.nickname : TextInputType.text,
      AutofillHints.oneTimeCode : TextInputType.text,
      AutofillHints.organizationName : TextInputType.text,
      AutofillHints.password : TextInputType.text,
      AutofillHints.photo : TextInputType.text,
      AutofillHints.postalAddress : TextInputType.streetAddress,
      AutofillHints.postalAddressExtended : TextInputType.streetAddress,
      AutofillHints.postalAddressExtendedPostalCode : TextInputType.number,
      AutofillHints.postalCode : TextInputType.number,
      AutofillHints.streetAddressLevel1 : TextInputType.streetAddress,
      AutofillHints.streetAddressLevel2 : TextInputType.streetAddress,
      AutofillHints.streetAddressLevel3 : TextInputType.streetAddress,
      AutofillHints.streetAddressLevel4 : TextInputType.streetAddress,
      AutofillHints.streetAddressLine1 : TextInputType.streetAddress,
      AutofillHints.streetAddressLine2 : TextInputType.streetAddress,
      AutofillHints.streetAddressLine3 : TextInputType.streetAddress,
      AutofillHints.sublocality : TextInputType.streetAddress,
      AutofillHints.telephoneNumber : TextInputType.phone,
      AutofillHints.telephoneNumberAreaCode : TextInputType.phone,
      AutofillHints.telephoneNumberCountryCode : TextInputType.phone,
      AutofillHints.telephoneNumberDevice : TextInputType.phone,
      AutofillHints.telephoneNumberExtension : TextInputType.phone,
      AutofillHints.telephoneNumberLocal : TextInputType.phone,
      AutofillHints.telephoneNumberLocalPrefix : TextInputType.phone,
      AutofillHints.telephoneNumberLocalSuffix : TextInputType.phone,
      AutofillHints.telephoneNumberNational : TextInputType.phone,
      AutofillHints.transactionAmount : TextInputType.numberWithOptions(decimal: true),
      AutofillHints.transactionCurrency : TextInputType.text,
      AutofillHints.url : TextInputType.url,
      AutofillHints.username : TextInputType.text,
    };

    return inferKeyboardType[effectiveHint] ?? TextInputType.text;
  }

  @override
  EditableTextState createState() => EditableTextState();

  @override
  void debugFillProperties(DiagnosticPropertiesBuilder properties) {
    super.debugFillProperties(properties);
    properties.add(DiagnosticsProperty<TextEditingController>('controller', controller));
    properties.add(DiagnosticsProperty<FocusNode>('focusNode', focusNode));
    properties.add(DiagnosticsProperty<bool>('obscureText', obscureText, defaultValue: false));
    properties.add(DiagnosticsProperty<bool>('readOnly', readOnly, defaultValue: false));
    properties.add(DiagnosticsProperty<bool>('autocorrect', autocorrect, defaultValue: true));
    properties.add(EnumProperty<SmartDashesType>('smartDashesType', smartDashesType, defaultValue: obscureText ? SmartDashesType.disabled : SmartDashesType.enabled));
    properties.add(EnumProperty<SmartQuotesType>('smartQuotesType', smartQuotesType, defaultValue: obscureText ? SmartQuotesType.disabled : SmartQuotesType.enabled));
    properties.add(DiagnosticsProperty<bool>('enableSuggestions', enableSuggestions, defaultValue: true));
    style.debugFillProperties(properties);
    properties.add(EnumProperty<TextAlign>('textAlign', textAlign, defaultValue: null));
    properties.add(EnumProperty<TextDirection>('textDirection', textDirection, defaultValue: null));
    properties.add(DiagnosticsProperty<Locale>('locale', locale, defaultValue: null));
    properties.add(DiagnosticsProperty<TextScaler>('textScaler', textScaler, defaultValue: null));
    properties.add(IntProperty('maxLines', maxLines, defaultValue: 1));
    properties.add(IntProperty('minLines', minLines, defaultValue: null));
    properties.add(DiagnosticsProperty<bool>('expands', expands, defaultValue: false));
    properties.add(DiagnosticsProperty<bool>('autofocus', autofocus, defaultValue: false));
    properties.add(DiagnosticsProperty<TextInputType>('keyboardType', keyboardType, defaultValue: null));
    properties.add(DiagnosticsProperty<ScrollController>('scrollController', scrollController, defaultValue: null));
    properties.add(DiagnosticsProperty<ScrollPhysics>('scrollPhysics', scrollPhysics, defaultValue: null));
    properties.add(DiagnosticsProperty<Iterable<String>>('autofillHints', autofillHints, defaultValue: null));
    properties.add(DiagnosticsProperty<TextHeightBehavior>('textHeightBehavior', textHeightBehavior, defaultValue: null));
    properties.add(DiagnosticsProperty<bool>('scribbleEnabled', scribbleEnabled, defaultValue: true));
<<<<<<< HEAD
    properties.add(DiagnosticsProperty<bool>('stylusHandwritingEnabled', stylusHandwritingEnabled, defaultValue: false));
=======
    properties.add(DiagnosticsProperty<bool>('stylusHandwritingEnabled', stylusHandwritingEnabled, defaultValue: defaultStylusHandwritingEnabled));
>>>>>>> bb9134a7
    properties.add(DiagnosticsProperty<bool>('enableIMEPersonalizedLearning', enableIMEPersonalizedLearning, defaultValue: true));
    properties.add(DiagnosticsProperty<bool>('enableInteractiveSelection', enableInteractiveSelection, defaultValue: true));
    properties.add(DiagnosticsProperty<UndoHistoryController>('undoController', undoController, defaultValue: null));
    properties.add(DiagnosticsProperty<SpellCheckConfiguration>('spellCheckConfiguration', spellCheckConfiguration, defaultValue: null));
    properties.add(DiagnosticsProperty<List<String>>('contentCommitMimeTypes', contentInsertionConfiguration?.allowedMimeTypes ?? const <String>[], defaultValue: contentInsertionConfiguration == null ? const <String>[] : kDefaultContentInsertionMimeTypes));
  }
}

/// State for an [EditableText].
class EditableTextState extends State<EditableText> with AutomaticKeepAliveClientMixin<EditableText>, WidgetsBindingObserver, TickerProviderStateMixin<EditableText>, TextSelectionDelegate, TextInputClient implements AutofillClient {
  Timer? _cursorTimer;
  AnimationController get _cursorBlinkOpacityController {
    return _backingCursorBlinkOpacityController ??= AnimationController(
      vsync: this,
    )..addListener(_onCursorColorTick);
  }
  AnimationController? _backingCursorBlinkOpacityController;
  late final Simulation _iosBlinkCursorSimulation = _DiscreteKeyFrameSimulation.iOSBlinkingCaret();

  final ValueNotifier<bool> _cursorVisibilityNotifier = ValueNotifier<bool>(true);
  final GlobalKey _editableKey = GlobalKey();

  /// Detects whether the clipboard can paste.
  final ClipboardStatusNotifier clipboardStatus = kIsWeb
      // Web browsers will show a permission dialog when Clipboard.hasStrings is
      // called. In an EditableText, this will happen before the paste button is
      // clicked, often before the context menu is even shown. To avoid this
      // poor user experience, always show the paste button on web.
      ? _WebClipboardStatusNotifier()
      : ClipboardStatusNotifier();

  /// Detects whether the Live Text input is enabled.
  ///
  /// See also:
  ///  * [LiveText], where the availability of Live Text input can be obtained.
  final LiveTextInputStatusNotifier? _liveTextInputStatus =
      kIsWeb ? null : LiveTextInputStatusNotifier();

  TextInputConnection? _textInputConnection;
  bool get _hasInputConnection => _textInputConnection?.attached ?? false;

  TextSelectionOverlay? _selectionOverlay;
  ScrollNotificationObserverState? _scrollNotificationObserver;
  ({TextEditingValue value, Rect selectionBounds})? _dataWhenToolbarShowScheduled;
  bool _listeningToScrollNotificationObserver = false;

  bool get _webContextMenuEnabled => kIsWeb && BrowserContextMenu.enabled;

  final GlobalKey _scrollableKey = GlobalKey();
  ScrollController? _internalScrollController;
  ScrollController get _scrollController => widget.scrollController ?? (_internalScrollController ??= ScrollController());

  final LayerLink _toolbarLayerLink = LayerLink();
  final LayerLink _startHandleLayerLink = LayerLink();
  final LayerLink _endHandleLayerLink = LayerLink();

  bool _didAutoFocus = false;

  AutofillGroupState? _currentAutofillScope;
  @override
  AutofillScope? get currentAutofillScope => _currentAutofillScope;

  AutofillClient get _effectiveAutofillClient => widget.autofillClient ?? this;

  late SpellCheckConfiguration _spellCheckConfiguration;
  late TextStyle _style;

  /// Configuration that determines how spell check will be performed.
  ///
  /// If possible, this configuration will contain a default for the
  /// [SpellCheckService] if it is not otherwise specified.
  ///
  /// See also:
  ///  * [DefaultSpellCheckService], the spell check service used by default.
  @visibleForTesting
  SpellCheckConfiguration get spellCheckConfiguration => _spellCheckConfiguration;

  /// Whether or not spell check is enabled.
  ///
  /// Spell check is enabled when a [SpellCheckConfiguration] has been specified
  /// for the widget.
  bool get spellCheckEnabled => _spellCheckConfiguration.spellCheckEnabled;

  /// The most up-to-date spell check results for text input.
  ///
  /// These results will be updated via calls to spell check through a
  /// [SpellCheckService] and used by this widget to build the [TextSpan] tree
  /// for text input and menus for replacement suggestions of misspelled words.
  SpellCheckResults? spellCheckResults;

  bool get _spellCheckResultsReceived => spellCheckEnabled && spellCheckResults != null && spellCheckResults!.suggestionSpans.isNotEmpty;

  /// The text processing service used to retrieve the native text processing actions.
  final ProcessTextService _processTextService = DefaultProcessTextService();

  /// The list of native text processing actions provided by the engine.
  final List<ProcessTextAction> _processTextActions = <ProcessTextAction>[];

  /// Whether to create an input connection with the platform for text editing
  /// or not.
  ///
  /// Read-only input fields do not need a connection with the platform since
  /// there's no need for text editing capabilities (e.g. virtual keyboard).
  ///
  /// On the web, we always need a connection because we want some browser
  /// functionalities to continue to work on read-only input fields like:
  ///
  /// - Relevant context menu.
  /// - cmd/ctrl+c shortcut to copy.
  /// - cmd/ctrl+a to select all.
  /// - Changing the selection using a physical keyboard.
  bool get _shouldCreateInputConnection => kIsWeb || !widget.readOnly;

  // The time it takes for the floating cursor to snap to the text aligned
  // cursor position after the user has finished placing it.
  static const Duration _floatingCursorResetTime = Duration(milliseconds: 125);

  AnimationController? _floatingCursorResetController;

  Orientation? _lastOrientation;

  bool get _stylusHandwritingEnabled {
    // During the deprecation period, respect scribbleEnabled being explicitly
    // set.
    if (!widget.scribbleEnabled) {
      return widget.scribbleEnabled;
    }
    return widget.stylusHandwritingEnabled;
  }

<<<<<<< HEAD
=======
  late final AppLifecycleListener _appLifecycleListener;
  bool _justResumed = false;

>>>>>>> bb9134a7
  @override
  bool get wantKeepAlive => widget.focusNode.hasFocus;

  Color get _cursorColor {
    final double effectiveOpacity = math.min(widget.cursorColor.alpha / 255.0, _cursorBlinkOpacityController.value);
    return widget.cursorColor.withOpacity(effectiveOpacity);
  }

  @override
  bool get cutEnabled {
    if (widget.selectionControls is! TextSelectionHandleControls) {
      return widget.toolbarOptions.cut && !widget.readOnly && !widget.obscureText;
    }
    return !widget.readOnly
        && !widget.obscureText
        && !textEditingValue.selection.isCollapsed;
  }

  @override
  bool get copyEnabled {
    if (widget.selectionControls is! TextSelectionHandleControls) {
      return widget.toolbarOptions.copy && !widget.obscureText;
    }
    return !widget.obscureText
        && !textEditingValue.selection.isCollapsed;
  }

  @override
  bool get pasteEnabled {
    if (widget.selectionControls is! TextSelectionHandleControls) {
      return widget.toolbarOptions.paste && !widget.readOnly;
    }
    return !widget.readOnly
        && (clipboardStatus.value == ClipboardStatus.pasteable);
  }

  @override
  bool get selectAllEnabled {
    if (widget.selectionControls is! TextSelectionHandleControls) {
      return widget.toolbarOptions.selectAll && (!widget.readOnly || !widget.obscureText) && widget.enableInteractiveSelection;
    }

    if (!widget.enableInteractiveSelection
        || (widget.readOnly
            && widget.obscureText)) {
      return false;
    }

    switch (defaultTargetPlatform) {
      case TargetPlatform.macOS:
        return false;
      case TargetPlatform.iOS:
        return textEditingValue.text.isNotEmpty
            && textEditingValue.selection.isCollapsed;
      case TargetPlatform.android:
      case TargetPlatform.fuchsia:
      case TargetPlatform.linux:
      case TargetPlatform.windows:
        return textEditingValue.text.isNotEmpty
           && !(textEditingValue.selection.start == 0
               && textEditingValue.selection.end == textEditingValue.text.length);
    }
  }

  @override
  bool get lookUpEnabled {
    if (defaultTargetPlatform != TargetPlatform.iOS) {
      return false;
    }
    return !widget.obscureText
        && !textEditingValue.selection.isCollapsed
        && textEditingValue.selection.textInside(textEditingValue.text).trim() != '';
  }

  @override
  bool get searchWebEnabled {
    if (defaultTargetPlatform != TargetPlatform.iOS) {
      return false;
    }

    return !widget.obscureText
        && !textEditingValue.selection.isCollapsed
        && textEditingValue.selection.textInside(textEditingValue.text).trim() != '';
  }

  @override
  bool get shareEnabled {
    switch (defaultTargetPlatform) {
      case TargetPlatform.android:
      case TargetPlatform.iOS:
        return !widget.obscureText
            && !textEditingValue.selection.isCollapsed
            && textEditingValue.selection.textInside(textEditingValue.text).trim() != '';
      case TargetPlatform.macOS:
      case TargetPlatform.fuchsia:
      case TargetPlatform.linux:
      case TargetPlatform.windows:
        return false;
    }
  }

  @override
  bool get liveTextInputEnabled {
    return _liveTextInputStatus?.value == LiveTextInputStatus.enabled &&
        !widget.obscureText &&
        !widget.readOnly &&
        textEditingValue.selection.isCollapsed;
  }

  void _onChangedClipboardStatus() {
    setState(() {
      // Inform the widget that the value of clipboardStatus has changed.
    });
  }

  void _onChangedLiveTextInputStatus() {
    setState(() {
      // Inform the widget that the value of liveTextInputStatus has changed.
    });
  }

  TextEditingValue get _textEditingValueforTextLayoutMetrics {
    final Widget? editableWidget =_editableKey.currentContext?.widget;
    if (editableWidget is! _Editable) {
      throw StateError('_Editable must be mounted.');
    }
    return editableWidget.value;
  }

  /// Copy current selection to [Clipboard].
  @override
  void copySelection(SelectionChangedCause cause) {
    final TextSelection selection = textEditingValue.selection;
    if (selection.isCollapsed || widget.obscureText) {
      return;
    }
    final String text = textEditingValue.text;
    Clipboard.setData(ClipboardData(text: selection.textInside(text)));
    if (cause == SelectionChangedCause.toolbar) {
      bringIntoView(textEditingValue.selection.extent);
      hideToolbar(false);

      switch (defaultTargetPlatform) {
        case TargetPlatform.iOS:
        case TargetPlatform.macOS:
        case TargetPlatform.linux:
        case TargetPlatform.windows:
          break;
        case TargetPlatform.android:
        case TargetPlatform.fuchsia:
          // Collapse the selection and hide the toolbar and handles.
          userUpdateTextEditingValue(
            TextEditingValue(
              text: textEditingValue.text,
              selection: TextSelection.collapsed(offset: textEditingValue.selection.end),
            ),
            SelectionChangedCause.toolbar,
          );
      }
    }
    clipboardStatus.update();
  }

  /// Cut current selection to [Clipboard].
  @override
  void cutSelection(SelectionChangedCause cause) {
    if (widget.readOnly || widget.obscureText) {
      return;
    }
    final TextSelection selection = textEditingValue.selection;
    final String text = textEditingValue.text;
    if (selection.isCollapsed) {
      return;
    }
    Clipboard.setData(ClipboardData(text: selection.textInside(text)));
    _replaceText(ReplaceTextIntent(textEditingValue, '', selection, cause));
    if (cause == SelectionChangedCause.toolbar) {
      // Schedule a call to bringIntoView() after renderEditable updates.
      SchedulerBinding.instance.addPostFrameCallback((_) {
        if (mounted) {
          bringIntoView(textEditingValue.selection.extent);
        }
      }, debugLabel: 'EditableText.bringSelectionIntoView');
      hideToolbar();
    }
    clipboardStatus.update();
  }

  bool get _allowPaste {
    return !widget.readOnly && textEditingValue.selection.isValid;
  }

  /// Paste text from [Clipboard].
  @override
  Future<void> pasteText(SelectionChangedCause cause) async {
    if (!_allowPaste) {
      return;
    }
    // Snapshot the input before using `await`.
    // See https://github.com/flutter/flutter/issues/11427
    final ClipboardData? data = await Clipboard.getData(Clipboard.kTextPlain);
    if (data == null) {
      return;
    }
    _pasteText(cause, data.text!);
  }

  void _pasteText(SelectionChangedCause cause, String text) {
    if (!_allowPaste) {
      return;
    }

    // After the paste, the cursor should be collapsed and located after the
    // pasted content.
    final TextSelection selection = textEditingValue.selection;
    final int lastSelectionIndex = math.max(selection.baseOffset, selection.extentOffset);
    final TextEditingValue collapsedTextEditingValue = textEditingValue.copyWith(
      selection: TextSelection.collapsed(offset: lastSelectionIndex),
    );

    userUpdateTextEditingValue(
      collapsedTextEditingValue.replaced(selection, text),
      cause,
    );
    if (cause == SelectionChangedCause.toolbar) {
      // Schedule a call to bringIntoView() after renderEditable updates.
      SchedulerBinding.instance.addPostFrameCallback((_) {
        if (mounted) {
          bringIntoView(textEditingValue.selection.extent);
        }
      }, debugLabel: 'EditableText.bringSelectionIntoView');
      hideToolbar();
    }
  }

  /// Select the entire text value.
  @override
  void selectAll(SelectionChangedCause cause) {
    if (widget.readOnly && widget.obscureText) {
      // If we can't modify it, and we can't copy it, there's no point in
      // selecting it.
      return;
    }
    userUpdateTextEditingValue(
      textEditingValue.copyWith(
        selection: TextSelection(baseOffset: 0, extentOffset: textEditingValue.text.length),
      ),
      cause,
    );

    if (cause == SelectionChangedCause.toolbar) {
      switch (defaultTargetPlatform) {
        case TargetPlatform.android:
        case TargetPlatform.iOS:
        case TargetPlatform.fuchsia:
          break;
        case TargetPlatform.macOS:
        case TargetPlatform.linux:
        case TargetPlatform.windows:
          hideToolbar();
      }
      switch (defaultTargetPlatform) {
        case TargetPlatform.android:
        case TargetPlatform.fuchsia:
        case TargetPlatform.linux:
        case TargetPlatform.windows:
          bringIntoView(textEditingValue.selection.extent);
        case TargetPlatform.macOS:
        case TargetPlatform.iOS:
          break;
      }
    }
  }

  /// Look up the current selection,
  /// as in the "Look Up" edit menu button on iOS.
  ///
  /// Currently this is only implemented for iOS.
  ///
  /// Throws an error if the selection is empty or collapsed.
  Future<void> lookUpSelection(SelectionChangedCause cause) async {
    assert(!widget.obscureText);

    final String text = textEditingValue.selection.textInside(textEditingValue.text);
    if (widget.obscureText || text.isEmpty) {
      return;
    }
    await SystemChannels.platform.invokeMethod(
      'LookUp.invoke',
      text,
    );
  }

  /// Launch a web search on the current selection,
  /// as in the "Search Web" edit menu button on iOS.
  ///
  /// Currently this is only implemented for iOS.
  ///
  /// When 'obscureText' is true or the selection is empty,
  /// this function will not do anything
  Future<void> searchWebForSelection(SelectionChangedCause cause) async {
    assert(!widget.obscureText);
    if (widget.obscureText) {
      return;
    }

    final String text = textEditingValue.selection.textInside(textEditingValue.text);
    if (text.isNotEmpty) {
      await SystemChannels.platform.invokeMethod(
        'SearchWeb.invoke',
        text,
      );
    }
  }

  /// Launch the share interface for the current selection,
  /// as in the "Share..." edit menu button on iOS.
  ///
  /// Currently this is only implemented for iOS and Android.
  ///
  /// When 'obscureText' is true or the selection is empty,
  /// this function will not do anything
  Future<void> shareSelection(SelectionChangedCause cause) async {
    assert(!widget.obscureText);
    if (widget.obscureText) {
      return;
    }

    final String text = textEditingValue.selection.textInside(textEditingValue.text);
    if (text.isNotEmpty) {
      await SystemChannels.platform.invokeMethod(
        'Share.invoke',
        text,
      );
    }
  }

  void _startLiveTextInput(SelectionChangedCause cause) {
    if (!liveTextInputEnabled) {
      return;
    }
    if (_hasInputConnection) {
      LiveText.startLiveTextInput();
    }
    if (cause == SelectionChangedCause.toolbar) {
      hideToolbar();
    }
  }

  /// Finds specified [SuggestionSpan] that matches the provided index using
  /// binary search.
  ///
  /// See also:
  ///
  ///  * [SpellCheckSuggestionsToolbar], the Material style spell check
  ///    suggestions toolbar that uses this method to render the correct
  ///    suggestions in the toolbar for a misspelled word.
  SuggestionSpan? findSuggestionSpanAtCursorIndex(int cursorIndex) {
    if (!_spellCheckResultsReceived
        || spellCheckResults!.suggestionSpans.last.range.end < cursorIndex) {
      // No spell check results have been received or the cursor index is out
      // of range that suggestionSpans covers.
      return null;
    }

    final List<SuggestionSpan> suggestionSpans = spellCheckResults!.suggestionSpans;
    int leftIndex = 0;
    int rightIndex = suggestionSpans.length - 1;
    int midIndex = 0;

    while (leftIndex <= rightIndex) {
      midIndex = ((leftIndex + rightIndex) / 2).floor();
      final int currentSpanStart = suggestionSpans[midIndex].range.start;
      final int currentSpanEnd = suggestionSpans[midIndex].range.end;

      if (cursorIndex <= currentSpanEnd && cursorIndex >= currentSpanStart) {
        return suggestionSpans[midIndex];
      }
      else if (cursorIndex <= currentSpanStart) {
        rightIndex = midIndex - 1;
      }
      else {
        leftIndex = midIndex + 1;
      }
    }
    return null;
  }

  /// Infers the [SpellCheckConfiguration] used to perform spell check.
  ///
  /// If spell check is enabled, this will try to infer a value for
  /// the [SpellCheckService] if left unspecified.
  static SpellCheckConfiguration _inferSpellCheckConfiguration(SpellCheckConfiguration? configuration) {
    final SpellCheckService? spellCheckService = configuration?.spellCheckService;
    final bool spellCheckAutomaticallyDisabled = configuration == null || configuration == const SpellCheckConfiguration.disabled();
    final bool spellCheckServiceIsConfigured = spellCheckService != null || WidgetsBinding.instance.platformDispatcher.nativeSpellCheckServiceDefined;
    if (spellCheckAutomaticallyDisabled || !spellCheckServiceIsConfigured) {
      // Only enable spell check if a non-disabled configuration is provided
      // and if that configuration does not specify a spell check service,
      // a native spell checker must be supported.
      assert(() {
        if (!spellCheckAutomaticallyDisabled && !spellCheckServiceIsConfigured) {
          FlutterError.reportError(
            FlutterErrorDetails(
              exception: FlutterError(
                'Spell check was enabled with spellCheckConfiguration, but the '
                'current platform does not have a supported spell check '
                'service, and none was provided. Consider disabling spell '
                'check for this platform or passing a SpellCheckConfiguration '
                'with a specified spell check service.',
              ),
              library: 'widget library',
              stack: StackTrace.current,
            ),
          );
        }
        return true;
      }());
      return const SpellCheckConfiguration.disabled();
    }

    return configuration.copyWith(spellCheckService: spellCheckService ?? DefaultSpellCheckService());
  }

  /// Returns the [ContextMenuButtonItem]s for the given [ToolbarOptions].
  @Deprecated(
    'Use `contextMenuBuilder` instead of `toolbarOptions`. '
    'This feature was deprecated after v3.3.0-0.5.pre.',
  )
  List<ContextMenuButtonItem>? buttonItemsForToolbarOptions([TargetPlatform? targetPlatform]) {
    final ToolbarOptions toolbarOptions = widget.toolbarOptions;
    if (toolbarOptions == ToolbarOptions.empty) {
      return null;
    }
    return <ContextMenuButtonItem>[
      if (toolbarOptions.cut && cutEnabled)
        ContextMenuButtonItem(
          onPressed: () {
            cutSelection(SelectionChangedCause.toolbar);
          },
          type: ContextMenuButtonType.cut,
        ),
      if (toolbarOptions.copy && copyEnabled)
        ContextMenuButtonItem(
          onPressed: () {
            copySelection(SelectionChangedCause.toolbar);
          },
          type: ContextMenuButtonType.copy,
        ),
      if (toolbarOptions.paste && pasteEnabled)
        ContextMenuButtonItem(
          onPressed: () {
            pasteText(SelectionChangedCause.toolbar);
          },
          type: ContextMenuButtonType.paste,
        ),
      if (toolbarOptions.selectAll && selectAllEnabled)
        ContextMenuButtonItem(
          onPressed: () {
            selectAll(SelectionChangedCause.toolbar);
          },
          type: ContextMenuButtonType.selectAll,
        ),
    ];
  }

  /// Gets the line heights at the start and end of the selection for the given
  /// [EditableTextState].
  ///
  /// See also:
  ///
  /// * [TextSelectionToolbarAnchors.getSelectionRect], which depends on this
  ///   information.
  ({double startGlyphHeight, double endGlyphHeight}) getGlyphHeights() {
    final TextSelection selection = textEditingValue.selection;

    // Only calculate handle rects if the text in the previous frame
    // is the same as the text in the current frame. This is done because
    // widget.renderObject contains the renderEditable from the previous frame.
    // If the text changed between the current and previous frames then
    // widget.renderObject.getRectForComposingRange might fail. In cases where
    // the current frame is different from the previous we fall back to
    // renderObject.preferredLineHeight.
    final InlineSpan span = renderEditable.text!;
    final String prevText = span.toPlainText();
    final String currText = textEditingValue.text;
    if (prevText != currText || !selection.isValid || selection.isCollapsed) {
      return (
        startGlyphHeight: renderEditable.preferredLineHeight,
        endGlyphHeight: renderEditable.preferredLineHeight,
      );
    }

    final String selectedGraphemes = selection.textInside(currText);
    final int firstSelectedGraphemeExtent = selectedGraphemes.characters.first.length;
    final Rect? startCharacterRect = renderEditable.getRectForComposingRange(TextRange(
      start: selection.start,
      end: selection.start + firstSelectedGraphemeExtent,
    ));
    final int lastSelectedGraphemeExtent = selectedGraphemes.characters.last.length;
    final Rect? endCharacterRect = renderEditable.getRectForComposingRange(TextRange(
      start: selection.end - lastSelectedGraphemeExtent,
      end: selection.end,
    ));
    return (
      startGlyphHeight: startCharacterRect?.height ?? renderEditable.preferredLineHeight,
      endGlyphHeight: endCharacterRect?.height ?? renderEditable.preferredLineHeight,
    );
  }

  /// {@template flutter.widgets.EditableText.getAnchors}
  /// Returns the anchor points for the default context menu.
  /// {@endtemplate}
  ///
  /// See also:
  ///
  ///  * [contextMenuButtonItems], which provides the [ContextMenuButtonItem]s
  ///    for the default context menu buttons.
  TextSelectionToolbarAnchors get contextMenuAnchors {
    if (renderEditable.lastSecondaryTapDownPosition != null) {
      return TextSelectionToolbarAnchors(
        primaryAnchor: renderEditable.lastSecondaryTapDownPosition!,
      );
    }

    final (startGlyphHeight: double startGlyphHeight, endGlyphHeight: double endGlyphHeight) = getGlyphHeights();
    final TextSelection selection = textEditingValue.selection;
    final List<TextSelectionPoint> points =
        renderEditable.getEndpointsForSelection(selection);
    return TextSelectionToolbarAnchors.fromSelection(
      renderBox: renderEditable,
      startGlyphHeight: startGlyphHeight,
      endGlyphHeight: endGlyphHeight,
      selectionEndpoints: points,
    );
  }

  /// Returns the [ContextMenuButtonItem]s representing the buttons in this
  /// platform's default selection menu for [EditableText].
  ///
  /// See also:
  ///
  /// * [EditableText.getEditableButtonItems], which performs a similar role,
  ///   but for any editable field, not just specifically EditableText.
  /// * [SelectableRegionState.contextMenuButtonItems], which performs a similar
  ///   role but for content that is selectable but not editable.
  /// * [contextMenuAnchors], which provides the anchor points for the default
  ///   context menu.
  /// * [AdaptiveTextSelectionToolbar], which builds the toolbar itself, and can
  ///   take a list of [ContextMenuButtonItem]s with
  ///   [AdaptiveTextSelectionToolbar.buttonItems].
  /// * [AdaptiveTextSelectionToolbar.getAdaptiveButtons], which builds the
  ///   button Widgets for the current platform given [ContextMenuButtonItem]s.
  List<ContextMenuButtonItem> get contextMenuButtonItems {
    return buttonItemsForToolbarOptions() ?? EditableText.getEditableButtonItems(
      clipboardStatus: clipboardStatus.value,
      onCopy: copyEnabled
          ? () => copySelection(SelectionChangedCause.toolbar)
          : null,
      onCut: cutEnabled
          ? () => cutSelection(SelectionChangedCause.toolbar)
          : null,
      onPaste: pasteEnabled
          ? () => pasteText(SelectionChangedCause.toolbar)
          : null,
      onSelectAll: selectAllEnabled
          ? () => selectAll(SelectionChangedCause.toolbar)
          : null,
      onLookUp: lookUpEnabled
          ? () => lookUpSelection(SelectionChangedCause.toolbar)
          : null,
      onSearchWeb: searchWebEnabled
          ? () => searchWebForSelection(SelectionChangedCause.toolbar)
          : null,
      onShare: shareEnabled
          ? () => shareSelection(SelectionChangedCause.toolbar)
          : null,
      onLiveTextInput: liveTextInputEnabled
          ? () => _startLiveTextInput(SelectionChangedCause.toolbar)
          : null,
    )..addAll(_textProcessingActionButtonItems);
  }

  List<ContextMenuButtonItem> get _textProcessingActionButtonItems {
    final List<ContextMenuButtonItem> buttonItems = <ContextMenuButtonItem>[];
    final TextSelection selection = textEditingValue.selection;
    if (widget.obscureText || !selection.isValid || selection.isCollapsed) {
      return buttonItems;
    }

    for (final ProcessTextAction action in _processTextActions) {
      buttonItems.add(ContextMenuButtonItem(
        label: action.label,
        onPressed: () async {
          final String selectedText = selection.textInside(textEditingValue.text);
          if (selectedText.isNotEmpty) {
            final String? processedText = await _processTextService.processTextAction(action.id, selectedText, widget.readOnly);
            // If an activity does not return a modified version, just hide the toolbar.
            // Otherwise use the result to replace the selected text.
            if (processedText != null && _allowPaste) {
              _pasteText(SelectionChangedCause.toolbar, processedText);
            } else {
              hideToolbar();
            }
          }
        },
      ));
    }
    return buttonItems;
  }

  // State lifecycle:

  @protected
  @override
  void initState() {
    super.initState();
    _liveTextInputStatus?.addListener(_onChangedLiveTextInputStatus);
    clipboardStatus.addListener(_onChangedClipboardStatus);
    widget.controller.addListener(_didChangeTextEditingValue);
    widget.focusNode.addListener(_handleFocusChanged);
    _cursorVisibilityNotifier.value = widget.showCursor;
    _spellCheckConfiguration = _inferSpellCheckConfiguration(widget.spellCheckConfiguration);
    _appLifecycleListener = AppLifecycleListener(
      onResume: () => _justResumed = true,
    );
    _initProcessTextActions();
  }

  /// Query the engine to initialize the list of text processing actions to show
  /// in the text selection toolbar.
  Future<void> _initProcessTextActions() async {
    _processTextActions.clear();
    _processTextActions.addAll(await _processTextService.queryTextActions());
  }

  // Whether `TickerMode.of(context)` is true and animations (like blinking the
  // cursor) are supposed to run.
  bool _tickersEnabled = true;

  @protected
  @override
  void didChangeDependencies() {
    super.didChangeDependencies();

    _style = MediaQuery.boldTextOf(context)
        ? widget.style.merge(const TextStyle(fontWeight: FontWeight.bold))
        : widget.style;

    final AutofillGroupState? newAutofillGroup = AutofillGroup.maybeOf(context);
    if (currentAutofillScope != newAutofillGroup) {
      _currentAutofillScope?.unregister(autofillId);
      _currentAutofillScope = newAutofillGroup;
      _currentAutofillScope?.register(_effectiveAutofillClient);
    }

    if (!_didAutoFocus && widget.autofocus) {
      _didAutoFocus = true;
      SchedulerBinding.instance.addPostFrameCallback((_) {
        if (mounted && renderEditable.hasSize) {
          _flagInternalFocus();
          FocusScope.of(context).autofocus(widget.focusNode);
        }
      }, debugLabel: 'EditableText.autofocus');
    }

    // Restart or stop the blinking cursor when TickerMode changes.
    final bool newTickerEnabled = TickerMode.of(context);
    if (_tickersEnabled != newTickerEnabled) {
      _tickersEnabled = newTickerEnabled;
      if (_showBlinkingCursor) {
        _startCursorBlink();
      } else if (!_tickersEnabled && _cursorTimer != null) {
        _stopCursorBlink();
      }
    }

    // Check for changes in viewId.
    if (_hasInputConnection) {
      final int newViewId = View.of(context).viewId;
      if (newViewId != _viewId) {
        _textInputConnection!.updateConfig(_effectiveAutofillClient.textInputConfiguration);
      }
    }

    if (defaultTargetPlatform != TargetPlatform.iOS && defaultTargetPlatform != TargetPlatform.android) {
      return;
    }

    // Hide the text selection toolbar on mobile when orientation changes.
    final Orientation orientation = MediaQuery.orientationOf(context);
    if (_lastOrientation == null) {
      _lastOrientation = orientation;
      return;
    }
    if (orientation != _lastOrientation) {
      _lastOrientation = orientation;
      if (defaultTargetPlatform == TargetPlatform.iOS) {
        hideToolbar(false);
      }
      if (defaultTargetPlatform == TargetPlatform.android) {
        hideToolbar();
      }
    }

    if (_listeningToScrollNotificationObserver) {
      // Only update subscription when we have previously subscribed to the
      // scroll notification observer. We only subscribe to the scroll
      // notification observer when the context menu is shown on platforms that
      // support _platformSupportsFadeOnScroll.
      _scrollNotificationObserver?.removeListener(_handleContextMenuOnParentScroll);
      _scrollNotificationObserver = ScrollNotificationObserver.maybeOf(context);
      _scrollNotificationObserver?.addListener(_handleContextMenuOnParentScroll);
    }
  }

  @protected
  @override
  void didUpdateWidget(EditableText oldWidget) {
    super.didUpdateWidget(oldWidget);
    if (widget.controller != oldWidget.controller) {
      oldWidget.controller.removeListener(_didChangeTextEditingValue);
      widget.controller.addListener(_didChangeTextEditingValue);
      _updateRemoteEditingValueIfNeeded();
    }

    if (_selectionOverlay != null
        && (widget.contextMenuBuilder != oldWidget.contextMenuBuilder ||
            widget.selectionControls != oldWidget.selectionControls ||
            widget.onSelectionHandleTapped != oldWidget.onSelectionHandleTapped ||
            widget.dragStartBehavior != oldWidget.dragStartBehavior ||
            widget.magnifierConfiguration != oldWidget.magnifierConfiguration)) {
      final bool shouldShowToolbar = _selectionOverlay!.toolbarIsVisible;
      final bool shouldShowHandles = _selectionOverlay!.handlesVisible;
      _selectionOverlay!.dispose();
      _selectionOverlay = _createSelectionOverlay();
      if (shouldShowToolbar || shouldShowHandles) {
        SchedulerBinding.instance.addPostFrameCallback((Duration _) {
          if (shouldShowToolbar) {
            _selectionOverlay!.showToolbar();
          }
          if (shouldShowHandles) {
            _selectionOverlay!.showHandles();
          }
        });
      }
    } else if (widget.controller.selection != oldWidget.controller.selection) {
      _selectionOverlay?.update(_value);
    }
    _selectionOverlay?.handlesVisible = widget.showSelectionHandles;

    if (widget.autofillClient != oldWidget.autofillClient) {
      _currentAutofillScope?.unregister(oldWidget.autofillClient?.autofillId ?? autofillId);
      _currentAutofillScope?.register(_effectiveAutofillClient);
    }

    if (widget.focusNode != oldWidget.focusNode) {
      oldWidget.focusNode.removeListener(_handleFocusChanged);
      widget.focusNode.addListener(_handleFocusChanged);
      updateKeepAlive();
    }

    if (!_shouldCreateInputConnection) {
      _closeInputConnectionIfNeeded();
    } else if (oldWidget.readOnly && _hasFocus) {
      // _openInputConnection must be called after layout information is available.
      // See https://github.com/flutter/flutter/issues/126312
      SchedulerBinding.instance.addPostFrameCallback((Duration _) {
        _openInputConnection();
      }, debugLabel: 'EditableText.openInputConnection');
    }

    if (kIsWeb && _hasInputConnection) {
      if (oldWidget.readOnly != widget.readOnly) {
        _textInputConnection!.updateConfig(_effectiveAutofillClient.textInputConfiguration);
      }
    }

    if (_hasInputConnection) {
      if (oldWidget.obscureText != widget.obscureText) {
        _textInputConnection!.updateConfig(_effectiveAutofillClient.textInputConfiguration);
      }
    }

    if (widget.style != oldWidget.style) {
      // The _textInputConnection will pick up the new style when it attaches in
      // _openInputConnection.
      _style = MediaQuery.boldTextOf(context)
          ? widget.style.merge(const TextStyle(fontWeight: FontWeight.bold))
          : widget.style;
      if (_hasInputConnection) {
        _textInputConnection!.setStyle(
          fontFamily: _style.fontFamily,
          fontSize: _style.fontSize,
          fontWeight: _style.fontWeight,
          textDirection: _textDirection,
          textAlign: widget.textAlign,
        );
      }
    }

    if (widget.showCursor != oldWidget.showCursor) {
      _startOrStopCursorTimerIfNeeded();
    }
    final bool canPaste = widget.selectionControls is TextSelectionHandleControls
        ? pasteEnabled
        : widget.selectionControls?.canPaste(this) ?? false;
    if (widget.selectionEnabled && pasteEnabled && canPaste) {
      clipboardStatus.update();
    }
  }

  void _disposeScrollNotificationObserver() {
    _listeningToScrollNotificationObserver = false;
    if (_scrollNotificationObserver != null) {
      _scrollNotificationObserver!.removeListener(_handleContextMenuOnParentScroll);
      _scrollNotificationObserver = null;
    }
  }

  @protected
  @override
  void dispose() {
    _internalScrollController?.dispose();
    _currentAutofillScope?.unregister(autofillId);
    widget.controller.removeListener(_didChangeTextEditingValue);
    _floatingCursorResetController?.dispose();
    _floatingCursorResetController = null;
    _closeInputConnectionIfNeeded();
    assert(!_hasInputConnection);
    _cursorTimer?.cancel();
    _cursorTimer = null;
    _backingCursorBlinkOpacityController?.dispose();
    _backingCursorBlinkOpacityController = null;
    _selectionOverlay?.dispose();
    _selectionOverlay = null;
    widget.focusNode.removeListener(_handleFocusChanged);
    WidgetsBinding.instance.removeObserver(this);
    _liveTextInputStatus?.removeListener(_onChangedLiveTextInputStatus);
    _liveTextInputStatus?.dispose();
    clipboardStatus.removeListener(_onChangedClipboardStatus);
    clipboardStatus.dispose();
    _cursorVisibilityNotifier.dispose();
    _appLifecycleListener.dispose();
    FocusManager.instance.removeListener(_unflagInternalFocus);
    _disposeScrollNotificationObserver();
    super.dispose();
    assert(_batchEditDepth <= 0, 'unfinished batch edits: $_batchEditDepth');
  }

  // TextInputClient implementation:

  /// The last known [TextEditingValue] of the platform text input plugin.
  ///
  /// This value is updated when the platform text input plugin sends a new
  /// update via [updateEditingValue], or when [EditableText] calls
  /// [TextInputConnection.setEditingState] to overwrite the platform text input
  /// plugin's [TextEditingValue].
  ///
  /// Used in [_updateRemoteEditingValueIfNeeded] to determine whether the
  /// remote value is outdated and needs updating.
  TextEditingValue? _lastKnownRemoteTextEditingValue;

  @override
  TextEditingValue get currentTextEditingValue => _value;

  @override
  void updateEditingValue(TextEditingValue value) {
    // This method handles text editing state updates from the platform text
    // input plugin. The [EditableText] may not have the focus or an open input
    // connection, as autofill can update a disconnected [EditableText].

    // Since we still have to support keyboard select, this is the best place
    // to disable text updating.
    if (!_shouldCreateInputConnection) {
      return;
    }

    if (_checkNeedsAdjustAffinity(value)) {
      value = value.copyWith(selection: value.selection.copyWith(affinity: _value.selection.affinity));
    }

    if (widget.readOnly) {
      // In the read-only case, we only care about selection changes, and reject
      // everything else.
      value = _value.copyWith(selection: value.selection);
    }
    _lastKnownRemoteTextEditingValue = value;

    if (value == _value) {
      // This is possible, for example, when the numeric keyboard is input,
      // the engine will notify twice for the same value.
      // Track at https://github.com/flutter/flutter/issues/65811
      return;
    }

    if (value.text == _value.text && value.composing == _value.composing) {
      // `selection` is the only change.
      SelectionChangedCause cause;
      if (_textInputConnection?.scribbleInProgress ?? false) {
        cause = SelectionChangedCause.scribble;
      } else if (_pointOffsetOrigin != null) {
        // For floating cursor selection when force pressing the space bar.
        cause = SelectionChangedCause.forcePress;
      } else {
        cause = SelectionChangedCause.keyboard;
      }
      _handleSelectionChanged(value.selection, cause);
    } else {
      if (value.text != _value.text) {
        // Hide the toolbar if the text was changed, but only hide the toolbar
        // overlay; the selection handle's visibility will be handled
        // by `_handleSelectionChanged`. https://github.com/flutter/flutter/issues/108673
        hideToolbar(false);
      }
      _currentPromptRectRange = null;

      final bool revealObscuredInput = _hasInputConnection
                                    && widget.obscureText
                                    && WidgetsBinding.instance.platformDispatcher.brieflyShowPassword
                                    && value.text.length == _value.text.length + 1;

      _obscureShowCharTicksPending = revealObscuredInput ? _kObscureShowLatestCharCursorTicks : 0;
      _obscureLatestCharIndex = revealObscuredInput ? _value.selection.baseOffset : null;
      _formatAndSetValue(value, SelectionChangedCause.keyboard);
    }

    if (_showBlinkingCursor && _cursorTimer != null) {
      // To keep the cursor from blinking while typing, restart the timer here.
      _stopCursorBlink(resetCharTicks: false);
      _startCursorBlink();
    }

    // Wherever the value is changed by the user, schedule a showCaretOnScreen
    // to make sure the user can see the changes they just made. Programmatic
    // changes to `textEditingValue` do not trigger the behavior even if the
    // text field is focused.
    _scheduleShowCaretOnScreen(withAnimation: true);
  }

  bool _checkNeedsAdjustAffinity(TextEditingValue value) {
    // Trust the engine affinity if the text changes or selection changes.
    return value.text == _value.text &&
      value.selection.isCollapsed == _value.selection.isCollapsed &&
      value.selection.start == _value.selection.start &&
      value.selection.affinity != _value.selection.affinity;
  }

  @override
  void performAction(TextInputAction action) {
    switch (action) {
      case TextInputAction.newline:
        // If this is a multiline EditableText, do nothing for a "newline"
        // action; The newline is already inserted. Otherwise, finalize
        // editing.
        if (!_isMultiline) {
          _finalizeEditing(action, shouldUnfocus: true);
        }
      case TextInputAction.done:
      case TextInputAction.go:
      case TextInputAction.next:
      case TextInputAction.previous:
      case TextInputAction.search:
      case TextInputAction.send:
        _finalizeEditing(action, shouldUnfocus: true);
      case TextInputAction.continueAction:
      case TextInputAction.emergencyCall:
      case TextInputAction.join:
      case TextInputAction.none:
      case TextInputAction.route:
      case TextInputAction.unspecified:
        // Finalize editing, but don't give up focus because this keyboard
        // action does not imply the user is done inputting information.
        _finalizeEditing(action, shouldUnfocus: false);
    }
  }

  @override
  void performPrivateCommand(String action, Map<String, dynamic> data) {
    widget.onAppPrivateCommand?.call(action, data);
  }

  @override
  void insertContent(KeyboardInsertedContent content) {
    assert(widget.contentInsertionConfiguration?.allowedMimeTypes.contains(content.mimeType) ?? false);
    widget.contentInsertionConfiguration?.onContentInserted.call(content);
  }

  // The original position of the caret on FloatingCursorDragState.start.
  Offset? _startCaretCenter;

  // The most recent text position as determined by the location of the floating
  // cursor.
  TextPosition? _lastTextPosition;

  // The offset of the floating cursor as determined from the start call.
  Offset? _pointOffsetOrigin;

  // The most recent position of the floating cursor.
  Offset? _lastBoundedOffset;

  // Because the center of the cursor is preferredLineHeight / 2 below the touch
  // origin, but the touch origin is used to determine which line the cursor is
  // on, we need this offset to correctly render and move the cursor.
  Offset get _floatingCursorOffset => Offset(0, renderEditable.preferredLineHeight / 2);

  @override
  void updateFloatingCursor(RawFloatingCursorPoint point) {
    _floatingCursorResetController ??= AnimationController(
      vsync: this,
    )..addListener(_onFloatingCursorResetTick);
    switch (point.state) {
      case FloatingCursorDragState.Start:
        if (_floatingCursorResetController!.isAnimating) {
          _floatingCursorResetController!.stop();
          _onFloatingCursorResetTick();
        }
        // Stop cursor blinking and making it visible.
        _stopCursorBlink(resetCharTicks: false);
        _cursorBlinkOpacityController.value = 1.0;
        // We want to send in points that are centered around a (0,0) origin, so
        // we cache the position.
        _pointOffsetOrigin = point.offset;

        final Offset startCaretCenter;
        final TextPosition currentTextPosition;
        final bool shouldResetOrigin;
        // Only non-null when starting a floating cursor via long press.
        if (point.startLocation != null) {
          shouldResetOrigin = false;
          (startCaretCenter, currentTextPosition) = point.startLocation!;
        } else {
          shouldResetOrigin = true;
          currentTextPosition = TextPosition(offset: renderEditable.selection!.baseOffset, affinity: renderEditable.selection!.affinity);
          startCaretCenter = renderEditable.getLocalRectForCaret(currentTextPosition).center;
        }

        _startCaretCenter = startCaretCenter;
        _lastBoundedOffset = renderEditable.calculateBoundedFloatingCursorOffset(_startCaretCenter! - _floatingCursorOffset, shouldResetOrigin: shouldResetOrigin);
        _lastTextPosition = currentTextPosition;
        renderEditable.setFloatingCursor(point.state, _lastBoundedOffset!, _lastTextPosition!);
      case FloatingCursorDragState.Update:
        final Offset centeredPoint = point.offset! - _pointOffsetOrigin!;
        final Offset rawCursorOffset = _startCaretCenter! + centeredPoint - _floatingCursorOffset;

        _lastBoundedOffset = renderEditable.calculateBoundedFloatingCursorOffset(rawCursorOffset);
        _lastTextPosition = renderEditable.getPositionForPoint(renderEditable.localToGlobal(_lastBoundedOffset! + _floatingCursorOffset));
        renderEditable.setFloatingCursor(point.state, _lastBoundedOffset!, _lastTextPosition!);
      case FloatingCursorDragState.End:
        // Resume cursor blinking.
        _startCursorBlink();
        // We skip animation if no update has happened.
        if (_lastTextPosition != null && _lastBoundedOffset != null) {
          _floatingCursorResetController!.value = 0.0;
          _floatingCursorResetController!.animateTo(1.0, duration: _floatingCursorResetTime, curve: Curves.decelerate);
        }
    }
  }

  void _onFloatingCursorResetTick() {
    final Offset finalPosition = renderEditable.getLocalRectForCaret(_lastTextPosition!).centerLeft - _floatingCursorOffset;
    if (_floatingCursorResetController!.isCompleted) {
      renderEditable.setFloatingCursor(FloatingCursorDragState.End, finalPosition, _lastTextPosition!);
      // During a floating cursor's move gesture (1 finger), a cursor is
      // animated only visually, without actually updating the selection.
      // Only after move gesture is complete, this function will be called
      // to actually update the selection to the new cursor location with
      // zero selection length.

      // However, During a floating cursor's selection gesture (2 fingers), the
      // selection is constantly updated by the engine throughout the gesture.
      // Thus when the gesture is complete, we should not update the selection
      // to the cursor location with zero selection length, because that would
      // overwrite the selection made by floating cursor selection.

      // Here we use `isCollapsed` to distinguish between floating cursor's
      // move gesture (1 finger) vs selection gesture (2 fingers), as
      // the engine does not provide information other than notifying a
      // new selection during with selection gesture (2 fingers).
      if (renderEditable.selection!.isCollapsed) {
        // The cause is technically the force cursor, but the cause is listed as tap as the desired functionality is the same.
        _handleSelectionChanged(TextSelection.fromPosition(_lastTextPosition!), SelectionChangedCause.forcePress);
      }
      _startCaretCenter = null;
      _lastTextPosition = null;
      _pointOffsetOrigin = null;
      _lastBoundedOffset = null;
    } else {
      final double lerpValue = _floatingCursorResetController!.value;
      final double lerpX = ui.lerpDouble(_lastBoundedOffset!.dx, finalPosition.dx, lerpValue)!;
      final double lerpY = ui.lerpDouble(_lastBoundedOffset!.dy, finalPosition.dy, lerpValue)!;

      renderEditable.setFloatingCursor(FloatingCursorDragState.Update, Offset(lerpX, lerpY), _lastTextPosition!, resetLerpValue: lerpValue);
    }
  }

  @pragma('vm:notify-debugger-on-exception')
  void _finalizeEditing(TextInputAction action, {required bool shouldUnfocus}) {
    // Take any actions necessary now that the user has completed editing.
    if (widget.onEditingComplete != null) {
      try {
        widget.onEditingComplete!();
      } catch (exception, stack) {
        FlutterError.reportError(FlutterErrorDetails(
          exception: exception,
          stack: stack,
          library: 'widgets',
          context: ErrorDescription('while calling onEditingComplete for $action'),
        ));
      }
    } else {
      // Default behavior if the developer did not provide an
      // onEditingComplete callback: Finalize editing and remove focus, or move
      // it to the next/previous field, depending on the action.
      widget.controller.clearComposing();
      if (shouldUnfocus) {
        switch (action) {
          case TextInputAction.none:
          case TextInputAction.unspecified:
          case TextInputAction.done:
          case TextInputAction.go:
          case TextInputAction.search:
          case TextInputAction.send:
          case TextInputAction.continueAction:
          case TextInputAction.join:
          case TextInputAction.route:
          case TextInputAction.emergencyCall:
          case TextInputAction.newline:
            widget.focusNode.unfocus();
          case TextInputAction.next:
            widget.focusNode.nextFocus();
          case TextInputAction.previous:
            widget.focusNode.previousFocus();
        }
      }
    }

    final ValueChanged<String>? onSubmitted = widget.onSubmitted;
    if (onSubmitted == null) {
      return;
    }

    // Invoke optional callback with the user's submitted content.
    try {
      onSubmitted(_value.text);
    } catch (exception, stack) {
      FlutterError.reportError(FlutterErrorDetails(
        exception: exception,
        stack: stack,
        library: 'widgets',
        context: ErrorDescription('while calling onSubmitted for $action'),
      ));
    }

    // If `shouldUnfocus` is true, the text field should no longer be focused
    // after the microtask queue is drained. But in case the developer cancelled
    // the focus change in the `onSubmitted` callback by focusing this input
    // field again, reset the soft keyboard.
    // See https://github.com/flutter/flutter/issues/84240.
    //
    // `_restartConnectionIfNeeded` creates a new TextInputConnection to replace
    // the current one. This on iOS switches to a new input view and on Android
    // restarts the input method, and in both cases the soft keyboard will be
    // reset.
    if (shouldUnfocus) {
      _scheduleRestartConnection();
    }
  }

  int _batchEditDepth = 0;

  /// Begins a new batch edit, within which new updates made to the text editing
  /// value will not be sent to the platform text input plugin.
  ///
  /// Batch edits nest. When the outermost batch edit finishes, [endBatchEdit]
  /// will attempt to send [currentTextEditingValue] to the text input plugin if
  /// it detected a change.
  void beginBatchEdit() {
    _batchEditDepth += 1;
  }

  /// Ends the current batch edit started by the last call to [beginBatchEdit],
  /// and send [currentTextEditingValue] to the text input plugin if needed.
  ///
  /// Throws an error in debug mode if this [EditableText] is not in a batch
  /// edit.
  void endBatchEdit() {
    _batchEditDepth -= 1;
    assert(
      _batchEditDepth >= 0,
      'Unbalanced call to endBatchEdit: beginBatchEdit must be called first.',
    );
    _updateRemoteEditingValueIfNeeded();
  }

  void _updateRemoteEditingValueIfNeeded() {
    if (_batchEditDepth > 0 || !_hasInputConnection) {
      return;
    }
    final TextEditingValue localValue = _value;
    if (localValue == _lastKnownRemoteTextEditingValue) {
      return;
    }
    _textInputConnection!.setEditingState(localValue);
    _lastKnownRemoteTextEditingValue = localValue;
  }

  TextEditingValue get _value => widget.controller.value;
  set _value(TextEditingValue value) {
    widget.controller.value = value;
  }

  bool get _hasFocus => widget.focusNode.hasFocus;
  bool get _isMultiline => widget.maxLines != 1;

  // Finds the closest scroll offset to the current scroll offset that fully
  // reveals the given caret rect. If the given rect's main axis extent is too
  // large to be fully revealed in `renderEditable`, it will be centered along
  // the main axis.
  //
  // If this is a multiline EditableText (which means the Editable can only
  // scroll vertically), the given rect's height will first be extended to match
  // `renderEditable.preferredLineHeight`, before the target scroll offset is
  // calculated.
  RevealedOffset _getOffsetToRevealCaret(Rect rect) {
    if (!_scrollController.position.allowImplicitScrolling) {
      return RevealedOffset(offset: _scrollController.offset, rect: rect);
    }

    final Size editableSize = renderEditable.size;
    final double additionalOffset;
    final Offset unitOffset;

    if (!_isMultiline) {
      additionalOffset = rect.width >= editableSize.width
        // Center `rect` if it's oversized.
        ? editableSize.width / 2 - rect.center.dx
        // Valid additional offsets range from (rect.right - size.width)
        // to (rect.left). Pick the closest one if out of range.
        : clampDouble(0.0, rect.right - editableSize.width, rect.left);
      unitOffset = const Offset(1, 0);
    } else {
      // The caret is vertically centered within the line. Expand the caret's
      // height so that it spans the line because we're going to ensure that the
      // entire expanded caret is scrolled into view.
      final Rect expandedRect = Rect.fromCenter(
        center: rect.center,
        width: rect.width,
        height: math.max(rect.height, renderEditable.preferredLineHeight),
      );

      additionalOffset = expandedRect.height >= editableSize.height
        ? editableSize.height / 2 - expandedRect.center.dy
        : clampDouble(0.0, expandedRect.bottom - editableSize.height, expandedRect.top);
      unitOffset = const Offset(0, 1);
    }

    // No overscrolling when encountering tall fonts/scripts that extend past
    // the ascent.
    final double targetOffset = clampDouble(
      additionalOffset + _scrollController.offset,
      _scrollController.position.minScrollExtent,
      _scrollController.position.maxScrollExtent,
    );

    final double offsetDelta = _scrollController.offset - targetOffset;
    return RevealedOffset(rect: rect.shift(unitOffset * offsetDelta), offset: targetOffset);
  }

  /// Whether to send the autofill information to the autofill service. True by
  /// default.
  bool get _needsAutofill => _effectiveAutofillClient.textInputConfiguration.autofillConfiguration.enabled;

  // Must be called after layout.
  // See https://github.com/flutter/flutter/issues/126312
  void _openInputConnection() {
    if (!_shouldCreateInputConnection) {
      return;
    }
    if (!_hasInputConnection) {
      final TextEditingValue localValue = _value;

      // When _needsAutofill == true && currentAutofillScope == null, autofill
      // is allowed but saving the user input from the text field is
      // discouraged.
      //
      // In case the autofillScope changes from a non-null value to null, or
      // _needsAutofill changes to false from true, the platform needs to be
      // notified to exclude this field from the autofill context. So we need to
      // provide the autofillId.
      _textInputConnection = _needsAutofill && currentAutofillScope != null
        ? currentAutofillScope!.attach(this, _effectiveAutofillClient.textInputConfiguration)
        : TextInput.attach(this, _effectiveAutofillClient.textInputConfiguration);
      _updateSizeAndTransform();
      _schedulePeriodicPostFrameCallbacks();
      _textInputConnection!
        ..setStyle(
          fontFamily: _style.fontFamily,
          fontSize: _style.fontSize,
          fontWeight: _style.fontWeight,
          textDirection: _textDirection,
          textAlign: widget.textAlign,
        )
        ..setEditingState(localValue)
        ..show();
      if (_needsAutofill) {
        // Request autofill AFTER the size and the transform have been sent to
        // the platform text input plugin.
        _textInputConnection!.requestAutofill();
      }
      _lastKnownRemoteTextEditingValue = localValue;
    } else {
      _textInputConnection!.show();
    }
  }

  void _closeInputConnectionIfNeeded() {
    if (_hasInputConnection) {
      _textInputConnection!.close();
      _textInputConnection = null;
      _lastKnownRemoteTextEditingValue = null;
      _scribbleCacheKey = null;
      removeTextPlaceholder();
    }
  }

  void _openOrCloseInputConnectionIfNeeded() {
    if (_hasFocus && widget.focusNode.consumeKeyboardToken()) {
      _openInputConnection();
    } else if (!_hasFocus) {
      _closeInputConnectionIfNeeded();
      widget.controller.clearComposing();
    }
  }

  bool _restartConnectionScheduled = false;
  void _scheduleRestartConnection() {
    if (_restartConnectionScheduled) {
      return;
    }
    _restartConnectionScheduled = true;
    scheduleMicrotask(_restartConnectionIfNeeded);
  }
  // Discards the current [TextInputConnection] and establishes a new one.
  //
  // This method is rarely needed. This is currently used to reset the input
  // type when the "submit" text input action is triggered and the developer
  // puts the focus back to this input field..
  void _restartConnectionIfNeeded() {
    _restartConnectionScheduled = false;
    if (!_hasInputConnection || !_shouldCreateInputConnection) {
      return;
    }
    _textInputConnection!.close();
    _textInputConnection = null;
    _lastKnownRemoteTextEditingValue = null;

    final AutofillScope? currentAutofillScope = _needsAutofill ? this.currentAutofillScope : null;
    final TextInputConnection newConnection = currentAutofillScope?.attach(this, textInputConfiguration)
      ?? TextInput.attach(this, _effectiveAutofillClient.textInputConfiguration);
    _textInputConnection = newConnection;

    newConnection
      ..show()
      ..setStyle(
        fontFamily: _style.fontFamily,
        fontSize: _style.fontSize,
        fontWeight: _style.fontWeight,
        textDirection: _textDirection,
        textAlign: widget.textAlign,
      )
      ..setEditingState(_value);
    _lastKnownRemoteTextEditingValue = _value;
  }


  @override
  void didChangeInputControl(TextInputControl? oldControl, TextInputControl? newControl) {
    if (_hasFocus && _hasInputConnection) {
      oldControl?.hide();
      newControl?.show();
    }
  }

  @override
  void connectionClosed() {
    if (_hasInputConnection) {
      _textInputConnection!.connectionClosedReceived();
      _textInputConnection = null;
      _lastKnownRemoteTextEditingValue = null;
      widget.focusNode.unfocus();
    }
  }

  // Indicates that a call to _handleFocusChanged originated within
  // EditableText, allowing it to distinguish between internal and external
  // focus changes.
  bool _nextFocusChangeIsInternal = false;

  // Sets _nextFocusChangeIsInternal to true only until any subsequent focus
  // change happens.
  void _flagInternalFocus() {
    _nextFocusChangeIsInternal = true;
    FocusManager.instance.addListener(_unflagInternalFocus);
  }

  void _unflagInternalFocus() {
    _nextFocusChangeIsInternal = false;
    FocusManager.instance.removeListener(_unflagInternalFocus);
  }

  /// Express interest in interacting with the keyboard.
  ///
  /// If this control is already attached to the keyboard, this function will
  /// request that the keyboard become visible. Otherwise, this function will
  /// ask the focus system that it become focused. If successful in acquiring
  /// focus, the control will then attach to the keyboard and request that the
  /// keyboard become visible.
  void requestKeyboard() {
    if (_hasFocus) {
      _openInputConnection();
    } else {
      _flagInternalFocus();
      widget.focusNode.requestFocus(); // This eventually calls _openInputConnection also, see _handleFocusChanged.
    }
  }

  void _updateOrDisposeSelectionOverlayIfNeeded() {
    if (_selectionOverlay != null) {
      if (_hasFocus) {
        _selectionOverlay!.update(_value);
      } else {
        _selectionOverlay!.dispose();
        _selectionOverlay = null;
      }
    }
  }

  final bool _platformSupportsFadeOnScroll = switch (defaultTargetPlatform) {
    TargetPlatform.android ||
    TargetPlatform.iOS => true,
    TargetPlatform.fuchsia ||
    TargetPlatform.linux ||
    TargetPlatform.macOS ||
    TargetPlatform.windows => false,
  };

  bool _isInternalScrollableNotification(BuildContext? notificationContext) {
    final ScrollableState? scrollableState = notificationContext?.findAncestorStateOfType<ScrollableState>();
    return _scrollableKey.currentContext == scrollableState?.context;
  }

  bool _scrollableNotificationIsFromSameSubtree(BuildContext? notificationContext) {
    if (notificationContext == null) {
      return false;
    }
    BuildContext? currentContext = context;
    // The notification context of a ScrollNotification points to the RawGestureDetector
    // of the Scrollable. We get the ScrollableState associated with this notification
    // by looking up the tree.
    final ScrollableState? notificationScrollableState = notificationContext.findAncestorStateOfType<ScrollableState>();
    if (notificationScrollableState == null) {
      return false;
    }
    while (currentContext != null) {
      final ScrollableState? scrollableState = currentContext.findAncestorStateOfType<ScrollableState>();
      if (scrollableState == notificationScrollableState) {
        return true;
      }
      currentContext = scrollableState?.context;
    }
    return false;
  }

  void _handleContextMenuOnParentScroll(ScrollNotification notification) {
    // Do some preliminary checks to avoid expensive subtree traversal.
    if (notification is! ScrollStartNotification
       && notification is! ScrollEndNotification) {
      return;
    }
    switch (notification) {
      case ScrollStartNotification() when _dataWhenToolbarShowScheduled != null:
      case ScrollEndNotification() when _dataWhenToolbarShowScheduled == null:
        break;
      case ScrollEndNotification() when _dataWhenToolbarShowScheduled!.value != _value:
        _dataWhenToolbarShowScheduled = null;
        _disposeScrollNotificationObserver();
      case ScrollNotification(:final BuildContext? context)
      when !_isInternalScrollableNotification(context) && _scrollableNotificationIsFromSameSubtree(context):
        _handleContextMenuOnScroll(notification);
    }
  }

  Rect _calculateDeviceRect() {
    final Size screenSize = MediaQuery.sizeOf(context);
    final ui.FlutterView view = View.of(context);
    final double obscuredVertical = (view.padding.top + view.padding.bottom + view.viewInsets.bottom) / view.devicePixelRatio;
    final double obscuredHorizontal = (view.padding.left + view.padding.right) / view.devicePixelRatio;
    final Size visibleScreenSize = Size(screenSize.width - obscuredHorizontal, screenSize.height - obscuredVertical);
    return Rect.fromLTWH(view.padding.left / view.devicePixelRatio, view.padding.top / view.devicePixelRatio, visibleScreenSize.width, visibleScreenSize.height);
  }

  bool _showToolbarOnScreenScheduled = false;
  void _handleContextMenuOnScroll(ScrollNotification notification) {
    if (_webContextMenuEnabled) {
      return;
    }
    if (!_platformSupportsFadeOnScroll) {
      _selectionOverlay?.updateForScroll();
      return;
    }
    // When the scroll begins and the toolbar is visible, hide it
    // until scrolling ends.
    //
    // The selection and renderEditable need to be visible within the current
    // viewport for the toolbar to show when scrolling ends. If they are not
    // then the toolbar is shown when they are scrolled back into view, unless
    // invalidated by a change in TextEditingValue.
    if (notification is ScrollStartNotification) {
      if (_dataWhenToolbarShowScheduled != null) {
        return;
      }
      final bool toolbarIsVisible = _selectionOverlay != null
                                  && _selectionOverlay!.toolbarIsVisible
                                  && !_selectionOverlay!.spellCheckToolbarIsVisible;
      if (!toolbarIsVisible) {
        return;
      }
      final List<TextBox> selectionBoxes = renderEditable.getBoxesForSelection(_value.selection);
      final Rect selectionBounds = _value.selection.isCollapsed || selectionBoxes.isEmpty
                                      ? renderEditable.getLocalRectForCaret(_value.selection.extent)
                                      : selectionBoxes
                                          .map((TextBox box) => box.toRect())
                                          .reduce((Rect result, Rect rect) => result.expandToInclude(rect));
      _dataWhenToolbarShowScheduled = (value: _value, selectionBounds: selectionBounds);
      _selectionOverlay?.hideToolbar();
    } else if (notification is ScrollEndNotification) {
      if (_dataWhenToolbarShowScheduled == null) {
        return;
      }
      if (_dataWhenToolbarShowScheduled!.value != _value) {
        // Value has changed so we should invalidate any toolbar scheduling.
        _dataWhenToolbarShowScheduled = null;
        _disposeScrollNotificationObserver();
        return;
      }

      if (_showToolbarOnScreenScheduled) {
        return;
      }
      _showToolbarOnScreenScheduled = true;
      SchedulerBinding.instance.addPostFrameCallback((Duration _) {
        _showToolbarOnScreenScheduled = false;
        if (!mounted) {
          return;
        }
        final Rect deviceRect = _calculateDeviceRect();
        final bool selectionVisibleInEditable = renderEditable.selectionStartInViewport.value || renderEditable.selectionEndInViewport.value;
        final Rect selectionBounds = MatrixUtils.transformRect(renderEditable.getTransformTo(null), _dataWhenToolbarShowScheduled!.selectionBounds);
        final bool selectionOverlapsWithDeviceRect = !selectionBounds.hasNaN && deviceRect.overlaps(selectionBounds);

        if (selectionVisibleInEditable
          && selectionOverlapsWithDeviceRect
          && _selectionInViewport(_dataWhenToolbarShowScheduled!.selectionBounds)) {
          showToolbar();
          _dataWhenToolbarShowScheduled = null;
        }
      }, debugLabel: 'EditableText.scheduleToolbar');
    }
  }

  bool _selectionInViewport(Rect selectionBounds) {
    RenderAbstractViewport? closestViewport = RenderAbstractViewport.maybeOf(renderEditable);
    while (closestViewport != null) {
      final Rect selectionBoundsLocalToViewport = MatrixUtils.transformRect(renderEditable.getTransformTo(closestViewport), selectionBounds);
      if (selectionBoundsLocalToViewport.hasNaN
         || closestViewport.paintBounds.hasNaN
         || !closestViewport.paintBounds.overlaps(selectionBoundsLocalToViewport)) {
        return false;
      }
      closestViewport = RenderAbstractViewport.maybeOf(closestViewport.parent);
    }
    return true;
  }

  TextSelectionOverlay _createSelectionOverlay() {
    final EditableTextContextMenuBuilder? contextMenuBuilder = widget.contextMenuBuilder;
    final TextSelectionOverlay selectionOverlay = TextSelectionOverlay(
      clipboardStatus: clipboardStatus,
      context: context,
      value: _value,
      debugRequiredFor: widget,
      toolbarLayerLink: _toolbarLayerLink,
      startHandleLayerLink: _startHandleLayerLink,
      endHandleLayerLink: _endHandleLayerLink,
      renderObject: renderEditable,
      selectionControls: widget.selectionControls,
      selectionDelegate: this,
      dragStartBehavior: widget.dragStartBehavior,
      onSelectionHandleTapped: widget.onSelectionHandleTapped,
      contextMenuBuilder: contextMenuBuilder == null || _webContextMenuEnabled
        ? null
        : (BuildContext context) {
          return contextMenuBuilder(
            context,
            this,
          );
        },
      magnifierConfiguration: widget.magnifierConfiguration,
    );

    return selectionOverlay;
  }

  @pragma('vm:notify-debugger-on-exception')
  void _handleSelectionChanged(TextSelection selection, SelectionChangedCause? cause) {
    // We return early if the selection is not valid. This can happen when the
    // text of [EditableText] is updated at the same time as the selection is
    // changed by a gesture event.
    final String text = widget.controller.value.text;
    if (text.length < selection.end || text.length < selection.start) {
      return;
    }

    widget.controller.selection = selection;

    // This will show the keyboard for all selection changes on the
    // EditableText except for those triggered by a keyboard input.
    // Typically EditableText shouldn't take user keyboard input if
    // it's not focused already. If the EditableText is being
    // autofilled it shouldn't request focus.
    switch (cause) {
      case null:
      case SelectionChangedCause.doubleTap:
      case SelectionChangedCause.drag:
      case SelectionChangedCause.forcePress:
      case SelectionChangedCause.longPress:
      case SelectionChangedCause.scribble:
      case SelectionChangedCause.tap:
      case SelectionChangedCause.toolbar:
        requestKeyboard();
      case SelectionChangedCause.keyboard:
    }
    if (widget.selectionControls == null && widget.contextMenuBuilder == null) {
      _selectionOverlay?.dispose();
      _selectionOverlay = null;
    } else {
      if (_selectionOverlay == null) {
        _selectionOverlay = _createSelectionOverlay();
      } else {
        _selectionOverlay!.update(_value);
      }
      _selectionOverlay!.handlesVisible = widget.showSelectionHandles;
      _selectionOverlay!.showHandles();
    }
    // TODO(chunhtai): we should make sure selection actually changed before
    // we call the onSelectionChanged.
    // https://github.com/flutter/flutter/issues/76349.
    try {
      widget.onSelectionChanged?.call(selection, cause);
    } catch (exception, stack) {
      FlutterError.reportError(FlutterErrorDetails(
        exception: exception,
        stack: stack,
        library: 'widgets',
        context: ErrorDescription('while calling onSelectionChanged for $cause'),
      ));
    }

    // To keep the cursor from blinking while it moves, restart the timer here.
    if (_showBlinkingCursor && _cursorTimer != null) {
      _stopCursorBlink(resetCharTicks: false);
      _startCursorBlink();
    }
  }

  // Animation configuration for scrolling the caret back on screen.
  static const Duration _caretAnimationDuration = Duration(milliseconds: 100);
  static const Curve _caretAnimationCurve = Curves.fastOutSlowIn;

  bool _showCaretOnScreenScheduled = false;

  void _scheduleShowCaretOnScreen({required bool withAnimation}) {
    if (_showCaretOnScreenScheduled) {
      return;
    }
    _showCaretOnScreenScheduled = true;
    SchedulerBinding.instance.addPostFrameCallback((Duration _) {
      _showCaretOnScreenScheduled = false;
      // Since we are in a post frame callback, check currentContext in case
      // RenderEditable has been disposed (in which case it will be null).
      final RenderEditable? renderEditable =
          _editableKey.currentContext?.findRenderObject() as RenderEditable?;
      if (renderEditable == null
          || !(renderEditable.selection?.isValid ?? false)
          || !_scrollController.hasClients) {
        return;
      }

      final double lineHeight = renderEditable.preferredLineHeight;

      // Enlarge the target rect by scrollPadding to ensure that caret is not
      // positioned directly at the edge after scrolling.
      double bottomSpacing = widget.scrollPadding.bottom;
      if (_selectionOverlay?.selectionControls != null) {
        final double handleHeight = _selectionOverlay!.selectionControls!
          .getHandleSize(lineHeight).height;
        final double interactiveHandleHeight = math.max(
          handleHeight,
          kMinInteractiveDimension,
        );
        final Offset anchor = _selectionOverlay!.selectionControls!
          .getHandleAnchor(
            TextSelectionHandleType.collapsed,
            lineHeight,
          );
        final double handleCenter = handleHeight / 2 - anchor.dy;
        bottomSpacing = math.max(
          handleCenter + interactiveHandleHeight / 2,
          bottomSpacing,
        );
      }

      final EdgeInsets caretPadding = widget.scrollPadding
        .copyWith(bottom: bottomSpacing);

      final Rect caretRect = renderEditable.getLocalRectForCaret(renderEditable.selection!.extent);
      final RevealedOffset targetOffset = _getOffsetToRevealCaret(caretRect);

      final Rect rectToReveal;
      final TextSelection selection = textEditingValue.selection;
      if (selection.isCollapsed) {
        rectToReveal = targetOffset.rect;
      } else {
        final List<TextBox> selectionBoxes = renderEditable.getBoxesForSelection(selection);
        // selectionBoxes may be empty if, for example, the selection does not
        // encompass a full character, like if it only contained part of an
        // extended grapheme cluster.
        if (selectionBoxes.isEmpty) {
          rectToReveal = targetOffset.rect;
        } else {
          rectToReveal = selection.baseOffset < selection.extentOffset ?
            selectionBoxes.last.toRect() : selectionBoxes.first.toRect();
        }
      }

      if (withAnimation) {
        _scrollController.animateTo(
          targetOffset.offset,
          duration: _caretAnimationDuration,
          curve: _caretAnimationCurve,
        );
        renderEditable.showOnScreen(
          rect: caretPadding.inflateRect(rectToReveal),
          duration: _caretAnimationDuration,
          curve: _caretAnimationCurve,
        );
      } else {
        _scrollController.jumpTo(targetOffset.offset);
        renderEditable.showOnScreen(
          rect: caretPadding.inflateRect(rectToReveal),
        );
      }
    }, debugLabel: 'EditableText.showCaret');
  }

  late double _lastBottomViewInset;

  @override
  void didChangeMetrics() {
    if (!mounted) {
      return;
    }
    final ui.FlutterView view = View.of(context);
    if (_lastBottomViewInset != view.viewInsets.bottom) {
      SchedulerBinding.instance.addPostFrameCallback((Duration _) {
        _selectionOverlay?.updateForScroll();
      }, debugLabel: 'EditableText.updateForScroll');
      if (_lastBottomViewInset < view.viewInsets.bottom) {
        // Because the metrics change signal from engine will come here every frame
        // (on both iOS and Android). So we don't need to show caret with animation.
        _scheduleShowCaretOnScreen(withAnimation: false);
      }
    }
    _lastBottomViewInset = view.viewInsets.bottom;
  }

  Future<void> _performSpellCheck(final String text) async {
    try {
      final Locale? localeForSpellChecking = widget.locale ?? Localizations.maybeLocaleOf(context);

      assert(
        localeForSpellChecking != null,
        'Locale must be specified in widget or Localization widget must be in scope',
      );

      final List<SuggestionSpan>? suggestions = await
        _spellCheckConfiguration
          .spellCheckService!
            .fetchSpellCheckSuggestions(localeForSpellChecking!, text);

      if (suggestions == null) {
        // The request to fetch spell check suggestions was canceled due to ongoing request.
        return;
      }

      spellCheckResults = SpellCheckResults(text, suggestions);
      renderEditable.text = buildTextSpan();
    } catch (exception, stack) {
      FlutterError.reportError(FlutterErrorDetails(
        exception: exception,
        stack: stack,
        library: 'widgets',
        context: ErrorDescription('while performing spell check'),
      ));
    }
  }

  @pragma('vm:notify-debugger-on-exception')
  void _formatAndSetValue(TextEditingValue value, SelectionChangedCause? cause, {bool userInteraction = false}) {
    final TextEditingValue oldValue = _value;
    final bool textChanged = oldValue.text != value.text;
    final bool textCommitted = !oldValue.composing.isCollapsed && value.composing.isCollapsed;
    final bool selectionChanged = oldValue.selection != value.selection;

    if (textChanged || textCommitted) {
      // Only apply input formatters if the text has changed (including uncommitted
      // text in the composing region), or when the user committed the composing
      // text.
      // Gboard is very persistent in restoring the composing region. Applying
      // input formatters on composing-region-only changes (except clearing the
      // current composing region) is very infinite-loop-prone: the formatters
      // will keep trying to modify the composing region while Gboard will keep
      // trying to restore the original composing region.
      try {
        value = widget.inputFormatters?.fold<TextEditingValue>(
          value,
          (TextEditingValue newValue, TextInputFormatter formatter) => formatter.formatEditUpdate(_value, newValue),
        ) ?? value;

        if (spellCheckEnabled && value.text.isNotEmpty && _value.text != value.text) {
          _performSpellCheck(value.text);
        }
      } catch (exception, stack) {
        FlutterError.reportError(FlutterErrorDetails(
          exception: exception,
          stack: stack,
          library: 'widgets',
          context: ErrorDescription('while applying input formatters'),
        ));
      }
    }

    final TextSelection oldTextSelection = textEditingValue.selection;

    // Put all optional user callback invocations in a batch edit to prevent
    // sending multiple `TextInput.updateEditingValue` messages.
    beginBatchEdit();
    _value = value;
    // Changes made by the keyboard can sometimes be "out of band" for listening
    // components, so always send those events, even if we didn't think it
    // changed. Also, the user long pressing should always send a selection change
    // as well.
    if (selectionChanged ||
        (userInteraction &&
        (cause == SelectionChangedCause.longPress ||
         cause == SelectionChangedCause.keyboard))) {
      _handleSelectionChanged(_value.selection, cause);
      _bringIntoViewBySelectionState(oldTextSelection, value.selection, cause);
    }
    final String currentText = _value.text;
    if (oldValue.text != currentText) {
      try {
        widget.onChanged?.call(currentText);
      } catch (exception, stack) {
        FlutterError.reportError(FlutterErrorDetails(
          exception: exception,
          stack: stack,
          library: 'widgets',
          context: ErrorDescription('while calling onChanged'),
        ));
      }
    }
    endBatchEdit();
  }

  void _bringIntoViewBySelectionState(TextSelection oldSelection, TextSelection newSelection, SelectionChangedCause? cause) {
    switch (defaultTargetPlatform) {
      case TargetPlatform.iOS:
      case TargetPlatform.macOS:
        if (cause == SelectionChangedCause.longPress ||
            cause == SelectionChangedCause.drag) {
          bringIntoView(newSelection.extent);
        }
      case TargetPlatform.linux:
      case TargetPlatform.windows:
      case TargetPlatform.fuchsia:
      case TargetPlatform.android:
        if (cause == SelectionChangedCause.drag) {
          if (oldSelection.baseOffset != newSelection.baseOffset) {
            bringIntoView(newSelection.base);
          } else if (oldSelection.extentOffset != newSelection.extentOffset) {
            bringIntoView(newSelection.extent);
          }
        }
    }
  }

  void _onCursorColorTick() {
    final double effectiveOpacity = math.min(widget.cursorColor.alpha / 255.0, _cursorBlinkOpacityController.value);
    renderEditable.cursorColor = widget.cursorColor.withOpacity(effectiveOpacity);
    _cursorVisibilityNotifier.value = widget.showCursor && (EditableText.debugDeterministicCursor || _cursorBlinkOpacityController.value > 0);
  }

  bool get _showBlinkingCursor => _hasFocus && _value.selection.isCollapsed && widget.showCursor && _tickersEnabled && !renderEditable.floatingCursorOn;

  /// Whether the blinking cursor is actually visible at this precise moment
  /// (it's hidden half the time, since it blinks).
  @visibleForTesting
  bool get cursorCurrentlyVisible => _cursorBlinkOpacityController.value > 0;

  /// The cursor blink interval (the amount of time the cursor is in the "on"
  /// state or the "off" state). A complete cursor blink period is twice this
  /// value (half on, half off).
  @visibleForTesting
  Duration get cursorBlinkInterval => _kCursorBlinkHalfPeriod;

  /// The current status of the text selection handles.
  @visibleForTesting
  TextSelectionOverlay? get selectionOverlay => _selectionOverlay;

  int _obscureShowCharTicksPending = 0;
  int? _obscureLatestCharIndex;

  void _startCursorBlink() {
    assert(!(_cursorTimer?.isActive ?? false) || !(_backingCursorBlinkOpacityController?.isAnimating ?? false));
    if (!widget.showCursor) {
      return;
    }
    if (!_tickersEnabled) {
      return;
    }
    _cursorTimer?.cancel();
    _cursorBlinkOpacityController.value = 1.0;
    if (EditableText.debugDeterministicCursor) {
      return;
    }
    if (widget.cursorOpacityAnimates) {
      _cursorBlinkOpacityController.animateWith(_iosBlinkCursorSimulation).whenComplete(_onCursorTick);
    } else {
      _cursorTimer = Timer.periodic(_kCursorBlinkHalfPeriod, (Timer timer) { _onCursorTick(); });
    }
  }

  void _onCursorTick() {
    if (_obscureShowCharTicksPending > 0) {
      _obscureShowCharTicksPending = WidgetsBinding.instance.platformDispatcher.brieflyShowPassword
        ? _obscureShowCharTicksPending - 1
        : 0;
      if (_obscureShowCharTicksPending == 0) {
        setState(() { });
      }
    }

    if (widget.cursorOpacityAnimates) {
      _cursorTimer?.cancel();
      // Schedule this as an async task to avoid blocking tester.pumpAndSettle
      // indefinitely.
      _cursorTimer = Timer(Duration.zero, () => _cursorBlinkOpacityController.animateWith(_iosBlinkCursorSimulation).whenComplete(_onCursorTick));
    } else {
      if (!(_cursorTimer?.isActive ?? false) && _tickersEnabled) {
        _cursorTimer = Timer.periodic(_kCursorBlinkHalfPeriod, (Timer timer) { _onCursorTick(); });
      }
      _cursorBlinkOpacityController.value = _cursorBlinkOpacityController.value == 0 ? 1 : 0;
    }
  }

  void _stopCursorBlink({ bool resetCharTicks = true }) {
    // If the cursor is animating, stop the animation, and we always
    // want the cursor to be visible when the floating cursor is enabled.
    _cursorBlinkOpacityController.value = renderEditable.floatingCursorOn ? 1.0 : 0.0;
    _cursorTimer?.cancel();
    _cursorTimer = null;
    if (resetCharTicks) {
      _obscureShowCharTicksPending = 0;
    }
  }

  void _startOrStopCursorTimerIfNeeded() {
    if (!_showBlinkingCursor) {
      _stopCursorBlink();
    } else if (_cursorTimer == null) {
      _startCursorBlink();
    }
  }

  void _didChangeTextEditingValue() {
    if (_hasFocus && !_value.selection.isValid) {
      // If this field is focused and the selection is invalid, place the cursor at
      // the end. Does not rely on _handleFocusChanged because it makes selection
      // handles visible on Android.
      // Unregister as a listener to the text controller while making the change.
      widget.controller.removeListener(_didChangeTextEditingValue);
      widget.controller.selection = _adjustedSelectionWhenFocused()!;
      widget.controller.addListener(_didChangeTextEditingValue);
    }
    _updateRemoteEditingValueIfNeeded();
    _startOrStopCursorTimerIfNeeded();
    _updateOrDisposeSelectionOverlayIfNeeded();
    // TODO(abarth): Teach RenderEditable about ValueNotifier<TextEditingValue>
    // to avoid this setState().
    setState(() { /* We use widget.controller.value in build(). */ });
    _verticalSelectionUpdateAction.stopCurrentVerticalRunIfSelectionChanges();
  }

  void _handleFocusChanged() {
    _openOrCloseInputConnectionIfNeeded();
    _startOrStopCursorTimerIfNeeded();
    _updateOrDisposeSelectionOverlayIfNeeded();
    if (_hasFocus) {
      // Listen for changing viewInsets, which indicates keyboard showing up.
      WidgetsBinding.instance.addObserver(this);
      _lastBottomViewInset = View.of(context).viewInsets.bottom;
      if (!widget.readOnly) {
        _scheduleShowCaretOnScreen(withAnimation: true);
      }
      final TextSelection? updatedSelection = _adjustedSelectionWhenFocused();
      if (updatedSelection != null) {
        _handleSelectionChanged(updatedSelection, null);
      }
    } else {
      WidgetsBinding.instance.removeObserver(this);
      setState(() { _currentPromptRectRange = null; });
    }
    updateKeepAlive();
  }

  TextSelection? _adjustedSelectionWhenFocused() {
    TextSelection? selection;
    final bool isDesktop = switch (defaultTargetPlatform) {
      TargetPlatform.android || TargetPlatform.iOS || TargetPlatform.fuchsia => false,
      TargetPlatform.macOS || TargetPlatform.linux || TargetPlatform.windows => true,
    };
    final bool shouldSelectAll = widget.selectionEnabled
        && (kIsWeb || isDesktop)
        && !_isMultiline
        && !_nextFocusChangeIsInternal
        && !_justResumed;
    _justResumed = false;
    if (shouldSelectAll) {
      // On native web and desktop platforms, single line <input> tags
      // select all when receiving focus.
      selection = TextSelection(
        baseOffset: 0,
        extentOffset: _value.text.length,
      );
    } else if (!_value.selection.isValid) {
      // Place cursor at the end if the selection is invalid when we receive focus.
      selection = TextSelection.collapsed(offset: _value.text.length);
    }
    return selection;
  }

  void _compositeCallback(Layer layer) {
    // The callback can be invoked when the layer is detached.
    // The input connection can be closed by the platform in which case this
    // widget doesn't rebuild.
    if (!renderEditable.attached || !_hasInputConnection) {
      return;
    }
    assert(mounted);
    assert((context as Element).debugIsActive);
    _updateSizeAndTransform();
  }

  // Must be called after layout.
  // See https://github.com/flutter/flutter/issues/126312
  void _updateSizeAndTransform() {
    final Size size = renderEditable.size;
    final Matrix4 transform = renderEditable.getTransformTo(null);
    _textInputConnection!.setEditableSizeAndTransform(size, transform);
  }

  void _schedulePeriodicPostFrameCallbacks([Duration? duration]) {
    if (!_hasInputConnection) {
      return;
    }
    _updateSelectionRects();
    _updateComposingRectIfNeeded();
    _updateCaretRectIfNeeded();
    SchedulerBinding.instance.addPostFrameCallback(
      _schedulePeriodicPostFrameCallbacks,
      debugLabel: 'EditableText.postFrameCallbacks'
    );
  }
  _ScribbleCacheKey? _scribbleCacheKey;

  void _updateSelectionRects({bool force = false}) {
    if (!_stylusHandwritingEnabled || defaultTargetPlatform != TargetPlatform.iOS) {
      return;
    }

    final ScrollDirection scrollDirection = _scrollController.position.userScrollDirection;
    if (scrollDirection != ScrollDirection.idle) {
      return;
    }

    final InlineSpan inlineSpan = renderEditable.text!;
    final TextScaler effectiveTextScaler = switch ((widget.textScaler, widget.textScaleFactor)) {
      (final TextScaler textScaler, _)     => textScaler,
      (null, final double textScaleFactor) => TextScaler.linear(textScaleFactor),
      (null, null)                         => MediaQuery.textScalerOf(context),
    };

    final _ScribbleCacheKey newCacheKey = _ScribbleCacheKey(
      inlineSpan: inlineSpan,
      textAlign: widget.textAlign,
      textDirection: _textDirection,
      textScaler: effectiveTextScaler,
      textHeightBehavior: widget.textHeightBehavior ?? DefaultTextHeightBehavior.maybeOf(context),
      locale: widget.locale,
      structStyle: widget.strutStyle,
      placeholder: _placeholderLocation,
      size: renderEditable.size,
    );

    final RenderComparison comparison = force
      ? RenderComparison.layout
      : _scribbleCacheKey?.compare(newCacheKey) ?? RenderComparison.layout;
    if (comparison.index < RenderComparison.layout.index) {
      return;
    }
    _scribbleCacheKey = newCacheKey;

    final List<SelectionRect> rects = <SelectionRect>[];
    int graphemeStart = 0;
    // Can't use _value.text here: the controller value could change between
    // frames.
    final String plainText = inlineSpan.toPlainText(includeSemanticsLabels: false);
    final CharacterRange characterRange = CharacterRange(plainText);
    while (characterRange.moveNext()) {
      final int graphemeEnd = graphemeStart + characterRange.current.length;
      final List<TextBox> boxes = renderEditable.getBoxesForSelection(
        TextSelection(baseOffset: graphemeStart, extentOffset: graphemeEnd),
      );

      final TextBox? box = boxes.isEmpty ? null : boxes.first;
      if (box != null) {
        final Rect paintBounds = renderEditable.paintBounds;
        // Stop early when characters are already below the bottom edge of the
        // RenderEditable, regardless of its clipBehavior.
        if (paintBounds.bottom <= box.top) {
          break;
        }
        // Include any TextBox which intersects with the RenderEditable.
        if (paintBounds.left <= box.right &&
            box.left <= paintBounds.right &&
            paintBounds.top <= box.bottom) {
          // At least some part of the letter is visible within the text field.
          rects.add(SelectionRect(position: graphemeStart, bounds: box.toRect(), direction: box.direction));
        }
      }
      graphemeStart = graphemeEnd;
    }
    _textInputConnection!.setSelectionRects(rects);
  }

  // Sends the current composing rect to the embedder's text input plugin.
  //
  // In cases where the composing rect hasn't been updated in the embedder due
  // to the lag of asynchronous messages over the channel, the position of the
  // current caret rect is used instead.
  //
  // See: [_updateCaretRectIfNeeded]
  void _updateComposingRectIfNeeded() {
    final TextRange composingRange = _value.composing;
    assert(mounted);
    Rect? composingRect = renderEditable.getRectForComposingRange(composingRange);
    // Send the caret location instead if there's no marked text yet.
    if (composingRect == null) {
      final int offset = composingRange.isValid ? composingRange.start : 0;
      composingRect = renderEditable.getLocalRectForCaret(TextPosition(offset: offset));
    }
    _textInputConnection!.setComposingRect(composingRect);
  }

  // Sends the current caret rect to the embedder's text input plugin.
  //
  // The position of the caret rect is updated periodically such that if the
  // user initiates composing input, the current cursor rect can be used for
  // the first character until the composing rect can be sent.
  //
  // On selection changes, the start of the selection is used. This ensures
  // that regardless of the direction the selection was created, the cursor is
  // set to the position where next text input occurs. This position is used to
  // position the IME's candidate selection menu.
  //
  // See: [_updateComposingRectIfNeeded]
  void _updateCaretRectIfNeeded() {
    final TextSelection? selection = renderEditable.selection;
    if (selection == null || !selection.isValid) {
      return;
    }
    final TextPosition currentTextPosition = TextPosition(offset: selection.start);
    final Rect caretRect = renderEditable.getLocalRectForCaret(currentTextPosition);
    _textInputConnection!.setCaretRect(caretRect);
  }

  TextDirection get _textDirection => widget.textDirection ?? Directionality.of(context);

  /// The renderer for this widget's descendant.
  ///
  /// This property is typically used to notify the renderer of input gestures
  /// when [RenderEditable.ignorePointer] is true.
  late final RenderEditable renderEditable = _editableKey.currentContext!.findRenderObject()! as RenderEditable;

  @override
  TextEditingValue get textEditingValue => _value;

  double get _devicePixelRatio => MediaQuery.devicePixelRatioOf(context);

  @override
  void userUpdateTextEditingValue(TextEditingValue value, SelectionChangedCause? cause) {
    // Compare the current TextEditingValue with the pre-format new
    // TextEditingValue value, in case the formatter would reject the change.
    final bool shouldShowCaret = widget.readOnly
      ? _value.selection != value.selection
      : _value != value;
    if (shouldShowCaret) {
      _scheduleShowCaretOnScreen(withAnimation: true);
    }

    // Even if the value doesn't change, it may be necessary to focus and build
    // the selection overlay. For example, this happens when right clicking an
    // unfocused field that previously had a selection in the same spot.
    if (value == textEditingValue) {
      if (!widget.focusNode.hasFocus) {
        _flagInternalFocus();
        widget.focusNode.requestFocus();
        _selectionOverlay ??= _createSelectionOverlay();
      }
      return;
    }

    _formatAndSetValue(value, cause, userInteraction: true);
  }

  @override
  void bringIntoView(TextPosition position) {
    final Rect localRect = renderEditable.getLocalRectForCaret(position);
    final RevealedOffset targetOffset = _getOffsetToRevealCaret(localRect);

    _scrollController.jumpTo(targetOffset.offset);
    renderEditable.showOnScreen(rect: targetOffset.rect);
  }

  /// Shows the selection toolbar at the location of the current cursor.
  ///
  /// Returns `false` if a toolbar couldn't be shown, such as when the toolbar
  /// is already shown, or when no text selection currently exists.
  @override
  bool showToolbar() {
    // Web is using native dom elements to enable clipboard functionality of the
    // context menu: copy, paste, select, cut. It might also provide additional
    // functionality depending on the browser (such as translate). Due to this,
    // we should not show a Flutter toolbar for the editable text elements
    // unless the browser's context menu is explicitly disabled.
    if (_webContextMenuEnabled) {
      return false;
    }

    if (_selectionOverlay == null) {
      return false;
    }
    if (_selectionOverlay!.toolbarIsVisible) {
      return false;
    }
    _liveTextInputStatus?.update();
    clipboardStatus.update();
    _selectionOverlay!.showToolbar();
    // Listen to parent scroll events when the toolbar is visible so it can be
    // hidden during a scroll on supported platforms.
    if (_platformSupportsFadeOnScroll) {
      _listeningToScrollNotificationObserver = true;
      _scrollNotificationObserver?.removeListener(_handleContextMenuOnParentScroll);
      _scrollNotificationObserver = ScrollNotificationObserver.maybeOf(context);
      _scrollNotificationObserver?.addListener(_handleContextMenuOnParentScroll);
    }
    return true;
  }

  @override
  void hideToolbar([bool hideHandles = true]) {
    // Stop listening to parent scroll events when toolbar is hidden.
    _disposeScrollNotificationObserver();
    if (hideHandles) {
      // Hide the handles and the toolbar.
      _selectionOverlay?.hide();
    } else if (_selectionOverlay?.toolbarIsVisible ?? false) {
      // Hide only the toolbar but not the handles.
      _selectionOverlay?.hideToolbar();
    }
  }

  /// Toggles the visibility of the toolbar.
  void toggleToolbar([bool hideHandles = true]) {
    final TextSelectionOverlay selectionOverlay = _selectionOverlay ??= _createSelectionOverlay();
    if (selectionOverlay.toolbarIsVisible) {
      hideToolbar(hideHandles);
    } else {
      showToolbar();
    }
  }

  /// Shows toolbar with spell check suggestions of misspelled words that are
  /// available for click-and-replace.
  bool showSpellCheckSuggestionsToolbar() {
    // Spell check suggestions toolbars are intended to be shown on non-web
    // platforms. Additionally, the Cupertino style toolbar can't be drawn on
    // the web with the HTML renderer due to
    // https://github.com/flutter/flutter/issues/123560.
    if (!spellCheckEnabled
        || _webContextMenuEnabled
        || widget.readOnly
        || _selectionOverlay == null
        || !_spellCheckResultsReceived
        || findSuggestionSpanAtCursorIndex(textEditingValue.selection.extentOffset) == null) {
      // Only attempt to show the spell check suggestions toolbar if there
      // is a toolbar specified and spell check suggestions available to show.
      return false;
    }

    assert(
      _spellCheckConfiguration.spellCheckSuggestionsToolbarBuilder != null,
      'spellCheckSuggestionsToolbarBuilder must be defined in '
      'SpellCheckConfiguration to show a toolbar with spell check '
      'suggestions',
    );

    _selectionOverlay!
      .showSpellCheckSuggestionsToolbar(
        (BuildContext context) {
          return _spellCheckConfiguration
            .spellCheckSuggestionsToolbarBuilder!(
              context,
              this,
          );
        },
    );
    return true;
  }

  /// Shows the magnifier at the position given by `positionToShow`,
  /// if there is no magnifier visible.
  ///
  /// Updates the magnifier to the position given by `positionToShow`,
  /// if there is a magnifier visible.
  ///
  /// Does nothing if a magnifier couldn't be shown, such as when the selection
  /// overlay does not currently exist.
  void showMagnifier(Offset positionToShow) {
    if (_selectionOverlay == null) {
      return;
    }

    if (_selectionOverlay!.magnifierIsVisible) {
      _selectionOverlay!.updateMagnifier(positionToShow);
    } else {
      _selectionOverlay!.showMagnifier(positionToShow);
    }
  }

  /// Hides the magnifier if it is visible.
  void hideMagnifier() {
    if (_selectionOverlay == null) {
      return;
    }

    if (_selectionOverlay!.magnifierIsVisible) {
      _selectionOverlay!.hideMagnifier();
    }
  }

  // Tracks the location a [_ScribblePlaceholder] should be rendered in the
  // text.
  //
  // A value of -1 indicates there should be no placeholder, otherwise the
  // value should be between 0 and the length of the text, inclusive.
  int _placeholderLocation = -1;

  @override
  void insertTextPlaceholder(Size size) {
    if (!_stylusHandwritingEnabled) {
      return;
    }

    if (!widget.controller.selection.isValid) {
      return;
    }

    setState(() {
      _placeholderLocation = _value.text.length - widget.controller.selection.end;
    });
  }

  @override
  void removeTextPlaceholder() {
    if (!_stylusHandwritingEnabled || _placeholderLocation == -1) {
      return;
    }

    setState(() {
      _placeholderLocation = -1;
    });
  }

  @override
  void performSelector(String selectorName) {
    final Intent? intent = intentForMacOSSelector(selectorName);

    if (intent != null) {
      final BuildContext? primaryContext = primaryFocus?.context;
      if (primaryContext != null) {
        Actions.invoke(primaryContext, intent);
      }
    }
  }

  @override
  String get autofillId => 'EditableText-$hashCode';

  int? _viewId;

  @override
  TextInputConfiguration get textInputConfiguration {
    final List<String>? autofillHints = widget.autofillHints?.toList(growable: false);
    final AutofillConfiguration autofillConfiguration = autofillHints != null
      ? AutofillConfiguration(
          uniqueIdentifier: autofillId,
          autofillHints: autofillHints,
          currentEditingValue: currentTextEditingValue,
        )
      : AutofillConfiguration.disabled;

    _viewId = View.of(context).viewId;
    return TextInputConfiguration(
      viewId: _viewId,
      inputType: widget.keyboardType,
      readOnly: widget.readOnly,
      obscureText: widget.obscureText,
      autocorrect: widget.autocorrect,
      smartDashesType: widget.smartDashesType,
      smartQuotesType: widget.smartQuotesType,
      enableSuggestions: widget.enableSuggestions,
      enableInteractiveSelection: widget._userSelectionEnabled,
      inputAction: widget.textInputAction ?? (widget.keyboardType == TextInputType.multiline
        ? TextInputAction.newline
        : TextInputAction.done
      ),
      textCapitalization: widget.textCapitalization,
      keyboardAppearance: widget.keyboardAppearance,
      autofillConfiguration: autofillConfiguration,
      enableIMEPersonalizedLearning: widget.enableIMEPersonalizedLearning,
      allowedMimeTypes: widget.contentInsertionConfiguration == null
        ? const <String>[]
        : widget.contentInsertionConfiguration!.allowedMimeTypes,
    );
  }

  @override
  void autofill(TextEditingValue value) => updateEditingValue(value);

  // null if no promptRect should be shown.
  TextRange? _currentPromptRectRange;

  @override
  void showAutocorrectionPromptRect(int start, int end) {
    setState(() {
      _currentPromptRectRange = TextRange(start: start, end: end);
    });
  }

  VoidCallback? _semanticsOnCopy(TextSelectionControls? controls) {
    return widget.selectionEnabled
        && _hasFocus
        && (widget.selectionControls is TextSelectionHandleControls
            ? copyEnabled
            : copyEnabled && (widget.selectionControls?.canCopy(this) ?? false))
      ? () {
        controls?.handleCopy(this);
        copySelection(SelectionChangedCause.toolbar);
      }
      : null;
  }

  VoidCallback? _semanticsOnCut(TextSelectionControls? controls) {
    return widget.selectionEnabled
        && _hasFocus
        && (widget.selectionControls is TextSelectionHandleControls
            ? cutEnabled
            : cutEnabled && (widget.selectionControls?.canCut(this) ?? false))
      ? () {
        controls?.handleCut(this);
        cutSelection(SelectionChangedCause.toolbar);
      }
      : null;
  }

  VoidCallback? _semanticsOnPaste(TextSelectionControls? controls) {
    return widget.selectionEnabled
        && _hasFocus
        && (widget.selectionControls is TextSelectionHandleControls
            ? pasteEnabled
            : pasteEnabled && (widget.selectionControls?.canPaste(this) ?? false))
        && (clipboardStatus.value == ClipboardStatus.pasteable)
      ? () {
        controls?.handlePaste(this);
        pasteText(SelectionChangedCause.toolbar);
      }
      : null;
  }

  // Returns the closest boundary location to `extent` but not including `extent`
  // itself (unless already at the start/end of the text), in the direction
  // specified by `forward`.
  TextPosition _moveBeyondTextBoundary(TextPosition extent, bool forward, TextBoundary textBoundary) {
    assert(extent.offset >= 0);
    final int newOffset = forward
      ? textBoundary.getTrailingTextBoundaryAt(extent.offset) ?? _value.text.length
      // if x is a boundary defined by `textBoundary`, most textBoundaries (except
      // LineBreaker) guarantees `x == textBoundary.getLeadingTextBoundaryAt(x)`.
      // Use x - 1 here to make sure we don't get stuck at the fixed point x.
      : textBoundary.getLeadingTextBoundaryAt(extent.offset - 1) ?? 0;
    return TextPosition(offset: newOffset);
  }

  // Returns the closest boundary location to `extent`, including `extent`
  // itself, in the direction specified by `forward`.
  //
  // This method returns a fixed point of itself: applying `_toTextBoundary`
  // again on the returned TextPosition gives the same TextPosition. It's used
  // exclusively for handling line boundaries, since performing "move to line
  // start" more than once usually doesn't move you to the previous line.
  TextPosition _moveToTextBoundary(TextPosition extent, bool forward, TextBoundary textBoundary) {
    assert(extent.offset >= 0);
    final int caretOffset;
    switch (extent.affinity) {
      case TextAffinity.upstream:
        if (extent.offset < 1 && !forward) {
          assert (extent.offset == 0);
          return const TextPosition(offset: 0);
        }
        // When the text affinity is upstream, the caret is associated with the
        // grapheme before the code unit at `extent.offset`.
        // TODO(LongCatIsLooong): don't assume extent.offset is at a grapheme
        // boundary, and do this instead:
        // final int graphemeStart = CharacterRange.at(string, extent.offset).stringBeforeLength - 1;
        caretOffset = math.max(0, extent.offset - 1);
      case TextAffinity.downstream:
        caretOffset = extent.offset;
    }
    // The line boundary range does not include some control characters
    // (most notably, Line Feed), in which case there's
    // `x ∉ getTextBoundaryAt(x)`. In case `caretOffset` points to one such
    // control character, we define that these control characters themselves are
    // still part of the previous line, but also exclude them from the
    // line boundary range since they're non-printing. IOW, no additional
    // processing needed since the LineBoundary class does exactly that.
    return forward
      ? TextPosition(offset: textBoundary.getTrailingTextBoundaryAt(caretOffset) ?? _value.text.length, affinity: TextAffinity.upstream)
      : TextPosition(offset: textBoundary.getLeadingTextBoundaryAt(caretOffset) ?? 0);
  }

  // --------------------------- Text Editing Actions ---------------------------

  TextBoundary _characterBoundary() => widget.obscureText ? _CodePointBoundary(_value.text) : CharacterBoundary(_value.text);
  TextBoundary _nextWordBoundary() => widget.obscureText ? _documentBoundary() : renderEditable.wordBoundaries.moveByWordBoundary;
  TextBoundary _linebreak() => widget.obscureText ? _documentBoundary() : LineBoundary(renderEditable);
  TextBoundary _paragraphBoundary() => ParagraphBoundary(_value.text);
  TextBoundary _documentBoundary() => DocumentBoundary(_value.text);

  Action<T> _makeOverridable<T extends Intent>(Action<T> defaultAction) {
    return Action<T>.overridable(context: context, defaultAction: defaultAction);
  }

  /// Transpose the characters immediately before and after the current
  /// collapsed selection.
  ///
  /// When the cursor is at the end of the text, transposes the last two
  /// characters, if they exist.
  ///
  /// When the cursor is at the start of the text, does nothing.
  void _transposeCharacters(TransposeCharactersIntent intent) {
    if (_value.text.characters.length <= 1
        || !_value.selection.isCollapsed
        || _value.selection.baseOffset == 0) {
      return;
    }

    final String text = _value.text;
    final TextSelection selection = _value.selection;
    final bool atEnd = selection.baseOffset == text.length;
    final CharacterRange transposing = CharacterRange.at(text, selection.baseOffset);
    if (atEnd) {
      transposing.moveBack(2);
    } else {
      transposing..moveBack()..expandNext();
    }
    assert(transposing.currentCharacters.length == 2);

    userUpdateTextEditingValue(
      TextEditingValue(
        text: transposing.stringBefore
            + transposing.currentCharacters.last
            + transposing.currentCharacters.first
            + transposing.stringAfter,
        selection: TextSelection.collapsed(
          offset: transposing.stringBeforeLength + transposing.current.length,
        ),
      ),
      SelectionChangedCause.keyboard,
    );
  }
  late final Action<TransposeCharactersIntent> _transposeCharactersAction = CallbackAction<TransposeCharactersIntent>(onInvoke: _transposeCharacters);

  void _replaceText(ReplaceTextIntent intent) {
    final TextEditingValue oldValue = _value;
    final TextEditingValue newValue = intent.currentTextEditingValue.replaced(
      intent.replacementRange,
      intent.replacementText,
    );
    userUpdateTextEditingValue(newValue, intent.cause);

    // If there's no change in text and selection (e.g. when selecting and
    // pasting identical text), the widget won't be rebuilt on value update.
    // Handle this by calling _didChangeTextEditingValue() so caret and scroll
    // updates can happen.
    if (newValue == oldValue) {
      _didChangeTextEditingValue();
    }
  }
  late final Action<ReplaceTextIntent> _replaceTextAction = CallbackAction<ReplaceTextIntent>(onInvoke: _replaceText);

  // Scrolls either to the beginning or end of the document depending on the
  // intent's `forward` parameter.
  void _scrollToDocumentBoundary(ScrollToDocumentBoundaryIntent intent) {
    if (intent.forward) {
      bringIntoView(TextPosition(offset: _value.text.length));
    } else {
      bringIntoView(const TextPosition(offset: 0));
    }
  }

  /// Handles [ScrollIntent] by scrolling the [Scrollable] inside of
  /// [EditableText].
  void _scroll(ScrollIntent intent) {
    if (intent.type != ScrollIncrementType.page) {
      return;
    }

    final ScrollPosition position = _scrollController.position;
    if (widget.maxLines == 1) {
      _scrollController.jumpTo(position.maxScrollExtent);
      return;
    }

    // If the field isn't scrollable, do nothing. For example, when the lines of
    // text is less than maxLines, the field has nothing to scroll.
    if (position.maxScrollExtent == 0.0 && position.minScrollExtent == 0.0) {
      return;
    }

    final ScrollableState? state = _scrollableKey.currentState as ScrollableState?;
    final double increment = ScrollAction.getDirectionalIncrement(state!, intent);
    final double destination = clampDouble(
      position.pixels + increment,
      position.minScrollExtent,
      position.maxScrollExtent,
    );
    if (destination == position.pixels) {
      return;
    }
    _scrollController.jumpTo(destination);
  }

  /// Extend the selection down by page if the `forward` parameter is true, or
  /// up by page otherwise.
  void _extendSelectionByPage(ExtendSelectionByPageIntent intent) {
    if (widget.maxLines == 1) {
      return;
    }

    final TextSelection nextSelection;
    final Rect extentRect = renderEditable.getLocalRectForCaret(
      _value.selection.extent,
    );
    final ScrollableState? state = _scrollableKey.currentState as ScrollableState?;
    final double increment = ScrollAction.getDirectionalIncrement(
      state!,
      ScrollIntent(
        direction: intent.forward ? AxisDirection.down : AxisDirection.up,
        type: ScrollIncrementType.page,
      ),
    );
    final ScrollPosition position = _scrollController.position;
    if (intent.forward) {
      if (_value.selection.extentOffset >= _value.text.length) {
        return;
      }
      final Offset nextExtentOffset =
          Offset(extentRect.left, extentRect.top + increment);
      final double height = position.maxScrollExtent + renderEditable.size.height;
      final TextPosition nextExtent = nextExtentOffset.dy + position.pixels >= height
          ? TextPosition(offset: _value.text.length)
          : renderEditable.getPositionForPoint(
              renderEditable.localToGlobal(nextExtentOffset),
            );
      nextSelection = _value.selection.copyWith(
        extentOffset: nextExtent.offset,
      );
    } else {
      if (_value.selection.extentOffset <= 0) {
        return;
      }
      final Offset nextExtentOffset =
          Offset(extentRect.left, extentRect.top + increment);
      final TextPosition nextExtent = nextExtentOffset.dy + position.pixels <= 0
          ? const TextPosition(offset: 0)
          : renderEditable.getPositionForPoint(
              renderEditable.localToGlobal(nextExtentOffset),
            );
      nextSelection = _value.selection.copyWith(
        extentOffset: nextExtent.offset,
      );
    }

    bringIntoView(nextSelection.extent);
    userUpdateTextEditingValue(
      _value.copyWith(selection: nextSelection),
      SelectionChangedCause.keyboard,
    );
  }

  void _updateSelection(UpdateSelectionIntent intent) {
    assert(
      intent.newSelection.start <= intent.currentTextEditingValue.text.length,
      'invalid selection: ${intent.newSelection}: it must not exceed the current text length ${intent.currentTextEditingValue.text.length}',
    );
    assert(
      intent.newSelection.end <= intent.currentTextEditingValue.text.length,
      'invalid selection: ${intent.newSelection}: it must not exceed the current text length ${intent.currentTextEditingValue.text.length}',
    );

    bringIntoView(intent.newSelection.extent);
    userUpdateTextEditingValue(
      intent.currentTextEditingValue.copyWith(selection: intent.newSelection),
      intent.cause,
    );
  }
  late final Action<UpdateSelectionIntent> _updateSelectionAction = CallbackAction<UpdateSelectionIntent>(onInvoke: _updateSelection);

  late final _UpdateTextSelectionVerticallyAction<DirectionalCaretMovementIntent> _verticalSelectionUpdateAction =
      _UpdateTextSelectionVerticallyAction<DirectionalCaretMovementIntent>(this);

  Object? _hideToolbarIfVisible(DismissIntent intent) {
    if (_selectionOverlay?.toolbarIsVisible ?? false) {
      hideToolbar(false);
      return null;
    }
    return Actions.invoke(context, intent);
  }


  /// The default behavior used if [EditableText.onTapOutside] is null.
  ///
  /// The `event` argument is the [PointerDownEvent] that caused the notification.
  void _defaultOnTapOutside(BuildContext context, PointerDownEvent event) {
    Actions.invoke(context, EditableTextTapOutsideIntent(focusNode: widget.focusNode, pointerDownEvent: event));
  }

  late final Map<Type, Action<Intent>> _actions = <Type, Action<Intent>>{
    DoNothingAndStopPropagationTextIntent: DoNothingAction(consumesKey: false),
    ReplaceTextIntent: _replaceTextAction,
    UpdateSelectionIntent: _updateSelectionAction,
    DirectionalFocusIntent: DirectionalFocusAction.forTextField(),
    DismissIntent: CallbackAction<DismissIntent>(onInvoke: _hideToolbarIfVisible),

    // Delete
    DeleteCharacterIntent: _makeOverridable(_DeleteTextAction<DeleteCharacterIntent>(this, _characterBoundary, _moveBeyondTextBoundary)),
    DeleteToNextWordBoundaryIntent: _makeOverridable(_DeleteTextAction<DeleteToNextWordBoundaryIntent>(this, _nextWordBoundary, _moveBeyondTextBoundary)),
    DeleteToLineBreakIntent: _makeOverridable(_DeleteTextAction<DeleteToLineBreakIntent>(this, _linebreak, _moveToTextBoundary)),

    // Extend/Move Selection
    ExtendSelectionByCharacterIntent: _makeOverridable(_UpdateTextSelectionAction<ExtendSelectionByCharacterIntent>(this, _characterBoundary, _moveBeyondTextBoundary, ignoreNonCollapsedSelection: false)),
    ExtendSelectionByPageIntent: _makeOverridable(CallbackAction<ExtendSelectionByPageIntent>(onInvoke: _extendSelectionByPage)),
    ExtendSelectionToNextWordBoundaryIntent: _makeOverridable(_UpdateTextSelectionAction<ExtendSelectionToNextWordBoundaryIntent>(this, _nextWordBoundary, _moveBeyondTextBoundary, ignoreNonCollapsedSelection: true)),
    ExtendSelectionToNextParagraphBoundaryIntent : _makeOverridable(_UpdateTextSelectionAction<ExtendSelectionToNextParagraphBoundaryIntent>(this, _paragraphBoundary, _moveBeyondTextBoundary, ignoreNonCollapsedSelection: true)),
    ExtendSelectionToLineBreakIntent: _makeOverridable(_UpdateTextSelectionAction<ExtendSelectionToLineBreakIntent>(this, _linebreak, _moveToTextBoundary, ignoreNonCollapsedSelection: true)),
    ExtendSelectionVerticallyToAdjacentLineIntent: _makeOverridable(_verticalSelectionUpdateAction),
    ExtendSelectionVerticallyToAdjacentPageIntent: _makeOverridable(_verticalSelectionUpdateAction),
    ExtendSelectionToNextParagraphBoundaryOrCaretLocationIntent: _makeOverridable(_UpdateTextSelectionAction<ExtendSelectionToNextParagraphBoundaryOrCaretLocationIntent>(this, _paragraphBoundary, _moveBeyondTextBoundary, ignoreNonCollapsedSelection: true)),
    ExtendSelectionToDocumentBoundaryIntent: _makeOverridable(_UpdateTextSelectionAction<ExtendSelectionToDocumentBoundaryIntent>(this, _documentBoundary, _moveBeyondTextBoundary, ignoreNonCollapsedSelection: true)),
    ExtendSelectionToNextWordBoundaryOrCaretLocationIntent: _makeOverridable(_UpdateTextSelectionAction<ExtendSelectionToNextWordBoundaryOrCaretLocationIntent>(this, _nextWordBoundary, _moveBeyondTextBoundary, ignoreNonCollapsedSelection: true)),
    ScrollToDocumentBoundaryIntent: _makeOverridable(CallbackAction<ScrollToDocumentBoundaryIntent>(onInvoke: _scrollToDocumentBoundary)),
    ScrollIntent: CallbackAction<ScrollIntent>(onInvoke: _scroll),

    // Expand Selection
    ExpandSelectionToLineBreakIntent: _makeOverridable(_UpdateTextSelectionAction<ExpandSelectionToLineBreakIntent>(this, _linebreak, _moveToTextBoundary, ignoreNonCollapsedSelection: true, isExpand: true)),
    ExpandSelectionToDocumentBoundaryIntent: _makeOverridable(_UpdateTextSelectionAction<ExpandSelectionToDocumentBoundaryIntent>(this, _documentBoundary, _moveToTextBoundary, ignoreNonCollapsedSelection: true, isExpand: true, extentAtIndex: true)),

    // Copy Paste
    SelectAllTextIntent: _makeOverridable(_SelectAllAction(this)),
    CopySelectionTextIntent: _makeOverridable(_CopySelectionAction(this)),
    PasteTextIntent: _makeOverridable(CallbackAction<PasteTextIntent>(onInvoke: (PasteTextIntent intent) => pasteText(intent.cause))),

    TransposeCharactersIntent: _makeOverridable(_transposeCharactersAction),
    EditableTextTapOutsideIntent: _makeOverridable(_EditableTextTapOutsideAction()),
  };

  @protected
  @override
  Widget build(BuildContext context) {
    assert(debugCheckHasMediaQuery(context));
    super.build(context); // See AutomaticKeepAliveClientMixin.

    final TextSelectionControls? controls = widget.selectionControls;
    final TextScaler effectiveTextScaler = switch ((widget.textScaler, widget.textScaleFactor)) {
      (final TextScaler textScaler, _)     => textScaler,
      (null, final double textScaleFactor) => TextScaler.linear(textScaleFactor),
      (null, null)                         => MediaQuery.textScalerOf(context),
    };

    return _CompositionCallback(
      compositeCallback: _compositeCallback,
      enabled: _hasInputConnection,
      child: Actions(
        actions: _actions,
        child: Builder(
          builder: (BuildContext context) {
            return TextFieldTapRegion(
              groupId: widget.groupId,
              onTapOutside: _hasFocus ? widget.onTapOutside ?? (PointerDownEvent event) => _defaultOnTapOutside(context, event) : null,
              onTapUpOutside: widget.onTapUpOutside,
              debugLabel: kReleaseMode ? null : 'EditableText',
              child: MouseRegion(
                cursor: widget.mouseCursor ?? SystemMouseCursors.text,
                child: UndoHistory<TextEditingValue>(
                  value: widget.controller,
                  onTriggered: (TextEditingValue value) {
                    userUpdateTextEditingValue(value, SelectionChangedCause.keyboard);
                  },
                  shouldChangeUndoStack: (TextEditingValue? oldValue, TextEditingValue newValue) {
                    if (!newValue.selection.isValid) {
                      return false;
                    }

                    if (oldValue == null) {
                      return true;
                    }

                    switch (defaultTargetPlatform) {
                      case TargetPlatform.iOS:
                      case TargetPlatform.macOS:
                      case TargetPlatform.fuchsia:
                      case TargetPlatform.linux:
                      case TargetPlatform.windows:
                        // Composing text is not counted in history coalescing.
                        if (!widget.controller.value.composing.isCollapsed) {
                          return false;
                        }
                      case TargetPlatform.android:
                        // Gboard on Android puts non-CJK words in composing regions. Coalesce
                        // composing text in order to allow the saving of partial words in that
                        // case.
                        break;
                    }

                    return oldValue.text != newValue.text || oldValue.composing != newValue.composing;
                  },
<<<<<<< HEAD
                  child: Scrollable(
                    key: _scrollableKey,
                    excludeFromSemantics: true,
                    axisDirection: _isMultiline ? AxisDirection.down : AxisDirection.right,
                    controller: _scrollController,
                    physics: widget.scrollPhysics,
                    dragStartBehavior: widget.dragStartBehavior,
                    restorationId: widget.restorationId,
                    // If a ScrollBehavior is not provided, only apply scrollbars when
                    // multiline. The overscroll indicator should not be applied in
                    // either case, glowing or stretching.
                    scrollBehavior: widget.scrollBehavior ?? ScrollConfiguration.of(context).copyWith(
                      scrollbars: _isMultiline,
                      overscroll: false,
                    ),
                    viewportBuilder: (BuildContext context, ViewportOffset offset) {
                      return CompositedTransformTarget(
                        link: _toolbarLayerLink,
                        child: Semantics(
                          onCopy: _semanticsOnCopy(controls),
                          onCut: _semanticsOnCut(controls),
                          onPaste: _semanticsOnPaste(controls),
                          child: _StylusHandwriting(
                            editableKey: _editableKey,
                            enabled: _stylusHandwritingEnabled,
                            focusNode: widget.focusNode,
                            updateSelectionRects: () {
                              _openInputConnection();
                              _updateSelectionRects(force: true);
                            },
                            child: SizeChangedLayoutNotifier(
                              child: _Editable(
                                key: _editableKey,
                                startHandleLayerLink: _startHandleLayerLink,
                                endHandleLayerLink: _endHandleLayerLink,
                                inlineSpan: buildTextSpan(),
                                value: _value,
                                cursorColor: _cursorColor,
                                backgroundCursorColor: widget.backgroundCursorColor,
                                showCursor: _cursorVisibilityNotifier,
                                forceLine: widget.forceLine,
                                readOnly: widget.readOnly,
                                hasFocus: _hasFocus,
                                maxLines: widget.maxLines,
                                minLines: widget.minLines,
                                expands: widget.expands,
                                strutStyle: widget.strutStyle,
                                selectionColor: _selectionOverlay?.spellCheckToolbarIsVisible ?? false
                                    ? _spellCheckConfiguration.misspelledSelectionColor ?? widget.selectionColor
                                    : widget.selectionColor,
                                textScaler: effectiveTextScaler,
                                textAlign: widget.textAlign,
                                textDirection: _textDirection,
                                locale: widget.locale,
                                textHeightBehavior: widget.textHeightBehavior ?? DefaultTextHeightBehavior.maybeOf(context),
                                textWidthBasis: widget.textWidthBasis,
                                obscuringCharacter: widget.obscuringCharacter,
                                obscureText: widget.obscureText,
                                offset: offset,
                                rendererIgnoresPointer: widget.rendererIgnoresPointer,
                                cursorWidth: widget.cursorWidth,
                                cursorHeight: widget.cursorHeight,
                                cursorRadius: widget.cursorRadius,
                                cursorOffset: widget.cursorOffset ?? Offset.zero,
                                selectionHeightStyle: widget.selectionHeightStyle,
                                selectionWidthStyle: widget.selectionWidthStyle,
                                paintCursorAboveText: widget.paintCursorAboveText,
                                enableInteractiveSelection: widget._userSelectionEnabled,
                                textSelectionDelegate: this,
                                devicePixelRatio: _devicePixelRatio,
                                promptRectRange: _currentPromptRectRange,
                                promptRectColor: widget.autocorrectionTextRectColor,
                                clipBehavior: widget.clipBehavior,
=======
                  undoStackModifier: (TextEditingValue value) {
                    // On Android we should discard the composing region when pushing
                    // a new entry to the undo stack. This prevents the TextInputPlugin
                    // from restarting the input on every undo/redo when the composing
                    // region is changed by the framework.
                    return defaultTargetPlatform == TargetPlatform.android ? value.copyWith(composing: TextRange.empty) : value;
                  },
                  focusNode: widget.focusNode,
                  controller: widget.undoController,
                  child: Focus(
                    focusNode: widget.focusNode,
                    includeSemantics: false,
                    debugLabel: kReleaseMode ? null : 'EditableText',
                    child: NotificationListener<ScrollNotification>(
                      onNotification: (ScrollNotification notification) {
                        _handleContextMenuOnScroll(notification);
                        _scribbleCacheKey = null;
                        return false;
                      },
                      child: Scrollable(
                        key: _scrollableKey,
                        excludeFromSemantics: true,
                        axisDirection: _isMultiline ? AxisDirection.down : AxisDirection.right,
                        controller: _scrollController,
                        physics: widget.scrollPhysics,
                        dragStartBehavior: widget.dragStartBehavior,
                        restorationId: widget.restorationId,
                        // If a ScrollBehavior is not provided, only apply scrollbars when
                        // multiline. The overscroll indicator should not be applied in
                        // either case, glowing or stretching.
                        scrollBehavior: widget.scrollBehavior ?? ScrollConfiguration.of(context).copyWith(
                          scrollbars: _isMultiline,
                          overscroll: false,
                        ),
                        viewportBuilder: (BuildContext context, ViewportOffset offset) {
                          return CompositedTransformTarget(
                            link: _toolbarLayerLink,
                            child: Semantics(
                              onCopy: _semanticsOnCopy(controls),
                              onCut: _semanticsOnCut(controls),
                              onPaste: _semanticsOnPaste(controls),
                              child: _ScribbleFocusable(
                                editableKey: _editableKey,
                                enabled: _stylusHandwritingEnabled,
                                focusNode: widget.focusNode,
                                updateSelectionRects: () {
                                  _openInputConnection();
                                  _updateSelectionRects(force: true);
                                },
                                child: SizeChangedLayoutNotifier(
                                  child: _Editable(
                                    key: _editableKey,
                                    startHandleLayerLink: _startHandleLayerLink,
                                    endHandleLayerLink: _endHandleLayerLink,
                                    inlineSpan: buildTextSpan(),
                                    value: _value,
                                    cursorColor: _cursorColor,
                                    backgroundCursorColor: widget.backgroundCursorColor,
                                    showCursor: _cursorVisibilityNotifier,
                                    forceLine: widget.forceLine,
                                    readOnly: widget.readOnly,
                                    hasFocus: _hasFocus,
                                    maxLines: widget.maxLines,
                                    minLines: widget.minLines,
                                    expands: widget.expands,
                                    strutStyle: widget.strutStyle,
                                    selectionColor: _selectionOverlay?.spellCheckToolbarIsVisible ?? false
                                        ? _spellCheckConfiguration.misspelledSelectionColor ?? widget.selectionColor
                                        : widget.selectionColor,
                                    textScaler: effectiveTextScaler,
                                    textAlign: widget.textAlign,
                                    textDirection: _textDirection,
                                    locale: widget.locale,
                                    textHeightBehavior: widget.textHeightBehavior ?? DefaultTextHeightBehavior.maybeOf(context),
                                    textWidthBasis: widget.textWidthBasis,
                                    obscuringCharacter: widget.obscuringCharacter,
                                    obscureText: widget.obscureText,
                                    offset: offset,
                                    rendererIgnoresPointer: widget.rendererIgnoresPointer,
                                    cursorWidth: widget.cursorWidth,
                                    cursorHeight: widget.cursorHeight,
                                    cursorRadius: widget.cursorRadius,
                                    cursorOffset: widget.cursorOffset ?? Offset.zero,
                                    selectionHeightStyle: widget.selectionHeightStyle,
                                    selectionWidthStyle: widget.selectionWidthStyle,
                                    paintCursorAboveText: widget.paintCursorAboveText,
                                    enableInteractiveSelection: widget._userSelectionEnabled,
                                    textSelectionDelegate: this,
                                    devicePixelRatio: _devicePixelRatio,
                                    promptRectRange: _currentPromptRectRange,
                                    promptRectColor: widget.autocorrectionTextRectColor,
                                    clipBehavior: widget.clipBehavior,
                                  ),
                                ),
>>>>>>> bb9134a7
                              ),
                            ),
                          );
                        },
                      ),
                    ),
                  ),
                ),
              ),
            );
          }
        ),
      ),
    );
  }

  /// Builds [TextSpan] from current editing value.
  ///
  /// By default makes text in composing range appear as underlined.
  /// Descendants can override this method to customize appearance of text.
  TextSpan buildTextSpan() {

    if (widget.obscureText) {
      String text = _value.text;
      text = widget.obscuringCharacter * text.length;
      // Reveal the latest character in an obscured field only on mobile.
      const Set<TargetPlatform> mobilePlatforms = <TargetPlatform> {
        TargetPlatform.android, TargetPlatform.fuchsia, TargetPlatform.iOS,
      };
      final bool brieflyShowPassword = WidgetsBinding.instance.platformDispatcher.brieflyShowPassword
                                    && mobilePlatforms.contains(defaultTargetPlatform);
      if (brieflyShowPassword) {
        final int? o = _obscureShowCharTicksPending > 0 ? _obscureLatestCharIndex : null;
        if (o != null && o >= 0 && o < text.length) {
          text = text.replaceRange(o, o + 1, _value.text.substring(o, o + 1));
        }
      }
      return TextSpan(style: _style, text: text);
    }
    if (_placeholderLocation >= 0 && _placeholderLocation <= _value.text.length) {
      final List<_ScribblePlaceholder> placeholders = <_ScribblePlaceholder>[];
      final int placeholderLocation = _value.text.length - _placeholderLocation;
      if (_isMultiline) {
        // The zero size placeholder here allows the line to break and keep the caret on the first line.
        placeholders.add(const _ScribblePlaceholder(child: SizedBox.shrink(), size: Size.zero));
        placeholders.add(_ScribblePlaceholder(child: const SizedBox.shrink(), size: Size(renderEditable.size.width, 0.0)));
      } else {
        placeholders.add(const _ScribblePlaceholder(child: SizedBox.shrink(), size: Size(100.0, 0.0)));
      }
      return TextSpan(style: _style, children: <InlineSpan>[
          TextSpan(text: _value.text.substring(0, placeholderLocation)),
          ...placeholders,
          TextSpan(text: _value.text.substring(placeholderLocation)),
        ],
      );
    }
    final bool withComposing = !widget.readOnly && _hasFocus;
    if (_spellCheckResultsReceived) {
      // If the composing range is out of range for the current text, ignore it to
      // preserve the tree integrity, otherwise in release mode a RangeError will
      // be thrown and this EditableText will be built with a broken subtree.
      assert(!_value.composing.isValid || !withComposing || _value.isComposingRangeValid);

      final bool composingRegionOutOfRange = !_value.isComposingRangeValid || !withComposing;

      return buildTextSpanWithSpellCheckSuggestions(
        _value,
        composingRegionOutOfRange,
        _style,
        _spellCheckConfiguration.misspelledTextStyle!,
        spellCheckResults!,
      );
    }

    // Read only mode should not paint text composing.
    return widget.controller.buildTextSpan(
      context: context,
      style: _style,
      withComposing: withComposing,
    );
  }
}

class _Editable extends MultiChildRenderObjectWidget {
  _Editable({
    super.key,
    required this.inlineSpan,
    required this.value,
    required this.startHandleLayerLink,
    required this.endHandleLayerLink,
    this.cursorColor,
    this.backgroundCursorColor,
    required this.showCursor,
    required this.forceLine,
    required this.readOnly,
    this.textHeightBehavior,
    required this.textWidthBasis,
    required this.hasFocus,
    required this.maxLines,
    this.minLines,
    required this.expands,
    this.strutStyle,
    this.selectionColor,
    required this.textScaler,
    required this.textAlign,
    required this.textDirection,
    this.locale,
    required this.obscuringCharacter,
    required this.obscureText,
    required this.offset,
    this.rendererIgnoresPointer = false,
    required this.cursorWidth,
    this.cursorHeight,
    this.cursorRadius,
    required this.cursorOffset,
    required this.paintCursorAboveText,
    this.selectionHeightStyle = ui.BoxHeightStyle.tight,
    this.selectionWidthStyle = ui.BoxWidthStyle.tight,
    this.enableInteractiveSelection = true,
    required this.textSelectionDelegate,
    required this.devicePixelRatio,
    this.promptRectRange,
    this.promptRectColor,
    required this.clipBehavior,
  }) : super(children: WidgetSpan.extractFromInlineSpan(inlineSpan, textScaler));

  final InlineSpan inlineSpan;
  final TextEditingValue value;
  final Color? cursorColor;
  final LayerLink startHandleLayerLink;
  final LayerLink endHandleLayerLink;
  final Color? backgroundCursorColor;
  final ValueNotifier<bool> showCursor;
  final bool forceLine;
  final bool readOnly;
  final bool hasFocus;
  final int? maxLines;
  final int? minLines;
  final bool expands;
  final StrutStyle? strutStyle;
  final Color? selectionColor;
  final TextScaler textScaler;
  final TextAlign textAlign;
  final TextDirection textDirection;
  final Locale? locale;
  final String obscuringCharacter;
  final bool obscureText;
  final TextHeightBehavior? textHeightBehavior;
  final TextWidthBasis textWidthBasis;
  final ViewportOffset offset;
  final bool rendererIgnoresPointer;
  final double cursorWidth;
  final double? cursorHeight;
  final Radius? cursorRadius;
  final Offset cursorOffset;
  final bool paintCursorAboveText;
  final ui.BoxHeightStyle selectionHeightStyle;
  final ui.BoxWidthStyle selectionWidthStyle;
  final bool enableInteractiveSelection;
  final TextSelectionDelegate textSelectionDelegate;
  final double devicePixelRatio;
  final TextRange? promptRectRange;
  final Color? promptRectColor;
  final Clip clipBehavior;

  @override
  RenderEditable createRenderObject(BuildContext context) {
    return RenderEditable(
      text: inlineSpan,
      cursorColor: cursorColor,
      startHandleLayerLink: startHandleLayerLink,
      endHandleLayerLink: endHandleLayerLink,
      backgroundCursorColor: backgroundCursorColor,
      showCursor: showCursor,
      forceLine: forceLine,
      readOnly: readOnly,
      hasFocus: hasFocus,
      maxLines: maxLines,
      minLines: minLines,
      expands: expands,
      strutStyle: strutStyle,
      selectionColor: selectionColor,
      textScaler: textScaler,
      textAlign: textAlign,
      textDirection: textDirection,
      locale: locale ?? Localizations.maybeLocaleOf(context),
      selection: value.selection,
      offset: offset,
      ignorePointer: rendererIgnoresPointer,
      obscuringCharacter: obscuringCharacter,
      obscureText: obscureText,
      textHeightBehavior: textHeightBehavior,
      textWidthBasis: textWidthBasis,
      cursorWidth: cursorWidth,
      cursorHeight: cursorHeight,
      cursorRadius: cursorRadius,
      cursorOffset: cursorOffset,
      paintCursorAboveText: paintCursorAboveText,
      selectionHeightStyle: selectionHeightStyle,
      selectionWidthStyle: selectionWidthStyle,
      enableInteractiveSelection: enableInteractiveSelection,
      textSelectionDelegate: textSelectionDelegate,
      devicePixelRatio: devicePixelRatio,
      promptRectRange: promptRectRange,
      promptRectColor: promptRectColor,
      clipBehavior: clipBehavior,
    );
  }

  @override
  void updateRenderObject(BuildContext context, RenderEditable renderObject) {
    renderObject
      ..text = inlineSpan
      ..cursorColor = cursorColor
      ..startHandleLayerLink = startHandleLayerLink
      ..endHandleLayerLink = endHandleLayerLink
      ..backgroundCursorColor = backgroundCursorColor
      ..showCursor = showCursor
      ..forceLine = forceLine
      ..readOnly = readOnly
      ..hasFocus = hasFocus
      ..maxLines = maxLines
      ..minLines = minLines
      ..expands = expands
      ..strutStyle = strutStyle
      ..selectionColor = selectionColor
      ..textScaler = textScaler
      ..textAlign = textAlign
      ..textDirection = textDirection
      ..locale = locale ?? Localizations.maybeLocaleOf(context)
      ..selection = value.selection
      ..offset = offset
      ..ignorePointer = rendererIgnoresPointer
      ..textHeightBehavior = textHeightBehavior
      ..textWidthBasis = textWidthBasis
      ..obscuringCharacter = obscuringCharacter
      ..obscureText = obscureText
      ..cursorWidth = cursorWidth
      ..cursorHeight = cursorHeight
      ..cursorRadius = cursorRadius
      ..cursorOffset = cursorOffset
      ..selectionHeightStyle = selectionHeightStyle
      ..selectionWidthStyle = selectionWidthStyle
      ..enableInteractiveSelection = enableInteractiveSelection
      ..textSelectionDelegate = textSelectionDelegate
      ..devicePixelRatio = devicePixelRatio
      ..paintCursorAboveText = paintCursorAboveText
      ..promptRectColor = promptRectColor
      ..clipBehavior = clipBehavior
      ..setPromptRectRange(promptRectRange);
  }
}

@immutable
class _ScribbleCacheKey  {
  const _ScribbleCacheKey({
    required this.inlineSpan,
    required this.textAlign,
    required this.textDirection,
    required this.textScaler,
    required this.textHeightBehavior,
    required this.locale,
    required this.structStyle,
    required this.placeholder,
    required this.size,
  });

  final TextAlign textAlign;
  final TextDirection textDirection;
  final TextScaler textScaler;
  final TextHeightBehavior? textHeightBehavior;
  final Locale? locale;
  final StrutStyle structStyle;
  final int placeholder;
  final Size size;
  final InlineSpan inlineSpan;

  RenderComparison compare(_ScribbleCacheKey other) {
    if (identical(other, this)) {
      return RenderComparison.identical;
    }
    final bool needsLayout = textAlign != other.textAlign
                          || textDirection != other.textDirection
                          || textScaler != other.textScaler
                          || (textHeightBehavior ?? const TextHeightBehavior()) != (other.textHeightBehavior ?? const TextHeightBehavior())
                          || locale != other.locale
                          || structStyle != other.structStyle
                          || placeholder != other.placeholder
                          || size != other.size;
    return needsLayout ? RenderComparison.layout : inlineSpan.compareTo(other.inlineSpan);
  }
}

class _ScribbleFocusable extends StatefulWidget {
  const _ScribbleFocusable({
    required this.child,
    required this.focusNode,
    required this.editableKey,
    required this.updateSelectionRects,
    required this.enabled,
  });

  final Widget child;
  final FocusNode focusNode;
  final GlobalKey editableKey;
  final VoidCallback updateSelectionRects;
  final bool enabled;

  @override
  _ScribbleFocusableState createState() => _ScribbleFocusableState();
}

class _ScribbleFocusableState extends State<_ScribbleFocusable> implements ScribbleClient {
  _ScribbleFocusableState(): _elementIdentifier = (_nextElementIdentifier++).toString();

  @override
  void initState() {
    super.initState();
    if (widget.enabled) {
      TextInput.registerScribbleElement(elementIdentifier, this);
    }
  }

  @override
  void didUpdateWidget(_ScribbleFocusable oldWidget) {
    super.didUpdateWidget(oldWidget);
    if (!oldWidget.enabled && widget.enabled) {
      TextInput.registerScribbleElement(elementIdentifier, this);
    }

    if (oldWidget.enabled && !widget.enabled) {
      TextInput.unregisterScribbleElement(elementIdentifier);
    }
  }

  @override
  void dispose() {
    TextInput.unregisterScribbleElement(elementIdentifier);
    super.dispose();
  }

  RenderEditable? get renderEditable => widget.editableKey.currentContext?.findRenderObject() as RenderEditable?;

  static int _nextElementIdentifier = 1;
  final String _elementIdentifier;

  @override
  String get elementIdentifier => _elementIdentifier;

  @override
  void onScribbleFocus(Offset offset) {
    widget.focusNode.requestFocus();
    renderEditable?.selectPositionAt(from: offset, cause: SelectionChangedCause.scribble);
    widget.updateSelectionRects();
  }

  @override
  bool isInScribbleRect(Rect rect) {
    final Rect calculatedBounds = bounds;
    if (renderEditable?.readOnly ?? false) {
      return false;
    }
    if (calculatedBounds == Rect.zero) {
      return false;
    }
    if (!calculatedBounds.overlaps(rect)) {
      return false;
    }
    final Rect intersection = calculatedBounds.intersect(rect);
    final HitTestResult result = HitTestResult();
    WidgetsBinding.instance.hitTestInView(result, intersection.center, View.of(context).viewId);
    return result.path.any((HitTestEntry entry) => entry.target == renderEditable);
  }

  @override
  Rect get bounds {
    final RenderBox? box = context.findRenderObject() as RenderBox?;
    if (box == null || !mounted || !box.attached) {
      return Rect.zero;
    }
    final Matrix4 transform = box.getTransformTo(null);
    return MatrixUtils.transformRect(transform, Rect.fromLTWH(0, 0, box.size.width, box.size.height));
  }

  @override
  Widget build(BuildContext context) {
    return widget.child;
  }
}

// TODO(justinmc): Some vertical handwriting seems to want to change the
// selection instead of writing...
class _Scribe extends StatefulWidget {
  const _Scribe({
    required this.child,
    required this.editableKey,
    required this.focusNode,
  });

  final Widget child;
  final GlobalKey editableKey;
  final FocusNode focusNode;

  @override
  State<_Scribe> createState() => _ScribeState();
}

class _ScribeState extends State<_Scribe> implements ScribeClient {
  // The handwriting bounds padding of EditText in Android API 34.
  static const EdgeInsets _handwritingPadding = EdgeInsets.symmetric(
    horizontal: 10.0,
    vertical: 40.0,
  );

  RenderEditable get _renderEditable => widget.editableKey.currentContext!.findRenderObject()! as RenderEditable;

  @override
  void initState() {
    super.initState();
    Scribe.registerScribeClient(this);
  }

  @override
  void dispose() {
    Scribe.unregisterScribeClient(this);
    super.dispose();
  }

  // Begin ScribeClient.

  @override
  double get devicePixelRatio => MediaQuery.devicePixelRatioOf(context);

  // TODO(justinmc): ScribbleClient does this in EditableText, setting the
  // active client on Scribble. Maybe that's better? Reconcile?
  @override
  bool get isActive => widget.focusNode.hasFocus;

  @override
  Future<bool> performHandwritingGesture() async {
    print('justin EditableText.performHandwritingGesture.');
    return true;
  }

  @override
  void previewHandwritingGesture() {
    print('justin EditableText.previewHandwritingGesture.');
  }

  /*
  @override
  bool performSelectionGesture(Rect selectionArea) {
    // TODO(justinmc): Works, but selects even if only a tiny corner of a
    // character is covered. I think by Android's definition, should have to
    // cover the center of the granularity.
    _renderEditable.selectPositionAt(
      from: selectionArea.topLeft,
      to: selectionArea.bottomRight,
      // TODO(justinmc): Should this cause be generic or should there also be a scribe value?
      cause: SelectionChangedCause.scribble,
    );
    return true;
  }
  */

  // End ScribeClient.

  void _handlePanDown(DragDownDetails details) {
  }

  void _handlePointerDown(PointerDownEvent event) async {
    if (event.kind != ui.PointerDeviceKind.stylus) {
      return;
    }

    if (!(await Scribe.isStylusHandwritingAvailable() ?? false)) {
      return;
    }

    if (!widget.focusNode.hasFocus) {
      // TODO(justinmc): But don't show the keyboard!
      widget.focusNode.requestFocus();
    }
    Scribe.startStylusHandwriting();
  }

  @override
  Widget build(BuildContext context) {
    return Listener(
      onPointerDown: _handlePointerDown,
      child: widget.child,
    );
    /*
    return _EmbiggenerMultiChildRenderObjectWidget(
      margin: _handwritingPadding,
      overflow: Listener(
        onPointerDown: _handlePointerDown,
        child: Container(
          color: const Color(0x99ff0000),
        ),
      ),
      child: widget.child,
    );
    */
    /*
    return OverflowBox(
      fit: OverflowBoxFit.deferToChild,
      child: Listener(
        onPointerDown: _handlePointerDown,
        child: Container(
          alignment: Alignment.center,
          color: const Color(0x99ff0000),
          child: Padding(
            padding: _handwritingPadding,
            child: widget.child,
          ),
        ),
      ),
    );
    */
  }
}

class _StylusHandwriting extends StatelessWidget {
  const _StylusHandwriting({
    required this.child,
    required this.editableKey,
    required this.enabled,
    required this.focusNode,
    required this.updateSelectionRects,
  });

  final Widget child;
  final GlobalKey editableKey;
  final bool enabled;
  final FocusNode focusNode;
  final VoidCallback updateSelectionRects;

  @override
  Widget build(BuildContext context) {
    if (!enabled) {
      return child;
    }

    return _ScribbleFocusable(
      focusNode: focusNode,
      editableKey: editableKey,
      enabled: enabled,
      updateSelectionRects: updateSelectionRects,
      child: _Scribe(
        focusNode: focusNode,
        editableKey: editableKey,
        child: child,
      ),
    );
  }
}

class _ScribblePlaceholder extends WidgetSpan {
  const _ScribblePlaceholder({
    required super.child,
    required this.size,
  });

  /// The size of the span, used in place of adding a placeholder size to the [TextPainter].
  final Size size;

  @override
  void build(ui.ParagraphBuilder builder, {
    TextScaler textScaler = TextScaler.noScaling,
    List<PlaceholderDimensions>? dimensions,
  }) {
    assert(debugAssertIsValid());
    final bool hasStyle = style != null;
    if (hasStyle) {
      builder.pushStyle(style!.getTextStyle(textScaler: textScaler));
    }
    builder.addPlaceholder(size.width, size.height, alignment);
    if (hasStyle) {
      builder.pop();
    }
  }
}

/// A text boundary that uses code points as logical boundaries.
///
/// A code point represents a single character. This may be smaller than what is
/// represented by a user-perceived character, or grapheme. For example, a
/// single grapheme (in this case a Unicode extended grapheme cluster) like
/// "👨‍👩‍👦" consists of five code points: the man emoji, a zero
/// width joiner, the woman emoji, another zero width joiner, and the boy emoji.
/// The [String] has a length of eight because each emoji consists of two code
/// units.
///
/// Code units are the units by which Dart's String class is measured, which is
/// encoded in UTF-16.
///
/// See also:
///
///  * [String.runes], which deals with code points like this class.
///  * [Characters], which deals with graphemes.
///  * [CharacterBoundary], which is a [TextBoundary] like this class, but whose
///    boundaries are graphemes instead of code points.
class _CodePointBoundary extends TextBoundary {
  const _CodePointBoundary(this._text);

  final String _text;

  // Returns true if the given position falls in the center of a surrogate pair.
  bool _breaksSurrogatePair(int position) {
    assert(position > 0 && position < _text.length && _text.length > 1);
    return TextPainter.isHighSurrogate(_text.codeUnitAt(position - 1))
        && TextPainter.isLowSurrogate(_text.codeUnitAt(position));
  }

  @override
  int? getLeadingTextBoundaryAt(int position) {
    if (_text.isEmpty || position < 0) {
      return null;
    }
    if (position == 0) {
      return 0;
    }
    if (position >= _text.length) {
      return _text.length;
    }
    if (_text.length <= 1) {
      return position;
    }

    return _breaksSurrogatePair(position)
        ? position - 1
        : position;
  }

  @override
  int? getTrailingTextBoundaryAt(int position) {
    if (_text.isEmpty || position >= _text.length) {
      return null;
    }
    if (position < 0) {
      return 0;
    }
    if (position == _text.length - 1) {
      return _text.length;
    }
    if (_text.length <= 1) {
      return position;
    }

    return _breaksSurrogatePair(position + 1)
        ? position + 2
        : position + 1;
  }
}

// -------------------------------  Text Actions -------------------------------
class _DeleteTextAction<T extends DirectionalTextEditingIntent> extends ContextAction<T> {
  _DeleteTextAction(this.state, this.getTextBoundary, this._applyTextBoundary);

  final EditableTextState state;
  final TextBoundary Function() getTextBoundary;
  final _ApplyTextBoundary _applyTextBoundary;

  void _hideToolbarIfTextChanged(ReplaceTextIntent intent) {
    if (state._selectionOverlay == null || !state.selectionOverlay!.toolbarIsVisible) {
      return;
    }
    final TextEditingValue oldValue = intent.currentTextEditingValue;
    final TextEditingValue newValue = intent.currentTextEditingValue.replaced(
      intent.replacementRange,
      intent.replacementText,
    );
    if (oldValue.text != newValue.text) {
      // Hide the toolbar if the text was changed, but only hide the toolbar
      // overlay; the selection handle's visibility will be handled
      // by `_handleSelectionChanged`.
      state.hideToolbar(false);
    }
  }

  @override
  Object? invoke(T intent, [BuildContext? context]) {
    final TextSelection selection = state._value.selection;
    if (!selection.isValid) {
      return null;
    }
    assert(selection.isValid);
    // Expands the selection to ensure the range covers full graphemes.
    final TextBoundary atomicBoundary = state._characterBoundary();
    if (!selection.isCollapsed) {
      // Expands the selection to ensure the range covers full graphemes.
      final TextRange range = TextRange(
        start: atomicBoundary.getLeadingTextBoundaryAt(selection.start) ?? state._value.text.length,
        end: atomicBoundary.getTrailingTextBoundaryAt(selection.end - 1) ?? 0,
      );
      final ReplaceTextIntent replaceTextIntent = ReplaceTextIntent(state._value, '', range, SelectionChangedCause.keyboard);
      _hideToolbarIfTextChanged(replaceTextIntent);
      return Actions.invoke(
        context!,
        replaceTextIntent,
      );
    }

    final int target = _applyTextBoundary(selection.base, intent.forward, getTextBoundary()).offset;

    final TextRange rangeToDelete = TextSelection(
      baseOffset: intent.forward
        ? atomicBoundary.getLeadingTextBoundaryAt(selection.baseOffset) ?? state._value.text.length
        : atomicBoundary.getTrailingTextBoundaryAt(selection.baseOffset - 1) ?? 0,
      extentOffset: target,
    );
    final ReplaceTextIntent replaceTextIntent = ReplaceTextIntent(state._value, '', rangeToDelete, SelectionChangedCause.keyboard);
    _hideToolbarIfTextChanged(replaceTextIntent);
    return Actions.invoke(
      context!,
      replaceTextIntent,
    );
  }

  @override
  bool get isActionEnabled => !state.widget.readOnly && state._value.selection.isValid;
}

class _UpdateTextSelectionAction<T extends DirectionalCaretMovementIntent> extends ContextAction<T> {
  _UpdateTextSelectionAction(
    this.state,
    this.getTextBoundary,
    this.applyTextBoundary, {
    required this.ignoreNonCollapsedSelection,
    this.isExpand = false,
    this.extentAtIndex = false,
  });

  final EditableTextState state;
  final bool ignoreNonCollapsedSelection;
  final bool isExpand;
  final bool extentAtIndex;
  final TextBoundary Function() getTextBoundary;
  final _ApplyTextBoundary applyTextBoundary;

  static const int NEWLINE_CODE_UNIT = 10;

  // Returns true iff the given position is at a wordwrap boundary in the
  // upstream position.
  bool _isAtWordwrapUpstream(TextPosition position) {
    final TextPosition end = TextPosition(
      offset: state.renderEditable.getLineAtOffset(position).end,
      affinity: TextAffinity.upstream,
    );
    return end == position && end.offset != state.textEditingValue.text.length
        && state.textEditingValue.text.codeUnitAt(position.offset) != NEWLINE_CODE_UNIT;
  }

  // Returns true if the given position at a wordwrap boundary in the
  // downstream position.
  bool _isAtWordwrapDownstream(TextPosition position) {
    final TextPosition start = TextPosition(
      offset: state.renderEditable.getLineAtOffset(position).start,
    );
    return start == position && start.offset != 0
        && state.textEditingValue.text.codeUnitAt(position.offset - 1) != NEWLINE_CODE_UNIT;
  }

  @override
  Object? invoke(T intent, [BuildContext? context]) {
    final TextSelection selection = state._value.selection;
    assert(selection.isValid);

    final bool collapseSelection = intent.collapseSelection || !state.widget.selectionEnabled;
    if (!selection.isCollapsed && !ignoreNonCollapsedSelection && collapseSelection) {
      return Actions.invoke(context!, UpdateSelectionIntent(
        state._value,
        TextSelection.collapsed(offset: intent.forward ? selection.end : selection.start),
        SelectionChangedCause.keyboard,
      ));
    }

    TextPosition extent = selection.extent;
    // If continuesAtWrap is true extent and is at the relevant wordwrap, then
    // move it just to the other side of the wordwrap.
    if (intent.continuesAtWrap) {
      if (intent.forward && _isAtWordwrapUpstream(extent)) {
        extent = TextPosition(
          offset: extent.offset,
        );
      } else if (!intent.forward && _isAtWordwrapDownstream(extent)) {
        extent = TextPosition(
          offset: extent.offset,
          affinity: TextAffinity.upstream,
        );
      }
    }

    final bool shouldTargetBase = isExpand && (intent.forward ? selection.baseOffset > selection.extentOffset : selection.baseOffset < selection.extentOffset);
    final TextPosition newExtent = applyTextBoundary(shouldTargetBase ? selection.base : extent, intent.forward, getTextBoundary());
    final TextSelection newSelection = collapseSelection || (!isExpand && newExtent.offset == selection.baseOffset)
      ? TextSelection.fromPosition(newExtent)
      : isExpand ? selection.expandTo(newExtent, extentAtIndex || selection.isCollapsed) : selection.extendTo(newExtent);

    final bool shouldCollapseToBase = intent.collapseAtReversal
      && (selection.baseOffset - selection.extentOffset) * (selection.baseOffset - newSelection.extentOffset) < 0;
    final TextSelection newRange = shouldCollapseToBase ? TextSelection.fromPosition(selection.base) : newSelection;
    return Actions.invoke(context!, UpdateSelectionIntent(state._value, newRange, SelectionChangedCause.keyboard));
  }

  @override
  bool get isActionEnabled => state._value.selection.isValid;
}

class _UpdateTextSelectionVerticallyAction<T extends DirectionalCaretMovementIntent> extends ContextAction<T> {
  _UpdateTextSelectionVerticallyAction(this.state);

  final EditableTextState state;

  VerticalCaretMovementRun? _verticalMovementRun;
  TextSelection? _runSelection;

  void stopCurrentVerticalRunIfSelectionChanges() {
    final TextSelection? runSelection = _runSelection;
    if (runSelection == null) {
      assert(_verticalMovementRun == null);
      return;
    }
    _runSelection = state._value.selection;
    final TextSelection currentSelection = state.widget.controller.selection;
    final bool continueCurrentRun = currentSelection.isValid && currentSelection.isCollapsed
                                    && currentSelection.baseOffset == runSelection.baseOffset
                                    && currentSelection.extentOffset == runSelection.extentOffset;
    if (!continueCurrentRun) {
      _verticalMovementRun = null;
      _runSelection = null;
    }
  }

  @override
  void invoke(T intent, [BuildContext? context]) {
    assert(state._value.selection.isValid);

    final bool collapseSelection = intent.collapseSelection || !state.widget.selectionEnabled;
    final TextEditingValue value = state._textEditingValueforTextLayoutMetrics;
    if (!value.selection.isValid) {
      return;
    }

    if (_verticalMovementRun?.isValid == false) {
      _verticalMovementRun = null;
      _runSelection = null;
    }

    final VerticalCaretMovementRun currentRun = _verticalMovementRun
      ?? state.renderEditable.startVerticalCaretMovement(state.renderEditable.selection!.extent);

    final bool shouldMove = intent is ExtendSelectionVerticallyToAdjacentPageIntent
      ? currentRun.moveByOffset((intent.forward ? 1.0 : -1.0) * state.renderEditable.size.height)
      : intent.forward ? currentRun.moveNext() : currentRun.movePrevious();
    final TextPosition newExtent = shouldMove
      ? currentRun.current
      : intent.forward ? TextPosition(offset: value.text.length) : const TextPosition(offset: 0);
    final TextSelection newSelection = collapseSelection
      ? TextSelection.fromPosition(newExtent)
      : value.selection.extendTo(newExtent);

    Actions.invoke(
      context!,
      UpdateSelectionIntent(value, newSelection, SelectionChangedCause.keyboard),
    );
    if (state._value.selection == newSelection) {
      _verticalMovementRun = currentRun;
      _runSelection = newSelection;
    }
  }

  @override
  bool get isActionEnabled => state._value.selection.isValid;
}

class _SelectAllAction extends ContextAction<SelectAllTextIntent> {
  _SelectAllAction(this.state);

  final EditableTextState state;

  @override
  Object? invoke(SelectAllTextIntent intent, [BuildContext? context]) {
    return Actions.invoke(
      context!,
      UpdateSelectionIntent(
        state._value,
        TextSelection(baseOffset: 0, extentOffset: state._value.text.length),
        intent.cause,
      ),
    );
  }

  @override
  bool get isActionEnabled => state.widget.selectionEnabled;
}

class _CopySelectionAction extends ContextAction<CopySelectionTextIntent> {
  _CopySelectionAction(this.state);

  final EditableTextState state;

  @override
  void invoke(CopySelectionTextIntent intent, [BuildContext? context]) {
    if (intent.collapseSelection) {
      state.cutSelection(intent.cause);
    } else {
      state.copySelection(intent.cause);
    }
  }

  @override
  bool get isActionEnabled => state._value.selection.isValid && !state._value.selection.isCollapsed;
}

/// A [ClipboardStatusNotifier] whose [value] is hardcoded to
/// [ClipboardStatus.pasteable].
///
/// Useful to avoid showing a permission dialog on web, which happens when
/// [Clipboard.hasStrings] is called.
class _WebClipboardStatusNotifier extends ClipboardStatusNotifier {
  @override
  ClipboardStatus value = ClipboardStatus.pasteable;

  @override
  Future<void> update() {
    return Future<void>.value();
  }
}

<<<<<<< HEAD
class EmbiggeningLayoutDelegate extends SingleChildLayoutDelegate {
  EmbiggeningLayoutDelegate({
    required this.margin,
  });

  final EdgeInsets margin;

  @override
  Size getSize(BoxConstraints constraints) {
    print('justin getSize for constraints $constraints.');
    return constraints.smallest;
  }

  @override
  BoxConstraints getConstraintsForChild(BoxConstraints constraints) {
    print('justin getConstraints. $constraints');
    return constraints;
  }

  @override
  Offset getPositionForChild(Size size, Size childSize) {
    return Offset.zero;
    return Offset(
      -margin.left,
      -margin.top,
    );
  }

  @override
  bool shouldRelayout(EmbiggeningLayoutDelegate oldDelegate) {
    return margin != oldDelegate.margin;
  }
}

class Embiggener extends StatelessWidget {
  const Embiggener({
    required this.margin,
    required this.child,
  });

  final EdgeInsets margin;
  final Widget child;

  @override
  Widget build(BuildContext context) {
    return Padding(
      padding: margin,
      child: EmbiggenerRenderObjectWidget(
        margin: margin,
        child: child,
      ),
    );
  }
}

class EmbiggenerRenderObjectWidget extends SingleChildRenderObjectWidget {
  const EmbiggenerRenderObjectWidget({
    super.key,
    required this.margin,
    required Widget child,
  }) : super(
    child: child,
  );

  final EdgeInsets margin;

  @override
  RenderEmbiggener createRenderObject(BuildContext context) {
    return RenderEmbiggener(
      margin: margin,
    );
  }

  @override
  void updateRenderObject(BuildContext context, RenderEmbiggener renderObject) {
    renderObject
      ..margin = margin;
  }

  @override
  void debugFillProperties(DiagnosticPropertiesBuilder properties) {
    super.debugFillProperties(properties);
    properties.add(DiagnosticsProperty<EdgeInsets>('margin', margin));
  }
}

class RenderEmbiggener extends RenderAligningShiftedBox {
  /// Creates a render object that lets its child overflow itself.
  RenderEmbiggener({
    super.child,
    super.textDirection = TextDirection.ltr,
    required EdgeInsets margin,
  }) : _margin = margin;

  EdgeInsets get margin => _margin;
  EdgeInsets _margin;
  set margin(EdgeInsets value) {
    if (_margin == value) {
      return;
    }
    _margin = value;
    markNeedsLayout();
  }

  static BoxConstraints _getChildConstraints(BoxConstraints constraints, EdgeInsets margin) {
    return BoxConstraints(
      minWidth: constraints.minWidth,
      maxWidth: math.max(constraints.minWidth, constraints.maxWidth - margin.horizontal),
      minHeight: constraints.minHeight,
      maxHeight: math.max(constraints.minHeight, constraints.maxHeight - margin.vertical),
    );
  }

  @override
  @protected
  Size computeDryLayout(covariant BoxConstraints constraints) {
    return child?.getDryLayout(constraints) ?? constraints.smallest;
  }

  @override
  double? computeDryBaseline(covariant BoxConstraints constraints, TextBaseline baseline) {
    final RenderBox? child = this.child;
    if (child == null) {
      return null;
    }
    final BoxConstraints childConstraints = _getChildConstraints(constraints, margin);
    final double? result = child.getDryBaseline(childConstraints, baseline);
    if (result == null) {
      return null;
    }
    final Size childSize = child.getDryLayout(childConstraints);
    final Size size = getDryLayout(constraints);
    return result + resolvedAlignment.alongOffset(size - childSize as Offset).dy;
  }

  @override
  void performLayout() {
    if (child != null) {
      final BoxConstraints childConstraints = _getChildConstraints(constraints, margin);
      child!.layout(childConstraints, parentUsesSize: true);
      size = constraints.constrain(child!.size);
      alignChild();
    } else {
      size = constraints.smallest;
    }
  }

  @override
  void debugFillProperties(DiagnosticPropertiesBuilder properties) {
    super.debugFillProperties(properties);
    properties.add(DiagnosticsProperty<EdgeInsets>('margin', margin));
  }
}

enum _EmbiggenerSlot {
  child,
  overflow,
}

class _EmbiggenerMultiChildRenderObjectWidget extends SlottedMultiChildRenderObjectWidget<_EmbiggenerSlot, RenderBox> {
  const _EmbiggenerMultiChildRenderObjectWidget({
    required this.child,
    required this.margin,
    required this.overflow,
  });

  final Widget child;
  final EdgeInsets margin;
  final Widget overflow;

  @override
  Iterable<_EmbiggenerSlot> get slots => _EmbiggenerSlot.values;

  @override
  Widget childForSlot(_EmbiggenerSlot slot) {
    return switch (slot) {
      _EmbiggenerSlot.child    => child,
      _EmbiggenerSlot.overflow => overflow,
    };
  }

  @override
  _RenderEmbiggener createRenderObject(BuildContext context) {
    return _RenderEmbiggener(
      margin: margin,
    );
  }

  @override
  void updateRenderObject(BuildContext context, _RenderEmbiggener renderObject) {
    renderObject.margin = margin;
  }
}

class _RenderEmbiggener extends RenderBox with SlottedContainerRenderObjectMixin<_EmbiggenerSlot, RenderBox> {
  _RenderEmbiggener({
    required EdgeInsets margin,
  }) : _margin = margin;

  RenderBox? get child => childForSlot(_EmbiggenerSlot.child);
  RenderBox? get overflow => childForSlot(_EmbiggenerSlot.overflow);

  // The returned list is ordered for hit testing.
  @override
  Iterable<RenderBox> get children {
    return <RenderBox>[
      if (child != null)
        child!,
      if (overflow != null)
        overflow!,
    ];
  }

  EdgeInsets get margin => _margin;
  EdgeInsets _margin;
  set margin(EdgeInsets value) {
    if (_margin == value) {
      return;
    }
    _margin = value;
    markNeedsLayout();
  }

  @override
  void visitChildrenForSemantics(RenderObjectVisitor visitor) {
    if (child != null) {
      visitor(child!);
    }
    if (overflow != null) {
      visitor(overflow!);
    }
  }

  @override
  double computeMinIntrinsicWidth(double height) {
    if (child == null) {
      return margin.horizontal;
    }
    return child!.getMinIntrinsicWidth(height) + margin.horizontal;
  }

  @override
  double computeMaxIntrinsicWidth(double height) {
    if (child == null) {
      return margin.horizontal;
    }
    return child!.getMaxIntrinsicWidth(height) + margin.horizontal;
  }

  @override
  double computeMinIntrinsicHeight(double width) {
    if (child == null) {
      return margin.vertical;
    }
    return child!.getMinIntrinsicHeight(width) + margin.vertical;
  }

  @override
  double computeMaxIntrinsicHeight(double width) {
    if (child == null) {
      return margin.vertical;
    }
    return child!.getMaxIntrinsicHeight(width) + margin.vertical;
  }

  @override
  double computeDistanceToActualBaseline(TextBaseline baseline) {
    return child?.getDistanceToActualBaseline(baseline) ?? 0.0;
  }

  @override
  double? computeDryBaseline(covariant BoxConstraints constraints, TextBaseline baseline) {
    if (child == null) {
      return 0.0;
    }
    return ChildLayoutHelper.getDryBaseline(child!, constraints, baseline);
  }

  @override
  Size computeDryLayout(BoxConstraints constraints) {
    if (child != null) {
      final Size childSize = ChildLayoutHelper.dryLayoutChild(child!, constraints);
      return constraints.constrain(childSize);
    }
    return constraints.smallest;
  }

  @override
  void performLayout() {
    if (child != null) {
      child!.layout(constraints, parentUsesSize: true);
      size = constraints.constrain(child!.size);
    } else {
      size = constraints.smallest;
    }
    if (overflow != null) {
      final BoxConstraints overflowConstraints = BoxConstraints.tight(Size(
        size.width + margin.horizontal,
        size.height + margin.vertical,
      ));
      overflow!.layout(overflowConstraints);
    }




    /*
    // TODO(justinmc): If you make the size accurate, so that it includes both
    // child and overflow, then everything else will treat this widget as if it
    // has its real size, but I want everything to think it's just childSize.
    late final Size childSize;
    if (child != null) {
      child!.layout(constraints, parentUsesSize: true);
      childSize = constraints.constrain(child!.size);
    } else {
      childSize = Size.zero;
    }
    final Size nextSize;
    if (overflow != null) {
      size = Size(
        childSize.width + margin.horizontal,
        childSize.height + margin.vertical,
      );
      final BoxConstraints overflowConstraints = BoxConstraints.tight(size);
      overflow!.layout(overflowConstraints);
    } else {
      size = childSize;
    }
    */
  }

  @override
  void paint(PaintingContext context, Offset offset) {
    if (overflow != null) {
      context.paintChild(overflow!, Offset(-margin.left, -margin.top));
    }
    if (child != null) {
      context.paintChild(child!, Offset.zero);
    }
  }

  @override
  bool hitTest(BoxHitTestResult result, { required Offset position }) {
    print('justin hitTest.');
    return super.hitTest(result, position: position);
  }

  /*
  @override
  bool hitTestChildren(BoxHitTestResult result, { required Offset position }) {
    if (child != null) {
      final bool isHit = position.dx <= child!.size.width
          && position.dy <= child!.size.height;
      print('justin hitTestChildren:child. Hit? $isHit');
      if (isHit) {
        return true;
      }
    }
    if (overflow != null) {
      final bool isHit = result.addWithPaintOffset(
        offset: -margin.topLeft,
        position: position,
        hitTest: (BoxHitTestResult result, Offset transformed) {
          assert(transformed == position - margin.topLeft);
          return child!.hitTest(result, position: transformed);
        },
      );
      print('justin hitTestChildren:overflow. Hit? $isHit');
      if (isHit) {
        return true;
      }
    }
    return false;
  }
  */
=======
class _EditableTextTapOutsideAction extends ContextAction<EditableTextTapOutsideIntent> {
  _EditableTextTapOutsideAction();

  @override
  void invoke(EditableTextTapOutsideIntent intent, [BuildContext? context]) {
    // The focus dropping behavior is only present on desktop platforms.
    switch (defaultTargetPlatform) {
      case TargetPlatform.android:
      case TargetPlatform.iOS:
      case TargetPlatform.fuchsia:
        // On mobile platforms, we don't unfocus on touch events unless they're
        // in the web browser, but we do unfocus for all other kinds of events.
        switch (intent.pointerDownEvent.kind) {
          case ui.PointerDeviceKind.touch:
            if (kIsWeb) {
              intent.focusNode.unfocus();
            }
          case ui.PointerDeviceKind.mouse:
          case ui.PointerDeviceKind.stylus:
          case ui.PointerDeviceKind.invertedStylus:
          case ui.PointerDeviceKind.unknown:
            intent.focusNode.unfocus();
          case ui.PointerDeviceKind.trackpad:
            throw UnimplementedError(
                'Unexpected pointer down event for trackpad');
        }
      case TargetPlatform.linux:
      case TargetPlatform.macOS:
      case TargetPlatform.windows:
        intent.focusNode.unfocus();
    }
  }
>>>>>>> bb9134a7
}<|MERGE_RESOLUTION|>--- conflicted
+++ resolved
@@ -885,17 +885,10 @@
     this.scrollBehavior,
     @Deprecated(
       'Use `stylusHandwritingEnabled` instead. '
-<<<<<<< HEAD
-      'This feature was deprecated after v3.22.0-0.3.pre.',
-    )
-    this.scribbleEnabled = true,
-    this.stylusHandwritingEnabled = true,
-=======
       'This feature was deprecated after v3.27.0-0.2.pre.',
     )
     this.scribbleEnabled = true,
     this.stylusHandwritingEnabled = defaultStylusHandwritingEnabled,
->>>>>>> bb9134a7
     this.enableIMEPersonalizedLearning = true,
     this.contentInsertionConfiguration,
     this.contextMenuBuilder,
@@ -1752,11 +1745,7 @@
   /// {@endtemplate}
   @Deprecated(
     'Use `stylusHandwritingEnabled` instead. '
-<<<<<<< HEAD
-    'This feature was deprecated after v3.22.0-0.3.pre.',
-=======
     'This feature was deprecated after v3.27.0-0.2.pre.',
->>>>>>> bb9134a7
   )
   final bool scribbleEnabled;
 
@@ -1769,8 +1758,6 @@
   ///  * iPads running iOS 14 and above using an Apple Pencil.
   ///  * Android devices running API 34 and above and using an active stylus.
   /// {@endtemplate}
-<<<<<<< HEAD
-=======
   ///
   /// On Android, Scribe gestures are detected outside of [EditableText],
   /// typically by [TextSelectionGestureDetectorBuilder]. This is handled
@@ -1781,7 +1768,6 @@
   ///   * [ScribbleClient], which can be mixed into an arbitrary widget to
   ///     provide iOS Scribble functionality.
   ///   * [Scribe], which can be used to interact with Android Scribe directly.
->>>>>>> bb9134a7
   final bool stylusHandwritingEnabled;
 
   /// {@template flutter.widgets.editableText.selectionEnabled}
@@ -2296,11 +2282,7 @@
     properties.add(DiagnosticsProperty<Iterable<String>>('autofillHints', autofillHints, defaultValue: null));
     properties.add(DiagnosticsProperty<TextHeightBehavior>('textHeightBehavior', textHeightBehavior, defaultValue: null));
     properties.add(DiagnosticsProperty<bool>('scribbleEnabled', scribbleEnabled, defaultValue: true));
-<<<<<<< HEAD
-    properties.add(DiagnosticsProperty<bool>('stylusHandwritingEnabled', stylusHandwritingEnabled, defaultValue: false));
-=======
     properties.add(DiagnosticsProperty<bool>('stylusHandwritingEnabled', stylusHandwritingEnabled, defaultValue: defaultStylusHandwritingEnabled));
->>>>>>> bb9134a7
     properties.add(DiagnosticsProperty<bool>('enableIMEPersonalizedLearning', enableIMEPersonalizedLearning, defaultValue: true));
     properties.add(DiagnosticsProperty<bool>('enableInteractiveSelection', enableInteractiveSelection, defaultValue: true));
     properties.add(DiagnosticsProperty<UndoHistoryController>('undoController', undoController, defaultValue: null));
@@ -2431,12 +2413,9 @@
     return widget.stylusHandwritingEnabled;
   }
 
-<<<<<<< HEAD
-=======
   late final AppLifecycleListener _appLifecycleListener;
   bool _justResumed = false;
 
->>>>>>> bb9134a7
   @override
   bool get wantKeepAlive => widget.focusNode.hasFocus;
 
@@ -5316,81 +5295,6 @@
 
                     return oldValue.text != newValue.text || oldValue.composing != newValue.composing;
                   },
-<<<<<<< HEAD
-                  child: Scrollable(
-                    key: _scrollableKey,
-                    excludeFromSemantics: true,
-                    axisDirection: _isMultiline ? AxisDirection.down : AxisDirection.right,
-                    controller: _scrollController,
-                    physics: widget.scrollPhysics,
-                    dragStartBehavior: widget.dragStartBehavior,
-                    restorationId: widget.restorationId,
-                    // If a ScrollBehavior is not provided, only apply scrollbars when
-                    // multiline. The overscroll indicator should not be applied in
-                    // either case, glowing or stretching.
-                    scrollBehavior: widget.scrollBehavior ?? ScrollConfiguration.of(context).copyWith(
-                      scrollbars: _isMultiline,
-                      overscroll: false,
-                    ),
-                    viewportBuilder: (BuildContext context, ViewportOffset offset) {
-                      return CompositedTransformTarget(
-                        link: _toolbarLayerLink,
-                        child: Semantics(
-                          onCopy: _semanticsOnCopy(controls),
-                          onCut: _semanticsOnCut(controls),
-                          onPaste: _semanticsOnPaste(controls),
-                          child: _StylusHandwriting(
-                            editableKey: _editableKey,
-                            enabled: _stylusHandwritingEnabled,
-                            focusNode: widget.focusNode,
-                            updateSelectionRects: () {
-                              _openInputConnection();
-                              _updateSelectionRects(force: true);
-                            },
-                            child: SizeChangedLayoutNotifier(
-                              child: _Editable(
-                                key: _editableKey,
-                                startHandleLayerLink: _startHandleLayerLink,
-                                endHandleLayerLink: _endHandleLayerLink,
-                                inlineSpan: buildTextSpan(),
-                                value: _value,
-                                cursorColor: _cursorColor,
-                                backgroundCursorColor: widget.backgroundCursorColor,
-                                showCursor: _cursorVisibilityNotifier,
-                                forceLine: widget.forceLine,
-                                readOnly: widget.readOnly,
-                                hasFocus: _hasFocus,
-                                maxLines: widget.maxLines,
-                                minLines: widget.minLines,
-                                expands: widget.expands,
-                                strutStyle: widget.strutStyle,
-                                selectionColor: _selectionOverlay?.spellCheckToolbarIsVisible ?? false
-                                    ? _spellCheckConfiguration.misspelledSelectionColor ?? widget.selectionColor
-                                    : widget.selectionColor,
-                                textScaler: effectiveTextScaler,
-                                textAlign: widget.textAlign,
-                                textDirection: _textDirection,
-                                locale: widget.locale,
-                                textHeightBehavior: widget.textHeightBehavior ?? DefaultTextHeightBehavior.maybeOf(context),
-                                textWidthBasis: widget.textWidthBasis,
-                                obscuringCharacter: widget.obscuringCharacter,
-                                obscureText: widget.obscureText,
-                                offset: offset,
-                                rendererIgnoresPointer: widget.rendererIgnoresPointer,
-                                cursorWidth: widget.cursorWidth,
-                                cursorHeight: widget.cursorHeight,
-                                cursorRadius: widget.cursorRadius,
-                                cursorOffset: widget.cursorOffset ?? Offset.zero,
-                                selectionHeightStyle: widget.selectionHeightStyle,
-                                selectionWidthStyle: widget.selectionWidthStyle,
-                                paintCursorAboveText: widget.paintCursorAboveText,
-                                enableInteractiveSelection: widget._userSelectionEnabled,
-                                textSelectionDelegate: this,
-                                devicePixelRatio: _devicePixelRatio,
-                                promptRectRange: _currentPromptRectRange,
-                                promptRectColor: widget.autocorrectionTextRectColor,
-                                clipBehavior: widget.clipBehavior,
-=======
                   undoStackModifier: (TextEditingValue value) {
                     // On Android we should discard the composing region when pushing
                     // a new entry to the undo stack. This prevents the TextInputPlugin
@@ -5485,7 +5389,6 @@
                                     clipBehavior: widget.clipBehavior,
                                   ),
                                 ),
->>>>>>> bb9134a7
                               ),
                             ),
                           );
@@ -6417,383 +6320,6 @@
   }
 }
 
-<<<<<<< HEAD
-class EmbiggeningLayoutDelegate extends SingleChildLayoutDelegate {
-  EmbiggeningLayoutDelegate({
-    required this.margin,
-  });
-
-  final EdgeInsets margin;
-
-  @override
-  Size getSize(BoxConstraints constraints) {
-    print('justin getSize for constraints $constraints.');
-    return constraints.smallest;
-  }
-
-  @override
-  BoxConstraints getConstraintsForChild(BoxConstraints constraints) {
-    print('justin getConstraints. $constraints');
-    return constraints;
-  }
-
-  @override
-  Offset getPositionForChild(Size size, Size childSize) {
-    return Offset.zero;
-    return Offset(
-      -margin.left,
-      -margin.top,
-    );
-  }
-
-  @override
-  bool shouldRelayout(EmbiggeningLayoutDelegate oldDelegate) {
-    return margin != oldDelegate.margin;
-  }
-}
-
-class Embiggener extends StatelessWidget {
-  const Embiggener({
-    required this.margin,
-    required this.child,
-  });
-
-  final EdgeInsets margin;
-  final Widget child;
-
-  @override
-  Widget build(BuildContext context) {
-    return Padding(
-      padding: margin,
-      child: EmbiggenerRenderObjectWidget(
-        margin: margin,
-        child: child,
-      ),
-    );
-  }
-}
-
-class EmbiggenerRenderObjectWidget extends SingleChildRenderObjectWidget {
-  const EmbiggenerRenderObjectWidget({
-    super.key,
-    required this.margin,
-    required Widget child,
-  }) : super(
-    child: child,
-  );
-
-  final EdgeInsets margin;
-
-  @override
-  RenderEmbiggener createRenderObject(BuildContext context) {
-    return RenderEmbiggener(
-      margin: margin,
-    );
-  }
-
-  @override
-  void updateRenderObject(BuildContext context, RenderEmbiggener renderObject) {
-    renderObject
-      ..margin = margin;
-  }
-
-  @override
-  void debugFillProperties(DiagnosticPropertiesBuilder properties) {
-    super.debugFillProperties(properties);
-    properties.add(DiagnosticsProperty<EdgeInsets>('margin', margin));
-  }
-}
-
-class RenderEmbiggener extends RenderAligningShiftedBox {
-  /// Creates a render object that lets its child overflow itself.
-  RenderEmbiggener({
-    super.child,
-    super.textDirection = TextDirection.ltr,
-    required EdgeInsets margin,
-  }) : _margin = margin;
-
-  EdgeInsets get margin => _margin;
-  EdgeInsets _margin;
-  set margin(EdgeInsets value) {
-    if (_margin == value) {
-      return;
-    }
-    _margin = value;
-    markNeedsLayout();
-  }
-
-  static BoxConstraints _getChildConstraints(BoxConstraints constraints, EdgeInsets margin) {
-    return BoxConstraints(
-      minWidth: constraints.minWidth,
-      maxWidth: math.max(constraints.minWidth, constraints.maxWidth - margin.horizontal),
-      minHeight: constraints.minHeight,
-      maxHeight: math.max(constraints.minHeight, constraints.maxHeight - margin.vertical),
-    );
-  }
-
-  @override
-  @protected
-  Size computeDryLayout(covariant BoxConstraints constraints) {
-    return child?.getDryLayout(constraints) ?? constraints.smallest;
-  }
-
-  @override
-  double? computeDryBaseline(covariant BoxConstraints constraints, TextBaseline baseline) {
-    final RenderBox? child = this.child;
-    if (child == null) {
-      return null;
-    }
-    final BoxConstraints childConstraints = _getChildConstraints(constraints, margin);
-    final double? result = child.getDryBaseline(childConstraints, baseline);
-    if (result == null) {
-      return null;
-    }
-    final Size childSize = child.getDryLayout(childConstraints);
-    final Size size = getDryLayout(constraints);
-    return result + resolvedAlignment.alongOffset(size - childSize as Offset).dy;
-  }
-
-  @override
-  void performLayout() {
-    if (child != null) {
-      final BoxConstraints childConstraints = _getChildConstraints(constraints, margin);
-      child!.layout(childConstraints, parentUsesSize: true);
-      size = constraints.constrain(child!.size);
-      alignChild();
-    } else {
-      size = constraints.smallest;
-    }
-  }
-
-  @override
-  void debugFillProperties(DiagnosticPropertiesBuilder properties) {
-    super.debugFillProperties(properties);
-    properties.add(DiagnosticsProperty<EdgeInsets>('margin', margin));
-  }
-}
-
-enum _EmbiggenerSlot {
-  child,
-  overflow,
-}
-
-class _EmbiggenerMultiChildRenderObjectWidget extends SlottedMultiChildRenderObjectWidget<_EmbiggenerSlot, RenderBox> {
-  const _EmbiggenerMultiChildRenderObjectWidget({
-    required this.child,
-    required this.margin,
-    required this.overflow,
-  });
-
-  final Widget child;
-  final EdgeInsets margin;
-  final Widget overflow;
-
-  @override
-  Iterable<_EmbiggenerSlot> get slots => _EmbiggenerSlot.values;
-
-  @override
-  Widget childForSlot(_EmbiggenerSlot slot) {
-    return switch (slot) {
-      _EmbiggenerSlot.child    => child,
-      _EmbiggenerSlot.overflow => overflow,
-    };
-  }
-
-  @override
-  _RenderEmbiggener createRenderObject(BuildContext context) {
-    return _RenderEmbiggener(
-      margin: margin,
-    );
-  }
-
-  @override
-  void updateRenderObject(BuildContext context, _RenderEmbiggener renderObject) {
-    renderObject.margin = margin;
-  }
-}
-
-class _RenderEmbiggener extends RenderBox with SlottedContainerRenderObjectMixin<_EmbiggenerSlot, RenderBox> {
-  _RenderEmbiggener({
-    required EdgeInsets margin,
-  }) : _margin = margin;
-
-  RenderBox? get child => childForSlot(_EmbiggenerSlot.child);
-  RenderBox? get overflow => childForSlot(_EmbiggenerSlot.overflow);
-
-  // The returned list is ordered for hit testing.
-  @override
-  Iterable<RenderBox> get children {
-    return <RenderBox>[
-      if (child != null)
-        child!,
-      if (overflow != null)
-        overflow!,
-    ];
-  }
-
-  EdgeInsets get margin => _margin;
-  EdgeInsets _margin;
-  set margin(EdgeInsets value) {
-    if (_margin == value) {
-      return;
-    }
-    _margin = value;
-    markNeedsLayout();
-  }
-
-  @override
-  void visitChildrenForSemantics(RenderObjectVisitor visitor) {
-    if (child != null) {
-      visitor(child!);
-    }
-    if (overflow != null) {
-      visitor(overflow!);
-    }
-  }
-
-  @override
-  double computeMinIntrinsicWidth(double height) {
-    if (child == null) {
-      return margin.horizontal;
-    }
-    return child!.getMinIntrinsicWidth(height) + margin.horizontal;
-  }
-
-  @override
-  double computeMaxIntrinsicWidth(double height) {
-    if (child == null) {
-      return margin.horizontal;
-    }
-    return child!.getMaxIntrinsicWidth(height) + margin.horizontal;
-  }
-
-  @override
-  double computeMinIntrinsicHeight(double width) {
-    if (child == null) {
-      return margin.vertical;
-    }
-    return child!.getMinIntrinsicHeight(width) + margin.vertical;
-  }
-
-  @override
-  double computeMaxIntrinsicHeight(double width) {
-    if (child == null) {
-      return margin.vertical;
-    }
-    return child!.getMaxIntrinsicHeight(width) + margin.vertical;
-  }
-
-  @override
-  double computeDistanceToActualBaseline(TextBaseline baseline) {
-    return child?.getDistanceToActualBaseline(baseline) ?? 0.0;
-  }
-
-  @override
-  double? computeDryBaseline(covariant BoxConstraints constraints, TextBaseline baseline) {
-    if (child == null) {
-      return 0.0;
-    }
-    return ChildLayoutHelper.getDryBaseline(child!, constraints, baseline);
-  }
-
-  @override
-  Size computeDryLayout(BoxConstraints constraints) {
-    if (child != null) {
-      final Size childSize = ChildLayoutHelper.dryLayoutChild(child!, constraints);
-      return constraints.constrain(childSize);
-    }
-    return constraints.smallest;
-  }
-
-  @override
-  void performLayout() {
-    if (child != null) {
-      child!.layout(constraints, parentUsesSize: true);
-      size = constraints.constrain(child!.size);
-    } else {
-      size = constraints.smallest;
-    }
-    if (overflow != null) {
-      final BoxConstraints overflowConstraints = BoxConstraints.tight(Size(
-        size.width + margin.horizontal,
-        size.height + margin.vertical,
-      ));
-      overflow!.layout(overflowConstraints);
-    }
-
-
-
-
-    /*
-    // TODO(justinmc): If you make the size accurate, so that it includes both
-    // child and overflow, then everything else will treat this widget as if it
-    // has its real size, but I want everything to think it's just childSize.
-    late final Size childSize;
-    if (child != null) {
-      child!.layout(constraints, parentUsesSize: true);
-      childSize = constraints.constrain(child!.size);
-    } else {
-      childSize = Size.zero;
-    }
-    final Size nextSize;
-    if (overflow != null) {
-      size = Size(
-        childSize.width + margin.horizontal,
-        childSize.height + margin.vertical,
-      );
-      final BoxConstraints overflowConstraints = BoxConstraints.tight(size);
-      overflow!.layout(overflowConstraints);
-    } else {
-      size = childSize;
-    }
-    */
-  }
-
-  @override
-  void paint(PaintingContext context, Offset offset) {
-    if (overflow != null) {
-      context.paintChild(overflow!, Offset(-margin.left, -margin.top));
-    }
-    if (child != null) {
-      context.paintChild(child!, Offset.zero);
-    }
-  }
-
-  @override
-  bool hitTest(BoxHitTestResult result, { required Offset position }) {
-    print('justin hitTest.');
-    return super.hitTest(result, position: position);
-  }
-
-  /*
-  @override
-  bool hitTestChildren(BoxHitTestResult result, { required Offset position }) {
-    if (child != null) {
-      final bool isHit = position.dx <= child!.size.width
-          && position.dy <= child!.size.height;
-      print('justin hitTestChildren:child. Hit? $isHit');
-      if (isHit) {
-        return true;
-      }
-    }
-    if (overflow != null) {
-      final bool isHit = result.addWithPaintOffset(
-        offset: -margin.topLeft,
-        position: position,
-        hitTest: (BoxHitTestResult result, Offset transformed) {
-          assert(transformed == position - margin.topLeft);
-          return child!.hitTest(result, position: transformed);
-        },
-      );
-      print('justin hitTestChildren:overflow. Hit? $isHit');
-      if (isHit) {
-        return true;
-      }
-    }
-    return false;
-  }
-  */
-=======
 class _EditableTextTapOutsideAction extends ContextAction<EditableTextTapOutsideIntent> {
   _EditableTextTapOutsideAction();
 
@@ -6826,5 +6352,4 @@
         intent.focusNode.unfocus();
     }
   }
->>>>>>> bb9134a7
 }