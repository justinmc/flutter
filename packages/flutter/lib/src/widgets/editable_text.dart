--- conflicted
+++ resolved
@@ -650,11 +650,8 @@
     this.scrollBehavior,
     this.scribbleEnabled = true,
     this.enableIMEPersonalizedLearning = true,
-<<<<<<< HEAD
     this.contextMenuBuilder,
-=======
     this.magnifierConfiguration = TextMagnifierConfiguration.disabled,
->>>>>>> 14626c0a
   }) : assert(controller != null),
        assert(focusNode != null),
        assert(obscuringCharacter != null && obscuringCharacter.length == 1),
@@ -1566,7 +1563,6 @@
   /// {@macro flutter.services.TextInputConfiguration.enableIMEPersonalizedLearning}
   final bool enableIMEPersonalizedLearning;
 
-<<<<<<< HEAD
   /// {@template flutter.widgets.EditableText.contextMenuBuilder}
   /// Builds the text selection toolbar when requested by the user.
   ///
@@ -1596,14 +1592,13 @@
   ///
   /// If not provided, no context menu will be shown.
   final EditableTextToolbarBuilder? contextMenuBuilder;
-=======
+
   /// {@macro flutter.widgets.text_selection.TextMagnifierConfiguration.intro}
   ///
   /// {@macro flutter.widgets.magnifier.intro}
   ///
   /// {@macro flutter.widgets.text_selection.TextMagnifierConfiguration.details}
   final TextMagnifierConfiguration magnifierConfiguration;
->>>>>>> 14626c0a
 
   bool get _userSelectionEnabled => enableInteractiveSelection && (!readOnly || !obscureText);
 
@@ -2718,7 +2713,6 @@
       selectionDelegate: this,
       dragStartBehavior: widget.dragStartBehavior,
       onSelectionHandleTapped: widget.onSelectionHandleTapped,
-<<<<<<< HEAD
       contextMenuBuilder: widget.contextMenuBuilder == null ? null : (
         BuildContext context,
         Offset primaryAnchor,
@@ -2731,9 +2725,7 @@
           secondaryAnchor,
         );
       },
-=======
       magnifierConfiguration: widget.magnifierConfiguration,
->>>>>>> 14626c0a
     );
   }
 
