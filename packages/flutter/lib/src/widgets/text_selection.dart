// Copyright 2014 The Flutter Authors. All rights reserved.
// Use of this source code is governed by a BSD-style license that can be
// found in the LICENSE file.

import 'dart:async';
import 'dart:math' as math;

import 'package:characters/characters.dart';
import 'package:flutter/foundation.dart';
import 'package:flutter/gestures.dart';
import 'package:flutter/rendering.dart';
import 'package:flutter/scheduler.dart';
import 'package:flutter/services.dart';

import 'basic.dart';
import 'binding.dart';
import 'constants.dart';
import 'container.dart';
import 'context_menu_controller.dart';
import 'debug.dart';
import 'editable_text.dart';
import 'framework.dart';
import 'gesture_detector.dart';
import 'magnifier.dart';
import 'overlay.dart';
import 'tap_region.dart';
import 'ticker_provider.dart';
import 'transitions.dart';

export 'package:flutter/rendering.dart' show TextSelectionPoint;
export 'package:flutter/services.dart' show TextSelectionDelegate;

/// A duration that controls how often the drag selection update callback is
/// called.
const Duration _kDragSelectionUpdateThrottle = Duration(milliseconds: 50);

/// Signature for when a pointer that's dragging to select text has moved again.
///
/// The first argument [startDetails] contains the details of the event that
/// initiated the dragging.
///
/// The second argument [updateDetails] contains the details of the current
/// pointer movement. It's the same as the one passed to [DragGestureRecognizer.onUpdate].
///
/// This signature is different from [GestureDragUpdateCallback] to make it
/// easier for various text fields to use [TextSelectionGestureDetector] without
/// having to store the start position.
typedef DragSelectionUpdateCallback = void Function(DragStartDetails startDetails, DragUpdateDetails updateDetails);

/// The type for a Function that builds a toolbar's container with the given
/// child.
///
/// See also:
///
///   * [TextSelectionToolbar.toolbarBuilder], which is of this type.
///     type.
///   * [CupertinoTextSelectionToolbar.toolbarBuilder], which is similar, but
///     for a Cupertino-style toolbar.
typedef ToolbarBuilder = Widget Function(BuildContext context, Widget child);

/// ParentData that determines whether or not to paint the corresponding child.
///
/// Used in the layout of the Cupertino and Material text selection menus, which
/// decide whether or not to paint their buttons after laying them out and
/// determining where they overflow.
class ToolbarItemsParentData extends ContainerBoxParentData<RenderBox> {
  /// Whether or not this child is painted.
  ///
  /// Children in the selection toolbar may be laid out for measurement purposes
  /// but not painted. This allows these children to be identified.
  bool shouldPaint = false;

  @override
  String toString() => '${super.toString()}; shouldPaint=$shouldPaint';
}

/// An interface for building the selection UI, to be provided by the
/// implementer of the toolbar widget.
///
/// Override text operations such as [handleCut] if needed.
///
/// See also:
///
///  * [SelectionArea], which selects appropriate text selection controls
///    based on the current platform.
abstract class TextSelectionControls {
  /// Builds a selection handle of the given `type`.
  ///
  /// The top left corner of this widget is positioned at the bottom of the
  /// selection position.
  ///
  /// The supplied [onTap] should be invoked when the handle is tapped, if such
  /// interaction is allowed. As a counterexample, the default selection handle
  /// on iOS [cupertinoTextSelectionControls] does not call [onTap] at all,
  /// since its handles are not meant to be tapped.
  Widget buildHandle(BuildContext context, TextSelectionHandleType type, double textLineHeight, [VoidCallback? onTap]);

  /// Get the anchor point of the handle relative to itself. The anchor point is
  /// the point that is aligned with a specific point in the text. A handle
  /// often visually "points to" that location.
  Offset getHandleAnchor(TextSelectionHandleType type, double textLineHeight);

  /// Builds a toolbar near a text selection.
  ///
  /// Typically displays buttons for copying and pasting text.
  ///
  /// The [globalEditableRegion] parameter is the TextField size of the global
  /// coordinate system in logical pixels.
  ///
  /// The [textLineHeight] parameter is the [RenderEditable.preferredLineHeight]
  /// of the [RenderEditable] we are building a toolbar for.
  ///
  /// The [selectionMidpoint] parameter is a general calculation midpoint
  /// parameter of the toolbar. More detailed position information
  /// is computable from the [endpoints] parameter.
  @Deprecated(
    'Use `contextMenuBuilder` instead. '
    'This feature was deprecated after v3.3.0-0.5.pre.',
  )
  Widget buildToolbar(
    BuildContext context,
    Rect globalEditableRegion,
    double textLineHeight,
    Offset selectionMidpoint,
    List<TextSelectionPoint> endpoints,
    TextSelectionDelegate delegate,
    // TODO(chunhtai): Change to ValueListenable<ClipboardStatus>? once
    // migration is done. https://github.com/flutter/flutter/issues/99360
    ClipboardStatusNotifier? clipboardStatus,
    Offset? lastSecondaryTapDownPosition,
  );

  /// Returns the size of the selection handle.
  Size getHandleSize(double textLineHeight);

  /// Whether the current selection of the text field managed by the given
  /// `delegate` can be removed from the text field and placed into the
  /// [Clipboard].
  ///
  /// By default, false is returned when nothing is selected in the text field.
  ///
  /// Subclasses can use this to decide if they should expose the cut
  /// functionality to the user.
  @Deprecated(
    'Use `contextMenuBuilder` instead. '
    'This feature was deprecated after v3.3.0-0.5.pre.',
  )
  bool canCut(TextSelectionDelegate delegate) {
    return delegate.cutEnabled && !delegate.textEditingValue.selection.isCollapsed;
  }

  /// Whether the current selection of the text field managed by the given
  /// `delegate` can be copied to the [Clipboard].
  ///
  /// By default, false is returned when nothing is selected in the text field.
  ///
  /// Subclasses can use this to decide if they should expose the copy
  /// functionality to the user.
  @Deprecated(
    'Use `contextMenuBuilder` instead. '
    'This feature was deprecated after v3.3.0-0.5.pre.',
  )
  bool canCopy(TextSelectionDelegate delegate) {
    return delegate.copyEnabled && !delegate.textEditingValue.selection.isCollapsed;
  }

  /// Whether the text field managed by the given `delegate` supports pasting
  /// from the clipboard.
  ///
  /// Subclasses can use this to decide if they should expose the paste
  /// functionality to the user.
  ///
  /// This does not consider the contents of the clipboard. Subclasses may want
  /// to, for example, disallow pasting when the clipboard contains an empty
  /// string.
  @Deprecated(
    'Use `contextMenuBuilder` instead. '
    'This feature was deprecated after v3.3.0-0.5.pre.',
  )
  bool canPaste(TextSelectionDelegate delegate) {
    return delegate.pasteEnabled;
  }

  /// Whether the current selection of the text field managed by the given
  /// `delegate` can be extended to include the entire content of the text
  /// field.
  ///
  /// Subclasses can use this to decide if they should expose the select all
  /// functionality to the user.
  @Deprecated(
    'Use `contextMenuBuilder` instead. '
    'This feature was deprecated after v3.3.0-0.5.pre.',
  )
  bool canSelectAll(TextSelectionDelegate delegate) {
    return delegate.selectAllEnabled && delegate.textEditingValue.text.isNotEmpty && delegate.textEditingValue.selection.isCollapsed;
  }

  /// Call [TextSelectionDelegate.cutSelection] to cut current selection.
  ///
  /// This is called by subclasses when their cut affordance is activated by
  /// the user.
  // TODO(chunhtai): remove optional parameter once migration is done.
  // https://github.com/flutter/flutter/issues/99360
  @Deprecated(
    'Use `contextMenuBuilder` instead. '
    'This feature was deprecated after v3.3.0-0.5.pre.',
  )
  void handleCut(TextSelectionDelegate delegate, [ClipboardStatusNotifier? clipboardStatus]) {
    delegate.cutSelection(SelectionChangedCause.toolbar);
  }

  /// Call [TextSelectionDelegate.copySelection] to copy current selection.
  ///
  /// This is called by subclasses when their copy affordance is activated by
  /// the user.
  // TODO(chunhtai): remove optional parameter once migration is done.
  // https://github.com/flutter/flutter/issues/99360
  @Deprecated(
    'Use `contextMenuBuilder` instead. '
    'This feature was deprecated after v3.3.0-0.5.pre.',
  )
  void handleCopy(TextSelectionDelegate delegate, [ClipboardStatusNotifier? clipboardStatus]) {
    delegate.copySelection(SelectionChangedCause.toolbar);
  }

  /// Call [TextSelectionDelegate.pasteText] to paste text.
  ///
  /// This is called by subclasses when their paste affordance is activated by
  /// the user.
  ///
  /// This function is asynchronous since interacting with the clipboard is
  /// asynchronous. Race conditions may exist with this API as currently
  /// implemented.
  // TODO(ianh): https://github.com/flutter/flutter/issues/11427
  @Deprecated(
    'Use `contextMenuBuilder` instead. '
    'This feature was deprecated after v3.3.0-0.5.pre.',
  )
  Future<void> handlePaste(TextSelectionDelegate delegate) async {
    delegate.pasteText(SelectionChangedCause.toolbar);
  }

  /// Call [TextSelectionDelegate.selectAll] to set the current selection to
  /// contain the entire text value.
  ///
  /// Does not hide the toolbar.
  ///
  /// This is called by subclasses when their select-all affordance is activated
  /// by the user.
  @Deprecated(
    'Use `contextMenuBuilder` instead. '
    'This feature was deprecated after v3.3.0-0.5.pre.',
  )
  void handleSelectAll(TextSelectionDelegate delegate) {
    delegate.selectAll(SelectionChangedCause.toolbar);
  }
}

/// Text selection controls that do not show any toolbars or handles.
///
/// This is a placeholder, suitable for temporary use during development, but
/// not practical for production. For example, it provides no way for the user
/// to interact with selections: no context menus on desktop, no toolbars or
/// drag handles on mobile, etc. For production, consider using
/// [MaterialTextSelectionControls] or creating a custom subclass of
/// [TextSelectionControls].
///
/// The [emptyTextSelectionControls] global variable has a
/// suitable instance of this class.
class EmptyTextSelectionControls extends TextSelectionControls {
  @override
  Size getHandleSize(double textLineHeight) => Size.zero;

  @override
  Widget buildToolbar(
    BuildContext context,
    Rect globalEditableRegion,
    double textLineHeight,
    Offset selectionMidpoint,
    List<TextSelectionPoint> endpoints,
    TextSelectionDelegate delegate,
    ValueListenable<ClipboardStatus>? clipboardStatus,
    Offset? lastSecondaryTapDownPosition,
  ) => const SizedBox.shrink();

  @override
  Widget buildHandle(BuildContext context, TextSelectionHandleType type, double textLineHeight, [VoidCallback? onTap]) {
    return const SizedBox.shrink();
  }

  @override
  Offset getHandleAnchor(TextSelectionHandleType type, double textLineHeight) {
    return Offset.zero;
  }
}

/// Text selection controls that do not show any toolbars or handles.
///
/// This is a placeholder, suitable for temporary use during development, but
/// not practical for production. For example, it provides no way for the user
/// to interact with selections: no context menus on desktop, no toolbars or
/// drag handles on mobile, etc. For production, consider using
/// [materialTextSelectionControls] or creating a custom subclass of
/// [TextSelectionControls].
final TextSelectionControls emptyTextSelectionControls = EmptyTextSelectionControls();


/// An object that manages a pair of text selection handles for a
/// [RenderEditable].
///
/// This class is a wrapper of [SelectionOverlay] to provide APIs specific for
/// [RenderEditable]s. To manage selection handles for custom widgets, use
/// [SelectionOverlay] instead.
class TextSelectionOverlay {
  /// Creates an object that manages overlay entries for selection handles.
  ///
  /// The [context] must not be null and must have an [Overlay] as an ancestor.
  TextSelectionOverlay({
    required TextEditingValue value,
    required this.context,
    Widget? debugRequiredFor,
    required LayerLink toolbarLayerLink,
    required LayerLink startHandleLayerLink,
    required LayerLink endHandleLayerLink,
    required this.renderObject,
    this.selectionControls,
    bool handlesVisible = false,
    required this.selectionDelegate,
    DragStartBehavior dragStartBehavior = DragStartBehavior.start,
    VoidCallback? onSelectionHandleTapped,
    ClipboardStatusNotifier? clipboardStatus,
    this.contextMenuBuilder,
    required TextMagnifierConfiguration magnifierConfiguration,
  }) : assert(value != null),
       assert(context != null),
       assert(handlesVisible != null),
       _handlesVisible = handlesVisible,
       _value = value {
    renderObject.selectionStartInViewport.addListener(_updateTextSelectionOverlayVisibilities);
    renderObject.selectionEndInViewport.addListener(_updateTextSelectionOverlayVisibilities);
    _updateTextSelectionOverlayVisibilities();
    _selectionOverlay = SelectionOverlay(
      magnifierConfiguration: magnifierConfiguration,
      context: context,
      debugRequiredFor: debugRequiredFor,
      // The metrics will be set when show handles.
      startHandleType: TextSelectionHandleType.collapsed,
      startHandlesVisible: _effectiveStartHandleVisibility,
      lineHeightAtStart: 0.0,
      onStartHandleDragStart: _handleSelectionStartHandleDragStart,
      onStartHandleDragUpdate: _handleSelectionStartHandleDragUpdate,
      onEndHandleDragEnd: _handleAnyDragEnd,
      endHandleType: TextSelectionHandleType.collapsed,
      endHandlesVisible: _effectiveEndHandleVisibility,
      lineHeightAtEnd: 0.0,
      onEndHandleDragStart: _handleSelectionEndHandleDragStart,
      onEndHandleDragUpdate: _handleSelectionEndHandleDragUpdate,
      onStartHandleDragEnd: _handleAnyDragEnd,
      toolbarVisible: _effectiveToolbarVisibility,
      selectionEndpoints: const <TextSelectionPoint>[],
      selectionControls: selectionControls,
      selectionDelegate: selectionDelegate,
      clipboardStatus: clipboardStatus,
      startHandleLayerLink: startHandleLayerLink,
      endHandleLayerLink: endHandleLayerLink,
      toolbarLayerLink: toolbarLayerLink,
      onSelectionHandleTapped: onSelectionHandleTapped,
      dragStartBehavior: dragStartBehavior,
      toolbarLocation: renderObject.lastSecondaryTapDownPosition,
    );
  }

  /// {@template flutter.widgets.SelectionOverlay.context}
  /// The context in which the selection UI should appear.
  ///
  /// This context must have an [Overlay] as an ancestor because this object
  /// will display the text selection handles in that [Overlay].
  /// {@endtemplate}
  final BuildContext context;

  /// Controls the fade-in and fade-out animations for the toolbar and handles.
  @Deprecated(
    'Use `SelectionOverlay.fadeDuration` instead. '
    'This feature was deprecated after v3.3.0-0.5.pre.'
  )
  static const Duration fadeDuration = SelectionOverlay.fadeDuration;

  // TODO(mpcomplete): what if the renderObject is removed or replaced, or
  // moves? Not sure what cases I need to handle, or how to handle them.
  /// The editable line in which the selected text is being displayed.
  final RenderEditable renderObject;

  /// {@macro flutter.widgets.SelectionOverlay.selectionControls}
  final TextSelectionControls? selectionControls;

  /// {@macro flutter.widgets.SelectionOverlay.selectionDelegate}
  final TextSelectionDelegate selectionDelegate;

  late final SelectionOverlay _selectionOverlay;

  /// {@macro flutter.widgets.EditableText.contextMenuBuilder}
  ///
  /// If not provided, no context menu will be built.
  final ContextMenuBuilder? contextMenuBuilder;

  /// Retrieve current value.
  @visibleForTesting
  TextEditingValue get value => _value;

  TextEditingValue _value;

  TextSelection get _selection => _value.selection;

  final ValueNotifier<bool> _effectiveStartHandleVisibility = ValueNotifier<bool>(false);
  final ValueNotifier<bool> _effectiveEndHandleVisibility = ValueNotifier<bool>(false);
  final ValueNotifier<bool> _effectiveToolbarVisibility = ValueNotifier<bool>(false);

  void _updateTextSelectionOverlayVisibilities() {
    _effectiveStartHandleVisibility.value = _handlesVisible && renderObject.selectionStartInViewport.value;
    _effectiveEndHandleVisibility.value = _handlesVisible && renderObject.selectionEndInViewport.value;
    _effectiveToolbarVisibility.value = renderObject.selectionStartInViewport.value || renderObject.selectionEndInViewport.value;
  }

  /// Whether selection handles are visible.
  ///
  /// Set to false if you want to hide the handles. Use this property to show or
  /// hide the handle without rebuilding them.
  ///
  /// Defaults to false.
  bool get handlesVisible => _handlesVisible;
  bool _handlesVisible = false;
  set handlesVisible(bool visible) {
    assert(visible != null);
    if (_handlesVisible == visible) {
      return;
    }
    _handlesVisible = visible;
    _updateTextSelectionOverlayVisibilities();
  }

  /// {@macro flutter.widgets.SelectionOverlay.showHandles}
  void showHandles() {
    _updateSelectionOverlay();
    _selectionOverlay.showHandles();
  }

  /// {@macro flutter.widgets.SelectionOverlay.hideHandles}
  void hideHandles() => _selectionOverlay.hideHandles();

  /// {@macro flutter.widgets.SelectionOverlay.showToolbar}
  void showToolbar() {
    _updateSelectionOverlay();

    if (selectionControls is! TextSelectionHandleControls) {
      _selectionOverlay.showToolbar();
      return;
    }

    if (contextMenuBuilder == null) {
      return;
    }

    // If right clicking on desktop, use the right click position as the only
    // anchor.
    final RenderBox renderBox = context.findRenderObject()! as RenderBox;
    if (renderObject.lastSecondaryTapDownPosition != null) {
      switch (defaultTargetPlatform) {
        case TargetPlatform.iOS:
        case TargetPlatform.android:
        case TargetPlatform.fuchsia:
          break;
        case TargetPlatform.macOS:
        case TargetPlatform.linux:
        case TargetPlatform.windows:
          _selectionOverlay.showToolbar(
            context: context,
            contextMenuBuilder: (BuildContext context) {
              return contextMenuBuilder!(
                context,
                renderObject.lastSecondaryTapDownPosition!,
              );
            },
          );
          return;
      }
    }

    // Otherwise, calculate the anchors as the upper and lower horizontal center
    // of the selection.
    _selectionOverlay.showToolbar(
      context: context,
      contextMenuBuilder: (BuildContext context) {
        final double startGlyphHeight = _getStartGlyphHeight();
        final double endGlyphHeight = _getEndGlyphHeight();
        final Rect anchorRect = _selectionOverlay.getAnchors(
          renderBox,
          startGlyphHeight,
          endGlyphHeight,
        );
        return contextMenuBuilder!(
          context,
          anchorRect.topLeft,
          anchorRect.bottomRight,
        );
      },
    );
  }

  /// {@macro flutter.widgets.SelectionOverlay.showMagnifier}
  void showMagnifier(Offset positionToShow) {
    final TextPosition position = renderObject.getPositionForPoint(positionToShow);
    _updateSelectionOverlay();
    _selectionOverlay.showMagnifier(
      _buildMagnifier(
        currentTextPosition: position,
        globalGesturePosition: positionToShow,
        renderEditable: renderObject,
      ),
    );
  }

  /// {@macro flutter.widgets.SelectionOverlay.updateMagnifier}
  void updateMagnifier(Offset positionToShow) {
    final TextPosition position = renderObject.getPositionForPoint(positionToShow);
    _updateSelectionOverlay();
    _selectionOverlay.updateMagnifier(
      _buildMagnifier(
        currentTextPosition: position,
        globalGesturePosition: positionToShow,
        renderEditable: renderObject,
      ),
    );
  }

  /// {@macro flutter.widgets.SelectionOverlay.hideMagnifier}
  void hideMagnifier({required bool shouldShowToolbar}) {
    _selectionOverlay.hideMagnifier(shouldShowToolbar: shouldShowToolbar);
  }

  /// Updates the overlay after the selection has changed.
  ///
  /// If this method is called while the [SchedulerBinding.schedulerPhase] is
  /// [SchedulerPhase.persistentCallbacks], i.e. during the build, layout, or
  /// paint phases (see [WidgetsBinding.drawFrame]), then the update is delayed
  /// until the post-frame callbacks phase. Otherwise the update is done
  /// synchronously. This means that it is safe to call during builds, but also
  /// that if you do call this during a build, the UI will not update until the
  /// next frame (i.e. many milliseconds later).
  void update(TextEditingValue newValue) {
    if (_value == newValue) {
      return;
    }
    _value = newValue;
    _updateSelectionOverlay();
  }

  void _updateSelectionOverlay() {
    _selectionOverlay
      // Update selection handle metrics.
      ..startHandleType = _chooseType(
        renderObject.textDirection,
        TextSelectionHandleType.left,
        TextSelectionHandleType.right,
      )
      ..lineHeightAtStart = _getStartGlyphHeight()
      ..endHandleType = _chooseType(
        renderObject.textDirection,
        TextSelectionHandleType.right,
        TextSelectionHandleType.left,
      )
      ..lineHeightAtEnd = _getEndGlyphHeight()
      // Update selection toolbar metrics.
      ..selectionEndpoints = renderObject.getEndpointsForSelection(_selection)
      ..toolbarLocation = renderObject.lastSecondaryTapDownPosition;
  }

  /// Causes the overlay to update its rendering.
  ///
  /// This is intended to be called when the [renderObject] may have changed its
  /// text metrics (e.g. because the text was scrolled).
  void updateForScroll() => _updateSelectionOverlay();

  /// Whether the handles are currently visible.
  bool get handlesAreVisible => _selectionOverlay._handles != null && handlesVisible;

  /// Whether the toolbar is currently visible.
  bool get toolbarIsVisible {
    return selectionControls is TextSelectionHandleControls
        ? _selectionOverlay._contextMenuController?.isShown ?? false
        : _selectionOverlay._toolbar != null;
  }

  /// Whether the magnifier is currently visible.
  bool get magnifierIsVisible => _selectionOverlay._magnifierController.shown;

  /// {@macro flutter.widgets.SelectionOverlay.hide}
  void hide() => _selectionOverlay.hide();

  /// {@macro flutter.widgets.SelectionOverlay.hideToolbar}
  void hideToolbar() => _selectionOverlay.hideToolbar();

  /// {@macro flutter.widgets.SelectionOverlay.dispose}
  void dispose() {
    _selectionOverlay.dispose();
    renderObject.selectionStartInViewport.removeListener(_updateTextSelectionOverlayVisibilities);
    renderObject.selectionEndInViewport.removeListener(_updateTextSelectionOverlayVisibilities);
    _effectiveToolbarVisibility.dispose();
    _effectiveStartHandleVisibility.dispose();
    _effectiveEndHandleVisibility.dispose();
    hideToolbar();
  }

  double _getStartGlyphHeight() {
    final InlineSpan span = renderObject.text!;
    final String prevText = span.toPlainText();
    final String currText = selectionDelegate.textEditingValue.text;
    final int firstSelectedGraphemeExtent;
    Rect? startHandleRect;
    // Only calculate handle rects if the text in the previous frame
    // is the same as the text in the current frame. This is done because
    // widget.renderObject contains the renderEditable from the previous frame.
    // If the text changed between the current and previous frames then
    // widget.renderObject.getRectForComposingRange might fail. In cases where
    // the current frame is different from the previous we fall back to
    // renderObject.preferredLineHeight.
    if (prevText == currText && _selection != null && _selection.isValid && !_selection.isCollapsed) {
      final String selectedGraphemes = _selection.textInside(currText);
      firstSelectedGraphemeExtent = selectedGraphemes.characters.first.length;
      startHandleRect = renderObject.getRectForComposingRange(TextRange(start: _selection.start, end: _selection.start + firstSelectedGraphemeExtent));
    }
    return startHandleRect?.height ?? renderObject.preferredLineHeight;
  }

  double _getEndGlyphHeight() {
    final InlineSpan span = renderObject.text!;
    final String prevText = span.toPlainText();
    final String currText = selectionDelegate.textEditingValue.text;
    final int lastSelectedGraphemeExtent;
    Rect? endHandleRect;
    // See the explanation in _getStartGlyphHeight.
    if (prevText == currText && _selection != null && _selection.isValid && !_selection.isCollapsed) {
      final String selectedGraphemes = _selection.textInside(currText);
      lastSelectedGraphemeExtent = selectedGraphemes.characters.last.length;
      endHandleRect = renderObject.getRectForComposingRange(TextRange(start: _selection.end - lastSelectedGraphemeExtent, end: _selection.end));
    }
    return endHandleRect?.height ?? renderObject.preferredLineHeight;
  }

  MagnifierOverlayInfoBearer _buildMagnifier({
    required RenderEditable renderEditable,
    required Offset globalGesturePosition,
    required TextPosition currentTextPosition,
  }) {
    final Offset globalRenderEditableTopLeft = renderEditable.localToGlobal(Offset.zero);
    final Rect localCaretRect = renderEditable.getLocalRectForCaret(currentTextPosition);

    final TextSelection lineAtOffset = renderEditable.getLineAtOffset(currentTextPosition);
    final TextPosition positionAtEndOfLine = TextPosition(
        offset: lineAtOffset.extentOffset,
        affinity: TextAffinity.upstream,
    );

    // Default affinity is downstream.
    final TextPosition positionAtBeginningOfLine = TextPosition(
      offset: lineAtOffset.baseOffset,
    );

    final Rect lineBoundaries = Rect.fromPoints(
      renderEditable.getLocalRectForCaret(positionAtBeginningOfLine).topCenter,
      renderEditable.getLocalRectForCaret(positionAtEndOfLine).bottomCenter,
    );

    return MagnifierOverlayInfoBearer(
      fieldBounds: globalRenderEditableTopLeft & renderEditable.size,
      globalGesturePosition: globalGesturePosition,
      caretRect: localCaretRect.shift(globalRenderEditableTopLeft),
      currentLineBoundaries: lineBoundaries.shift(globalRenderEditableTopLeft),
    );
  }

  late Offset _dragEndPosition;

  void _handleSelectionEndHandleDragStart(DragStartDetails details) {
    if (!renderObject.attached) {
      return;
    }
    final Size handleSize = selectionControls!.getHandleSize(
      renderObject.preferredLineHeight,
    );

    _dragEndPosition = details.globalPosition + Offset(0.0, -handleSize.height);
    final TextPosition position = renderObject.getPositionForPoint(_dragEndPosition);

    _selectionOverlay.showMagnifier(
      _buildMagnifier(
        currentTextPosition: position,
        globalGesturePosition: details.globalPosition,
        renderEditable: renderObject,
      ),
    );
  }

  void _handleSelectionEndHandleDragUpdate(DragUpdateDetails details) {
    if (!renderObject.attached) {
      return;
    }
    _dragEndPosition += details.delta;

    final TextPosition position = renderObject.getPositionForPoint(_dragEndPosition);
    final TextSelection currentSelection = TextSelection.fromPosition(position);

    if (_selection.isCollapsed) {
      _selectionOverlay.updateMagnifier(_buildMagnifier(
        currentTextPosition: position,
        globalGesturePosition: details.globalPosition,
        renderEditable: renderObject,
      ));

      _handleSelectionHandleChanged(currentSelection, isEnd: true);
      return;
    }

    final TextSelection newSelection;
    switch (defaultTargetPlatform) {
      // On Apple platforms, dragging the base handle makes it the extent.
      case TargetPlatform.iOS:
      case TargetPlatform.macOS:
        newSelection = TextSelection(
          extentOffset: position.offset,
          baseOffset: _selection.start,
        );
        if (position.offset <= _selection.start) {
          return; // Don't allow order swapping.
        }
        break;
      case TargetPlatform.android:
      case TargetPlatform.fuchsia:
      case TargetPlatform.linux:
      case TargetPlatform.windows:
        newSelection = TextSelection(
          baseOffset: _selection.baseOffset,
          extentOffset: position.offset,
        );
        if (newSelection.baseOffset >= newSelection.extentOffset) {
          return; // Don't allow order swapping.
        }
        break;
    }

    _handleSelectionHandleChanged(newSelection, isEnd: true);

     _selectionOverlay.updateMagnifier(_buildMagnifier(
      currentTextPosition: newSelection.extent,
      globalGesturePosition: details.globalPosition,
      renderEditable: renderObject,
    ));
  }

  late Offset _dragStartPosition;

  void _handleSelectionStartHandleDragStart(DragStartDetails details) {
    if (!renderObject.attached) {
      return;
    }
    final Size handleSize = selectionControls!.getHandleSize(
      renderObject.preferredLineHeight,
    );
    _dragStartPosition = details.globalPosition + Offset(0.0, -handleSize.height);
    final TextPosition position = renderObject.getPositionForPoint(_dragStartPosition);

    _selectionOverlay.showMagnifier(
      _buildMagnifier(
        currentTextPosition: position,
        globalGesturePosition: details.globalPosition,
        renderEditable: renderObject,
      ),
    );
  }

  void _handleSelectionStartHandleDragUpdate(DragUpdateDetails details) {
    if (!renderObject.attached) {
      return;
    }
    _dragStartPosition += details.delta;
    final TextPosition position = renderObject.getPositionForPoint(_dragStartPosition);

    if (_selection.isCollapsed) {
      _selectionOverlay.updateMagnifier(_buildMagnifier(
        currentTextPosition: position,
        globalGesturePosition: details.globalPosition,
        renderEditable: renderObject,
      ));

      _handleSelectionHandleChanged(TextSelection.fromPosition(position), isEnd: false);
      return;
    }

    final TextSelection newSelection;
    switch (defaultTargetPlatform) {
      // On Apple platforms, dragging the base handle makes it the extent.
      case TargetPlatform.iOS:
      case TargetPlatform.macOS:
        newSelection = TextSelection(
          extentOffset: position.offset,
          baseOffset: _selection.end,
        );
        if (newSelection.extentOffset >= _selection.end) {
          return; // Don't allow order swapping.
        }
        break;
      case TargetPlatform.android:
      case TargetPlatform.fuchsia:
      case TargetPlatform.linux:
      case TargetPlatform.windows:
        newSelection = TextSelection(
          baseOffset: position.offset,
          extentOffset: _selection.extentOffset,
        );
        if (newSelection.baseOffset >= newSelection.extentOffset) {
          return; // Don't allow order swapping.
        }
        break;
    }

    _selectionOverlay.updateMagnifier(_buildMagnifier(
      currentTextPosition: newSelection.extent.offset < newSelection.base.offset ? newSelection.extent : newSelection.base,
      globalGesturePosition: details.globalPosition,
      renderEditable: renderObject,
    ));

    _handleSelectionHandleChanged(newSelection, isEnd: false);
  }

  void _handleAnyDragEnd(DragEndDetails details) {
    if (selectionControls is! TextSelectionHandleControls) {
      _selectionOverlay.hideMagnifier(
        shouldShowToolbar: !_selection.isCollapsed,
      );
      return;
    }
    final RenderBox renderBox = context.findRenderObject()! as RenderBox;
    _selectionOverlay.hideMagnifier(
      contextMenuBuilder: _selection.isCollapsed
        ? null
        : (BuildContext context) {
          final double startGlyphHeight = _getStartGlyphHeight();
          final double endGlyphHeight = _getEndGlyphHeight();
          final Rect anchorRect = _selectionOverlay.getAnchors(
            renderBox,
            startGlyphHeight,
            endGlyphHeight,
          );
          return contextMenuBuilder!(
            context,
            anchorRect.topLeft,
            anchorRect.bottomRight,
          );
        },
    );
  }

  void _handleSelectionHandleChanged(TextSelection newSelection, {required bool isEnd}) {
    final TextPosition textPosition = isEnd ? newSelection.extent : newSelection.base;
    selectionDelegate.userUpdateTextEditingValue(
      _value.copyWith(selection: newSelection),
      SelectionChangedCause.drag,
    );
    selectionDelegate.bringIntoView(textPosition);
  }

  TextSelectionHandleType _chooseType(
      TextDirection textDirection,
      TextSelectionHandleType ltrType,
      TextSelectionHandleType rtlType,
      ) {
    if (_selection.isCollapsed) {
      return TextSelectionHandleType.collapsed;
    }

    assert(textDirection != null);
    switch (textDirection) {
      case TextDirection.ltr:
        return ltrType;
      case TextDirection.rtl:
        return rtlType;
    }
  }
}

/// An object that manages a pair of selection handles and a toolbar.
///
/// The selection handles are displayed in the [Overlay] that most closely
/// encloses the given [BuildContext].
class SelectionOverlay {
  /// Creates an object that manages overlay entries for selection handles.
  ///
  /// The [context] must not be null and must have an [Overlay] as an ancestor.
  SelectionOverlay({
    required this.context,
    this.debugRequiredFor,
    required TextSelectionHandleType startHandleType,
    required double lineHeightAtStart,
    this.startHandlesVisible,
    this.onStartHandleDragStart,
    this.onStartHandleDragUpdate,
    this.onStartHandleDragEnd,
    required TextSelectionHandleType endHandleType,
    required double lineHeightAtEnd,
    this.endHandlesVisible,
    this.onEndHandleDragStart,
    this.onEndHandleDragUpdate,
    this.onEndHandleDragEnd,
    this.toolbarVisible,
    required List<TextSelectionPoint> selectionEndpoints,
    required this.selectionControls,
    required this.selectionDelegate,
    required this.clipboardStatus,
    required this.startHandleLayerLink,
    required this.endHandleLayerLink,
    required this.toolbarLayerLink,
    this.dragStartBehavior = DragStartBehavior.start,
    this.onSelectionHandleTapped,
    @Deprecated(
      'Use `contextMenuBuilder` instead. '
      'This feature was deprecated after v3.3.0-0.5.pre.',
    )
    Offset? toolbarLocation,
    this.magnifierConfiguration = TextMagnifierConfiguration.disabled,
  }) : _startHandleType = startHandleType,
       _lineHeightAtStart = lineHeightAtStart,
       _endHandleType = endHandleType,
       _lineHeightAtEnd = lineHeightAtEnd,
       _selectionEndpoints = selectionEndpoints,
       _toolbarLocation = toolbarLocation,
       assert(debugCheckHasOverlay(context));

  /// {@macro flutter.widgets.SelectionOverlay.context}
  final BuildContext context;

  final ValueNotifier<MagnifierOverlayInfoBearer> _magnifierOverlayInfoBearer =
      ValueNotifier<MagnifierOverlayInfoBearer>(MagnifierOverlayInfoBearer.empty);

  /// [MagnifierController.show] and [MagnifierController.hide] should not be called directly, except
  /// from inside [showMagnifier] and [hideMagnifier]. If it is desired to show or hide the magnifier,
  /// call [showMagnifier] or [hideMagnifier]. This is because the magnifier needs to orchestrate
  /// with other properties in [SelectionOverlay].
  final MagnifierController _magnifierController = MagnifierController();

  /// {@macro flutter.widgets.magnifier.TextMagnifierConfiguration.intro}
  ///
  /// {@macro flutter.widgets.magnifier.intro}
  ///
  /// By default, [SelectionOverlay]'s [TextMagnifierConfiguration] is disabled.
  ///
  /// {@macro flutter.widgets.magnifier.TextMagnifierConfiguration.details}
  final TextMagnifierConfiguration magnifierConfiguration;

  /// {@template flutter.widgets.SelectionOverlay.showMagnifier}
  /// Shows the magnifier, and hides the toolbar if it was showing when [showMagnifier]
  /// was called. This is safe to call on platforms not mobile, since
  /// a magnifierBuilder will not be provided, or the magnifierBuilder will return null
  /// on platforms not mobile.
  ///
  /// This is NOT the source of truth for if the magnifier is up or not,
  /// since magnifiers may hide themselves. If this info is needed, check
  /// [MagnifierController.shown].
  /// {@endtemplate}
  void showMagnifier(MagnifierOverlayInfoBearer initialInfoBearer) {
    if (_toolbar != null || (_contextMenuController?.isShown ?? false)) {
      hideToolbar();
    }

    // Start from empty, so we don't utilize any remnant values.
    _magnifierOverlayInfoBearer.value = initialInfoBearer;

    // Pre-build the magnifiers so we can tell if we've built something
    // or not. If we don't build a magnifiers, then we should not
    // insert anything in the overlay.
    final Widget? builtMagnifier = magnifierConfiguration.magnifierBuilder(
      context,
      _magnifierController,
      _magnifierOverlayInfoBearer,
    );

    if (builtMagnifier == null || _handles == null) {
      return;
    }

    _magnifierController.show(
        context: context,
        below: magnifierConfiguration.shouldDisplayHandlesInMagnifier
            ? null
            : _handles!.first,
        builder: (_) => builtMagnifier);
  }

  /// {@template flutter.widgets.SelectionOverlay.hideMagnifier}
  /// Hide the current magnifier, optionally immediately showing
  /// the toolbar provided by `contextMenuBuilder`.
  ///
  /// This does nothing if there is no magnifier.
<<<<<<< HEAD
  void hideMagnifier({
    WidgetBuilder? contextMenuBuilder,
    @Deprecated(
      'Use `contextMenuBuilder` instead. '
      'This feature was deprecated after v3.3.0-0.5.pre.',
    )
    bool shouldShowToolbar = false,
  }) {
=======
  /// {@endtemplate}
  void hideMagnifier({required bool shouldShowToolbar}) {
>>>>>>> 5b80ed79
    // This cannot be a check on `MagnifierController.shown`, since
    // it's possible that the magnifier is still in the overlay, but
    // not shown in cases where the magnifier hides itself.
    if (_magnifierController.overlayEntry == null) {
      return;
    }

    _magnifierController.hide();

    if (shouldShowToolbar) {
      showToolbar();
    } else if (contextMenuBuilder != null) {
      showToolbar(context: context, contextMenuBuilder: contextMenuBuilder);
    }
  }

  /// The type of start selection handle.
  ///
  /// Changing the value while the handles are visible causes them to rebuild.
  TextSelectionHandleType get startHandleType => _startHandleType;
  TextSelectionHandleType _startHandleType;
  set startHandleType(TextSelectionHandleType value) {
    if (_startHandleType == value) {
      return;
    }
    _startHandleType = value;
    _markNeedsBuild();
  }

  /// The line height at the selection start.
  ///
  /// This value is used for calculating the size of the start selection handle.
  ///
  /// Changing the value while the handles are visible causes them to rebuild.
  double get lineHeightAtStart => _lineHeightAtStart;
  double _lineHeightAtStart;
  set lineHeightAtStart(double value) {
    if (_lineHeightAtStart == value) {
      return;
    }
    _lineHeightAtStart = value;
    _markNeedsBuild();
  }

  /// Whether the start handle is visible.
  ///
  /// If the value changes, the start handle uses [FadeTransition] to transition
  /// itself on and off the screen.
  ///
  /// If this is null, the start selection handle will always be visible.
  final ValueListenable<bool>? startHandlesVisible;

  /// Called when the users start dragging the start selection handles.
  final ValueChanged<DragStartDetails>? onStartHandleDragStart;

  /// Called when the users drag the start selection handles to new locations.
  final ValueChanged<DragUpdateDetails>? onStartHandleDragUpdate;

  /// Called when the users lift their fingers after dragging the start selection
  /// handles.
  final ValueChanged<DragEndDetails>? onStartHandleDragEnd;

  /// The type of end selection handle.
  ///
  /// Changing the value while the handles are visible causes them to rebuild.
  TextSelectionHandleType get endHandleType => _endHandleType;
  TextSelectionHandleType _endHandleType;
  set endHandleType(TextSelectionHandleType value) {
    if (_endHandleType == value) {
      return;
    }
    _endHandleType = value;
    _markNeedsBuild();
  }

  /// The line height at the selection end.
  ///
  /// This value is used for calculating the size of the end selection handle.
  ///
  /// Changing the value while the handles are visible causes them to rebuild.
  double get lineHeightAtEnd => _lineHeightAtEnd;
  double _lineHeightAtEnd;
  set lineHeightAtEnd(double value) {
    if (_lineHeightAtEnd == value) {
      return;
    }
    _lineHeightAtEnd = value;
    _markNeedsBuild();
  }

  /// Whether the end handle is visible.
  ///
  /// If the value changes, the end handle uses [FadeTransition] to transition
  /// itself on and off the screen.
  ///
  /// If this is null, the end selection handle will always be visible.
  final ValueListenable<bool>? endHandlesVisible;

  /// Called when the users start dragging the end selection handles.
  final ValueChanged<DragStartDetails>? onEndHandleDragStart;

  /// Called when the users drag the end selection handles to new locations.
  final ValueChanged<DragUpdateDetails>? onEndHandleDragUpdate;

  /// Called when the users lift their fingers after dragging the end selection
  /// handles.
  final ValueChanged<DragEndDetails>? onEndHandleDragEnd;

  /// Whether the toolbar is visible.
  ///
  /// If the value changes, the toolbar uses [FadeTransition] to transition
  /// itself on and off the screen.
  ///
  /// If this is null the toolbar will always be visible.
  final ValueListenable<bool>? toolbarVisible;

  /// The text selection positions of selection start and end.
  List<TextSelectionPoint> get selectionEndpoints => _selectionEndpoints;
  List<TextSelectionPoint> _selectionEndpoints;
  set selectionEndpoints(List<TextSelectionPoint> value) {
    if (!listEquals(_selectionEndpoints, value)) {
      _markNeedsBuild();
    }
    _selectionEndpoints = value;
  }

  /// Debugging information for explaining why the [Overlay] is required.
  final Widget? debugRequiredFor;

  /// The object supplied to the [CompositedTransformTarget] that wraps the text
  /// field.
  final LayerLink toolbarLayerLink;

  /// The objects supplied to the [CompositedTransformTarget] that wraps the
  /// location of start selection handle.
  final LayerLink startHandleLayerLink;

  /// The objects supplied to the [CompositedTransformTarget] that wraps the
  /// location of end selection handle.
  final LayerLink endHandleLayerLink;

  /// {@template flutter.widgets.SelectionOverlay.selectionControls}
  /// Builds text selection handles and toolbar.
  /// {@endtemplate}
  final TextSelectionControls? selectionControls;

  /// {@template flutter.widgets.SelectionOverlay.selectionDelegate}
  /// The delegate for manipulating the current selection in the owning
  /// text field.
  /// {@endtemplate}
  final TextSelectionDelegate selectionDelegate;

  /// Determines the way that drag start behavior is handled.
  ///
  /// If set to [DragStartBehavior.start], handle drag behavior will
  /// begin at the position where the drag gesture won the arena. If set to
  /// [DragStartBehavior.down] it will begin at the position where a down
  /// event is first detected.
  ///
  /// In general, setting this to [DragStartBehavior.start] will make drag
  /// animation smoother and setting it to [DragStartBehavior.down] will make
  /// drag behavior feel slightly more reactive.
  ///
  /// By default, the drag start behavior is [DragStartBehavior.start].
  ///
  /// See also:
  ///
  ///  * [DragGestureRecognizer.dragStartBehavior], which gives an example for the different behaviors.
  final DragStartBehavior dragStartBehavior;

  /// {@template flutter.widgets.SelectionOverlay.onSelectionHandleTapped}
  /// A callback that's optionally invoked when a selection handle is tapped.
  ///
  /// The [TextSelectionControls.buildHandle] implementation the text field
  /// uses decides where the handle's tap "hotspot" is, or whether the
  /// selection handle supports tap gestures at all. For instance,
  /// [MaterialTextSelectionControls] calls [onSelectionHandleTapped] when the
  /// selection handle's "knob" is tapped, while
  /// [CupertinoTextSelectionControls] builds a handle that's not sufficiently
  /// large for tapping (as it's not meant to be tapped) so it does not call
  /// [onSelectionHandleTapped] even when tapped.
  /// {@endtemplate}
  // See https://github.com/flutter/flutter/issues/39376#issuecomment-848406415
  // for provenance.
  final VoidCallback? onSelectionHandleTapped;

  /// Maintains the status of the clipboard for determining if its contents can
  /// be pasted or not.
  ///
  /// Useful because the actual value of the clipboard can only be checked
  /// asynchronously (see [Clipboard.getData]).
  final ClipboardStatusNotifier? clipboardStatus;

  /// The location of where the toolbar should be drawn in relative to the
  /// location of [toolbarLayerLink].
  ///
  /// If this is null, the toolbar is drawn based on [selectionEndpoints] and
  /// the rect of render object of [context].
  ///
  /// This is useful for displaying toolbars at the mouse right-click locations
  /// in desktop devices.
  @Deprecated(
    'Use the `contextMenuBuilder` parameter in `showToolbar` instead. '
    'This feature was deprecated after v3.3.0-0.5.pre.',
  )
  Offset? get toolbarLocation => _toolbarLocation;
  Offset? _toolbarLocation;
  set toolbarLocation(Offset? value) {
    if (_toolbarLocation == value) {
      return;
    }
    _toolbarLocation = value;
    _markNeedsBuild();
  }

  /// Controls the fade-in and fade-out animations for the toolbar and handles.
  static const Duration fadeDuration = Duration(milliseconds: 150);

  /// A pair of handles. If this is non-null, there are always 2, though the
  /// second is hidden when the selection is collapsed.
  List<OverlayEntry>? _handles;

  /// A copy/paste toolbar.
  OverlayEntry? _toolbar;

  // Set when there is a visible context menu, null otherwise.
  ContextMenuController? _contextMenuController;

  // When the context menu is removed, clean up the dead instance of
  // ContextMenuController.
  void _onRemoveContextMenu() {
    _contextMenuController = null;
  }

  /// Returns a collapsed [Rect] where the top is the primary anchor and the
  /// bottom is the secondary anchor.
  Rect getAnchors(RenderBox renderBox, double startGlyphHeight, double endGlyphHeight) {
    final Rect editingRegion = Rect.fromPoints(
      renderBox.localToGlobal(Offset.zero),
      renderBox.localToGlobal(renderBox.size.bottomRight(Offset.zero)),
    );
    final bool isMultiline = selectionEndpoints.last.point.dy - selectionEndpoints.first.point.dy >
        endGlyphHeight / 2;

    final Rect selectionRect = Rect.fromLTRB(
      isMultiline
          ? editingRegion.left
          : editingRegion.left + selectionEndpoints.first.point.dx,
      editingRegion.top + selectionEndpoints.first.point.dy - startGlyphHeight,
      isMultiline
          ? editingRegion.right
          : editingRegion.left + selectionEndpoints.last.point.dx,
      editingRegion.top + selectionEndpoints.last.point.dy,
    );

    return Rect.fromPoints(
      Offset(
        selectionRect.left + selectionRect.width / 2,
        clampDouble(selectionRect.top, editingRegion.top, editingRegion.bottom),
      ),
      Offset(
        selectionRect.left + selectionRect.width / 2,
        clampDouble(selectionRect.bottom, editingRegion.top, editingRegion.bottom),
      ),
    );
  }

  /// {@template flutter.widgets.SelectionOverlay.showHandles}
  /// Builds the handles by inserting them into the [context]'s overlay.
  /// {@endtemplate}
  void showHandles() {
    if (_handles != null) {
      return;
    }

    _handles = <OverlayEntry>[
      OverlayEntry(builder: _buildStartHandle),
      OverlayEntry(builder: _buildEndHandle),
    ];

    Overlay.of(context, rootOverlay: true, debugRequiredFor: debugRequiredFor).insertAll(_handles!);
  }

  /// {@template flutter.widgets.SelectionOverlay.hideHandles}
  /// Destroys the handles by removing them from overlay.
  /// {@endtemplate}
  void hideHandles() {
    if (_handles != null) {
      _handles![0].remove();
      _handles![1].remove();
      _handles = null;
    }
  }

  /// {@template flutter.widgets.SelectionOverlay.showToolbar}
  /// Shows the toolbar by inserting it into the [context]'s overlay.
  /// {@endtemplate}
  void showToolbar({
    WidgetBuilder? contextMenuBuilder,
    BuildContext? context,
  }) {
    if (contextMenuBuilder == null) {
      if (_toolbar != null) {
        return;
      }
      _toolbar = OverlayEntry(builder: _buildToolbar);
      Overlay.of(this.context, rootOverlay: true, debugRequiredFor: debugRequiredFor).insert(_toolbar!);
      return;
    }

    if (context == null) {
      return;
    }

    final RenderBox renderBox = context.findRenderObject()! as RenderBox;
    _contextMenuController = ContextMenuController(
      context: context,
      onRemove: _onRemoveContextMenu,
      contextMenuBuilder: (BuildContext context) {
        return _SelectionToolbarWrapper(
          layerLink: toolbarLayerLink,
          offset: -renderBox.localToGlobal(Offset.zero),
          child: contextMenuBuilder(context),
        );
      },
    );
  }

  bool _buildScheduled = false;
  void _markNeedsBuild() {
    if (_handles == null && _toolbar == null) {
      return;
    }
    // If we are in build state, it will be too late to update visibility.
    // We will need to schedule the build in next frame.
    if (SchedulerBinding.instance.schedulerPhase == SchedulerPhase.persistentCallbacks) {
      if (_buildScheduled) {
        return;
      }
      _buildScheduled = true;
      SchedulerBinding.instance.addPostFrameCallback((Duration duration) {
        _buildScheduled = false;
        if (_handles != null) {
          _handles![0].markNeedsBuild();
          _handles![1].markNeedsBuild();
        }
        _toolbar?.markNeedsBuild();
        _contextMenuController?.markNeedsBuild();
      });
    } else {
      if (_handles != null) {
        _handles![0].markNeedsBuild();
        _handles![1].markNeedsBuild();
      }
      _toolbar?.markNeedsBuild();
      _contextMenuController?.markNeedsBuild();
    }
  }

  /// {@template flutter.widgets.SelectionOverlay.hide}
  /// Hides the entire overlay including the toolbar and the handles.
  /// {@endtemplate}
  void hide() {
    _magnifierController.hide();
    if (_handles != null) {
      _handles![0].remove();
      _handles![1].remove();
      _handles = null;
    }
    if (_toolbar != null || (_contextMenuController?.isShown ?? false)) {
      hideToolbar();
    }
  }

  /// {@template flutter.widgets.SelectionOverlay.hideToolbar}
  /// Hides the toolbar part of the overlay.
  ///
  /// To hide the whole overlay, see [hide].
  /// {@endtemplate}
  void hideToolbar() {
    _contextMenuController?.remove();
    if (_toolbar == null) {
      return;
    }
    _toolbar?.remove();
    _toolbar = null;
  }

  /// {@template flutter.widgets.SelectionOverlay.dispose}
  /// Disposes this object and release resources.
  /// {@endtemplate}
  void dispose() {
    hide();
  }

  Widget _buildStartHandle(BuildContext context) {
    final Widget handle;
    final TextSelectionControls? selectionControls = this.selectionControls;
    if (selectionControls == null) {
      handle = const SizedBox.shrink();
    } else {
      handle = _SelectionHandleOverlay(
        type: _startHandleType,
        handleLayerLink: startHandleLayerLink,
        onSelectionHandleTapped: onSelectionHandleTapped,
        onSelectionHandleDragStart: onStartHandleDragStart,
        onSelectionHandleDragUpdate: onStartHandleDragUpdate,
        onSelectionHandleDragEnd: onStartHandleDragEnd,
        selectionControls: selectionControls,
        visibility: startHandlesVisible,
        preferredLineHeight: _lineHeightAtStart,
        dragStartBehavior: dragStartBehavior,
      );
    }
    return TextFieldTapRegion(
      child: ExcludeSemantics(
        child: handle,
      ),
    );
  }

  Widget _buildEndHandle(BuildContext context) {
    final Widget handle;
    final TextSelectionControls? selectionControls = this.selectionControls;
    if (selectionControls == null || _startHandleType == TextSelectionHandleType.collapsed) {
      // Hide the second handle when collapsed.
      handle = const SizedBox.shrink();
    } else {
      handle = _SelectionHandleOverlay(
        type: _endHandleType,
        handleLayerLink: endHandleLayerLink,
        onSelectionHandleTapped: onSelectionHandleTapped,
        onSelectionHandleDragStart: onEndHandleDragStart,
        onSelectionHandleDragUpdate: onEndHandleDragUpdate,
        onSelectionHandleDragEnd: onEndHandleDragEnd,
        selectionControls: selectionControls,
        visibility: endHandlesVisible,
        preferredLineHeight: _lineHeightAtEnd,
        dragStartBehavior: dragStartBehavior,
      );
    }
    return TextFieldTapRegion(
      child: ExcludeSemantics(
        child: handle,
      ),
    );
  }

  // Build the toolbar via TextSelectionControls.
  Widget _buildToolbar(BuildContext context) {
    if (selectionControls == null) {
      return const SizedBox.shrink();
    }

    final RenderBox renderBox = this.context.findRenderObject()! as RenderBox;

    final Rect editingRegion = Rect.fromPoints(
      renderBox.localToGlobal(Offset.zero),
      renderBox.localToGlobal(renderBox.size.bottomRight(Offset.zero)),
    );

    final bool isMultiline = selectionEndpoints.last.point.dy - selectionEndpoints.first.point.dy >
        lineHeightAtEnd / 2;

    // If the selected text spans more than 1 line, horizontally center the toolbar.
    // Derived from both iOS and Android.
    final double midX = isMultiline
      ? editingRegion.width / 2
      : (selectionEndpoints.first.point.dx + selectionEndpoints.last.point.dx) / 2;

    final Offset midpoint = Offset(
      midX,
      // The y-coordinate won't be made use of most likely.
      selectionEndpoints.first.point.dy - lineHeightAtStart,
    );

    return _SelectionToolbarWrapper(
      visibility: toolbarVisible,
      layerLink: toolbarLayerLink,
      offset: -editingRegion.topLeft,
      child: Builder(
        builder: (BuildContext context) {
          return selectionControls!.buildToolbar(
            context,
            editingRegion,
            lineHeightAtStart,
            midpoint,
            selectionEndpoints,
            selectionDelegate,
            clipboardStatus,
            toolbarLocation,
          );
        },
      ),
    );
  }

  /// {@template flutter.widgets.SelectionOverlay.updateMagnifier}
  /// Update the current magnifier with new selection data, so the magnifier
  /// can respond accordingly.
  ///
  /// If the magnifier is not shown, this still updates the magnifier position
  /// because the magnifier may have hidden itself and is looking for a cue to reshow
  /// itself.
  ///
  /// If there is no magnifier in the overlay, this does nothing,
  /// {@endtemplate}
  void updateMagnifier(MagnifierOverlayInfoBearer magnifierOverlayInfoBearer) {
    if (_magnifierController.overlayEntry == null) {
      return;
    }

    _magnifierOverlayInfoBearer.value = magnifierOverlayInfoBearer;
  }
}

// TODO(justinmc): Currently this fades in but not out on all platforms. It
// should follow the correct fading behavior for the current platform, then be
// made public and de-duplicated with widgets/selectable_region.dart.
// https://github.com/flutter/flutter/issues/107732
// Wrap the given child in the widgets common to both contextMenuBuilder and
// TextSelectionControls.buildToolbar.
class _SelectionToolbarWrapper extends StatefulWidget {
  const _SelectionToolbarWrapper({
    this.visibility,
    required this.layerLink,
    required this.offset,
    required this.child,
  }) : assert(layerLink != null),
       assert(offset != null),
       assert(child != null);

  final Widget child;
  final Offset offset;
  final LayerLink layerLink;
  final ValueListenable<bool>? visibility;

  @override
  State<_SelectionToolbarWrapper> createState() => _SelectionToolbarWrapperState();
}

class _SelectionToolbarWrapperState extends State<_SelectionToolbarWrapper> with SingleTickerProviderStateMixin {
  late AnimationController _controller;
  Animation<double> get _opacity => _controller.view;

  @override
  void initState() {
    super.initState();

    _controller = AnimationController(duration: SelectionOverlay.fadeDuration, vsync: this);

    _toolbarVisibilityChanged();
    widget.visibility?.addListener(_toolbarVisibilityChanged);
  }

  @override
  void didUpdateWidget(_SelectionToolbarWrapper oldWidget) {
    super.didUpdateWidget(oldWidget);
    if (oldWidget.visibility == widget.visibility) {
      return;
    }
    oldWidget.visibility?.removeListener(_toolbarVisibilityChanged);
    _toolbarVisibilityChanged();
    widget.visibility?.addListener(_toolbarVisibilityChanged);
  }

  @override
  void dispose() {
    widget.visibility?.removeListener(_toolbarVisibilityChanged);
    _controller.dispose();
    super.dispose();
  }

  void _toolbarVisibilityChanged() {
    if (widget.visibility?.value ?? true) {
      _controller.forward();
    } else {
      _controller.reverse();
    }
  }

  @override
  Widget build(BuildContext context) {
    return TextFieldTapRegion(
      child: Directionality(
        textDirection: Directionality.of(this.context),
        child: FadeTransition(
          opacity: _opacity,
          child: CompositedTransformFollower(
            link: widget.layerLink,
            showWhenUnlinked: false,
            offset: widget.offset,
            child: widget.child,
          ),
        ),
      ),
    );
  }
}

/// This widget represents a single draggable selection handle.
class _SelectionHandleOverlay extends StatefulWidget {
  /// Create selection overlay.
  const _SelectionHandleOverlay({
    required this.type,
    required this.handleLayerLink,
    this.onSelectionHandleTapped,
    this.onSelectionHandleDragStart,
    this.onSelectionHandleDragUpdate,
    this.onSelectionHandleDragEnd,
    required this.selectionControls,
    this.visibility,
    required this.preferredLineHeight,
    this.dragStartBehavior = DragStartBehavior.start,
  });

  final LayerLink handleLayerLink;
  final VoidCallback? onSelectionHandleTapped;
  final ValueChanged<DragStartDetails>? onSelectionHandleDragStart;
  final ValueChanged<DragUpdateDetails>? onSelectionHandleDragUpdate;
  final ValueChanged<DragEndDetails>? onSelectionHandleDragEnd;
  final TextSelectionControls selectionControls;
  final ValueListenable<bool>? visibility;
  final double preferredLineHeight;
  final TextSelectionHandleType type;
  final DragStartBehavior dragStartBehavior;

  @override
  State<_SelectionHandleOverlay> createState() => _SelectionHandleOverlayState();
}

class _SelectionHandleOverlayState extends State<_SelectionHandleOverlay> with SingleTickerProviderStateMixin {
  late AnimationController _controller;
  Animation<double> get _opacity => _controller.view;

  @override
  void initState() {
    super.initState();

    _controller = AnimationController(duration: SelectionOverlay.fadeDuration, vsync: this);

    _handleVisibilityChanged();
    widget.visibility?.addListener(_handleVisibilityChanged);
  }

  void _handleVisibilityChanged() {
    if (widget.visibility?.value ?? true) {
      _controller.forward();
    } else {
      _controller.reverse();
    }
  }

  @override
  void didUpdateWidget(_SelectionHandleOverlay oldWidget) {
    super.didUpdateWidget(oldWidget);
    oldWidget.visibility?.removeListener(_handleVisibilityChanged);
    _handleVisibilityChanged();
    widget.visibility?.addListener(_handleVisibilityChanged);
  }

  @override
  void dispose() {
    widget.visibility?.removeListener(_handleVisibilityChanged);
    _controller.dispose();
    super.dispose();
  }

  @override
  Widget build(BuildContext context) {
    final Offset handleAnchor = widget.selectionControls.getHandleAnchor(
      widget.type,
      widget.preferredLineHeight,
    );
    final Size handleSize = widget.selectionControls.getHandleSize(
      widget.preferredLineHeight,
    );

    final Rect handleRect = Rect.fromLTWH(
      -handleAnchor.dx,
      -handleAnchor.dy,
      handleSize.width,
      handleSize.height,
    );

    // Make sure the GestureDetector is big enough to be easily interactive.
    final Rect interactiveRect = handleRect.expandToInclude(
      Rect.fromCircle(center: handleRect.center, radius: kMinInteractiveDimension/ 2),
    );
    final RelativeRect padding = RelativeRect.fromLTRB(
      math.max((interactiveRect.width - handleRect.width) / 2, 0),
      math.max((interactiveRect.height - handleRect.height) / 2, 0),
      math.max((interactiveRect.width - handleRect.width) / 2, 0),
      math.max((interactiveRect.height - handleRect.height) / 2, 0),
    );

    return CompositedTransformFollower(
      link: widget.handleLayerLink,
      offset: interactiveRect.topLeft,
      showWhenUnlinked: false,
      child: FadeTransition(
        opacity: _opacity,
        child: Container(
          alignment: Alignment.topLeft,
          width: interactiveRect.width,
          height: interactiveRect.height,
          child: RawGestureDetector(
            behavior: HitTestBehavior.translucent,
            gestures: <Type, GestureRecognizerFactory>{
              PanGestureRecognizer: GestureRecognizerFactoryWithHandlers<PanGestureRecognizer>(
                () => PanGestureRecognizer(
                  debugOwner: this,
                  // Mouse events select the text and do not drag the cursor.
                  supportedDevices: <PointerDeviceKind>{
                    PointerDeviceKind.touch,
                    PointerDeviceKind.stylus,
                    PointerDeviceKind.unknown,
                  },
                ),
                (PanGestureRecognizer instance) {
                  instance
                    ..dragStartBehavior = widget.dragStartBehavior
                    ..onStart = widget.onSelectionHandleDragStart
                    ..onUpdate = widget.onSelectionHandleDragUpdate
                    ..onEnd = widget.onSelectionHandleDragEnd;
                },
              ),
            },
            child: Padding(
              padding: EdgeInsets.only(
                left: padding.left,
                top: padding.top,
                right: padding.right,
                bottom: padding.bottom,
              ),
              child: widget.selectionControls.buildHandle(
                context,
                widget.type,
                widget.preferredLineHeight,
                widget.onSelectionHandleTapped,
              ),
            ),
          ),
        ),
      ),
    );
  }
}

/// Delegate interface for the [TextSelectionGestureDetectorBuilder].
///
/// The interface is usually implemented by text field implementations wrapping
/// [EditableText], that use a [TextSelectionGestureDetectorBuilder] to build a
/// [TextSelectionGestureDetector] for their [EditableText]. The delegate provides
/// the builder with information about the current state of the text field.
/// Based on these information, the builder adds the correct gesture handlers
/// to the gesture detector.
///
/// See also:
///
///  * [TextField], which implements this delegate for the Material text field.
///  * [CupertinoTextField], which implements this delegate for the Cupertino
///    text field.
abstract class TextSelectionGestureDetectorBuilderDelegate {
  /// [GlobalKey] to the [EditableText] for which the
  /// [TextSelectionGestureDetectorBuilder] will build a [TextSelectionGestureDetector].
  GlobalKey<EditableTextState> get editableTextKey;

  /// Whether the text field should respond to force presses.
  bool get forcePressEnabled;

  /// Whether the user may select text in the text field.
  bool get selectionEnabled;
}

/// Builds a [TextSelectionGestureDetector] to wrap an [EditableText].
///
/// The class implements sensible defaults for many user interactions
/// with an [EditableText] (see the documentation of the various gesture handler
/// methods, e.g. [onTapDown], [onForcePressStart], etc.). Subclasses of
/// [TextSelectionGestureDetectorBuilder] can change the behavior performed in
/// responds to these gesture events by overriding the corresponding handler
/// methods of this class.
///
/// The resulting [TextSelectionGestureDetector] to wrap an [EditableText] is
/// obtained by calling [buildGestureDetector].
///
/// See also:
///
///  * [TextField], which uses a subclass to implement the Material-specific
///    gesture logic of an [EditableText].
///  * [CupertinoTextField], which uses a subclass to implement the
///    Cupertino-specific gesture logic of an [EditableText].
class TextSelectionGestureDetectorBuilder {
  /// Creates a [TextSelectionGestureDetectorBuilder].
  ///
  /// The [delegate] must not be null.
  TextSelectionGestureDetectorBuilder({
    required this.delegate,
  }) : assert(delegate != null);

  /// The delegate for this [TextSelectionGestureDetectorBuilder].
  ///
  /// The delegate provides the builder with information about what actions can
  /// currently be performed on the text field. Based on this, the builder adds
  /// the correct gesture handlers to the gesture detector.
  @protected
  final TextSelectionGestureDetectorBuilderDelegate delegate;

  /// Returns true if lastSecondaryTapDownPosition was on selection.
  bool get _lastSecondaryTapWasOnSelection {
    assert(renderEditable.lastSecondaryTapDownPosition != null);
    if (renderEditable.selection == null) {
      return false;
    }

    final TextPosition textPosition = renderEditable.getPositionForPoint(
      renderEditable.lastSecondaryTapDownPosition!,
    );

    return renderEditable.selection!.start <= textPosition.offset
        && renderEditable.selection!.end >= textPosition.offset;
  }

  bool _tapWasOnSelection(Offset position) {
    if (renderEditable.selection == null) {
      return false;
    }

    final TextPosition textPosition = renderEditable.getPositionForPoint(
      position,
    );

    return renderEditable.selection!.start < textPosition.offset
        && renderEditable.selection!.end > textPosition.offset;
  }

  // Expand the selection to the given global position.
  //
  // Either base or extent will be moved to the last tapped position, whichever
  // is closest. The selection will never shrink or pivot, only grow.
  //
  // If fromSelection is given, will expand from that selection instead of the
  // current selection in renderEditable.
  //
  // See also:
  //
  //   * [_extendSelection], which is similar but pivots the selection around
  //     the base.
  void _expandSelection(Offset offset, SelectionChangedCause cause, [TextSelection? fromSelection]) {
    assert(cause != null);
    assert(offset != null);
    assert(renderEditable.selection?.baseOffset != null);

    final TextPosition tappedPosition = renderEditable.getPositionForPoint(offset);
    final TextSelection selection = fromSelection ?? renderEditable.selection!;
    final bool baseIsCloser =
        (tappedPosition.offset - selection.baseOffset).abs()
        < (tappedPosition.offset - selection.extentOffset).abs();
    final TextSelection nextSelection = selection.copyWith(
      baseOffset: baseIsCloser ? selection.extentOffset : selection.baseOffset,
      extentOffset: tappedPosition.offset,
    );

    editableText.userUpdateTextEditingValue(
      editableText.textEditingValue.copyWith(
        selection: nextSelection,
      ),
      cause,
    );
  }

  // Extend the selection to the given global position.
  //
  // Holds the base in place and moves the extent.
  //
  // See also:
  //
  //   * [_expandSelection], which is similar but always increases the size of
  //     the selection.
  void _extendSelection(Offset offset, SelectionChangedCause cause) {
    assert(cause != null);
    assert(offset != null);
    assert(renderEditable.selection?.baseOffset != null);

    final TextPosition tappedPosition = renderEditable.getPositionForPoint(offset);
    final TextSelection selection = renderEditable.selection!;
    final TextSelection nextSelection = selection.copyWith(
      extentOffset: tappedPosition.offset,
    );

    editableText.userUpdateTextEditingValue(
      editableText.textEditingValue.copyWith(
        selection: nextSelection,
      ),
      cause,
    );
  }

  /// Whether to show the selection toolbar.
  ///
  /// It is based on the signal source when a [onTapDown] is called. This getter
  /// will return true if current [onTapDown] event is triggered by a touch or
  /// a stylus.
  bool get shouldShowSelectionToolbar => _shouldShowSelectionToolbar;
  bool _shouldShowSelectionToolbar = true;

  /// The [State] of the [EditableText] for which the builder will provide a
  /// [TextSelectionGestureDetector].
  @protected
  EditableTextState get editableText => delegate.editableTextKey.currentState!;

  /// The [RenderObject] of the [EditableText] for which the builder will
  /// provide a [TextSelectionGestureDetector].
  @protected
  RenderEditable get renderEditable => editableText.renderEditable;

  // The viewport offset pixels of the [RenderEditable] at the last drag start.
  double _dragStartViewportOffset = 0.0;

  // Returns true iff either shift key is currently down.
  bool get _isShiftPressed {
    return HardwareKeyboard.instance.logicalKeysPressed
      .any(<LogicalKeyboardKey>{
        LogicalKeyboardKey.shiftLeft,
        LogicalKeyboardKey.shiftRight,
      }.contains);
  }

  // True iff a tap + shift has been detected but the tap has not yet come up.
  bool _isShiftTapping = false;

  // For a shift + tap + drag gesture, the TextSelection at the point of the
  // tap. Mac uses this value to reset to the original selection when an
  // inversion of the base and offset happens.
  TextSelection? _shiftTapDragSelection;

  /// Handler for [TextSelectionGestureDetector.onTapDown].
  ///
  /// By default, it forwards the tap to [RenderEditable.handleTapDown] and sets
  /// [shouldShowSelectionToolbar] to true if the tap was initiated by a finger or stylus.
  ///
  /// See also:
  ///
  ///  * [TextSelectionGestureDetector.onTapDown], which triggers this callback.
  @protected
  void onTapDown(TapDownDetails details) {
    if (!delegate.selectionEnabled) {
      return;
    }
    renderEditable.handleTapDown(details);
    // The selection overlay should only be shown when the user is interacting
    // through a touch screen (via either a finger or a stylus). A mouse shouldn't
    // trigger the selection overlay.
    // For backwards-compatibility, we treat a null kind the same as touch.
    final PointerDeviceKind? kind = details.kind;
    // TODO(justinmc): Should a desktop platform show its selection toolbar when
    // receiving a tap event?  Say a Windows device with a touchscreen.
    // https://github.com/flutter/flutter/issues/106586
    _shouldShowSelectionToolbar = kind == null
      || kind == PointerDeviceKind.touch
      || kind == PointerDeviceKind.stylus;

    // Handle shift + click selection if needed.
    final bool isShiftPressedValid = _isShiftPressed && renderEditable.selection?.baseOffset != null;
    switch (defaultTargetPlatform) {
      case TargetPlatform.android:
      case TargetPlatform.fuchsia:
      case TargetPlatform.iOS:
        // On mobile platforms the selection is set on tap up.
        if (_isShiftTapping) {
          _isShiftTapping = false;
        }
        break;
      case TargetPlatform.macOS:
        // On macOS, a shift-tapped unfocused field expands from 0, not from the
        // previous selection.
        if (isShiftPressedValid) {
          _isShiftTapping = true;
          final TextSelection? fromSelection = renderEditable.hasFocus
              ? null
              : const TextSelection.collapsed(offset: 0);
          _expandSelection(
            details.globalPosition,
            SelectionChangedCause.tap,
            fromSelection,
          );
          return;
        }
        // On macOS, a tap/click places the selection in a precise position.
        // This differs from iOS/iPadOS, where if the gesture is done by a touch
        // then the selection moves to the closest word edge, instead of a
        // precise position.
        renderEditable.selectPosition(cause: SelectionChangedCause.tap);
        break;
      case TargetPlatform.linux:
      case TargetPlatform.windows:
        if (isShiftPressedValid) {
          _isShiftTapping = true;
          _extendSelection(details.globalPosition, SelectionChangedCause.tap);
          return;
        }
        renderEditable.selectPosition(cause: SelectionChangedCause.tap);
        break;
    }
  }

  /// Handler for [TextSelectionGestureDetector.onForcePressStart].
  ///
  /// By default, it selects the word at the position of the force press,
  /// if selection is enabled.
  ///
  /// This callback is only applicable when force press is enabled.
  ///
  /// See also:
  ///
  ///  * [TextSelectionGestureDetector.onForcePressStart], which triggers this
  ///    callback.
  @protected
  void onForcePressStart(ForcePressDetails details) {
    assert(delegate.forcePressEnabled);
    _shouldShowSelectionToolbar = true;
    if (delegate.selectionEnabled) {
      renderEditable.selectWordsInRange(
        from: details.globalPosition,
        cause: SelectionChangedCause.forcePress,
      );
    }
  }

  /// Handler for [TextSelectionGestureDetector.onForcePressEnd].
  ///
  /// By default, it selects words in the range specified in [details] and shows
  /// toolbar if it is necessary.
  ///
  /// This callback is only applicable when force press is enabled.
  ///
  /// See also:
  ///
  ///  * [TextSelectionGestureDetector.onForcePressEnd], which triggers this
  ///    callback.
  @protected
  void onForcePressEnd(ForcePressDetails details) {
    assert(delegate.forcePressEnabled);
    renderEditable.selectWordsInRange(
      from: details.globalPosition,
      cause: SelectionChangedCause.forcePress,
    );
    if (shouldShowSelectionToolbar) {
      editableText.showToolbar();
    }
  }

  /// Handler for [TextSelectionGestureDetector.onSingleTapUp].
  ///
  /// By default, it selects word edge if selection is enabled.
  ///
  /// See also:
  ///
  ///  * [TextSelectionGestureDetector.onSingleTapUp], which triggers
  ///    this callback.
  @protected
  void onSingleTapUp(TapUpDetails details) {
    if (delegate.selectionEnabled) {
      // Handle shift + click selection if needed.
      final bool isShiftPressedValid = _isShiftPressed && renderEditable.selection?.baseOffset != null;
      switch (defaultTargetPlatform) {
        case TargetPlatform.linux:
        case TargetPlatform.macOS:
        case TargetPlatform.windows:
          editableText.hideToolbar();
          // On desktop platforms the selection is set on tap down.
          if (_isShiftTapping) {
            _isShiftTapping = false;
          }
          break;
        case TargetPlatform.android:
        case TargetPlatform.fuchsia:
          editableText.hideToolbar();
          if (isShiftPressedValid) {
            _isShiftTapping = true;
            _extendSelection(details.globalPosition, SelectionChangedCause.tap);
            return;
          }
          renderEditable.selectPosition(cause: SelectionChangedCause.tap);
          break;
        case TargetPlatform.iOS:
          if (isShiftPressedValid) {
            // On iOS, a shift-tapped unfocused field expands from 0, not from
            // the previous selection.
            _isShiftTapping = true;
            final TextSelection? fromSelection = renderEditable.hasFocus
                ? null
                : const TextSelection.collapsed(offset: 0);
            _expandSelection(
              details.globalPosition,
              SelectionChangedCause.tap,
              fromSelection,
            );
            return;
          }
          switch (details.kind) {
            case PointerDeviceKind.mouse:
            case PointerDeviceKind.trackpad:
            case PointerDeviceKind.stylus:
            case PointerDeviceKind.invertedStylus:
              // Precise devices should place the cursor at a precise position.
              renderEditable.selectPosition(cause: SelectionChangedCause.tap);
              break;
            case PointerDeviceKind.touch:
            case PointerDeviceKind.unknown:
              // On iOS/iPadOS a touch tap places the cursor at the edge of the word.
              final TextSelection previousSelection = editableText.textEditingValue.selection;
              // If the tap was within the previous selection, then the selection should stay the same.
              if (!_tapWasOnSelection(details.globalPosition)) {
                renderEditable.selectWordEdge(cause: SelectionChangedCause.tap);
              }
              if (previousSelection == editableText.textEditingValue.selection && renderEditable.hasFocus) {
                editableText.toggleToolbar(false);
              } else {
                editableText.hideToolbar(false);
              }
              break;
          }
          break;
      }
    }
  }

  /// Handler for [TextSelectionGestureDetector.onSingleTapCancel].
  ///
  /// By default, it services as place holder to enable subclass override.
  ///
  /// See also:
  ///
  ///  * [TextSelectionGestureDetector.onSingleTapCancel], which triggers
  ///    this callback.
  @protected
  void onSingleTapCancel() {/* Subclass should override this method if needed. */}

  /// Handler for [TextSelectionGestureDetector.onSingleLongTapStart].
  ///
  /// By default, it selects text position specified in [details] if selection
  /// is enabled.
  ///
  /// See also:
  ///
  ///  * [TextSelectionGestureDetector.onSingleLongTapStart], which triggers
  ///    this callback.
  @protected
  void onSingleLongTapStart(LongPressStartDetails details) {
    if (delegate.selectionEnabled) {
      renderEditable.selectPositionAt(
        from: details.globalPosition,
        cause: SelectionChangedCause.longPress,
      );

      switch (defaultTargetPlatform) {
        case TargetPlatform.android:
        case TargetPlatform.iOS:
          editableText.showMagnifier(details.globalPosition);
          break;
        case TargetPlatform.fuchsia:
        case TargetPlatform.linux:
        case TargetPlatform.macOS:
        case TargetPlatform.windows:
          break;
      }
    }
  }

  /// Handler for [TextSelectionGestureDetector.onSingleLongTapMoveUpdate].
  ///
  /// By default, it updates the selection location specified in [details] if
  /// selection is enabled.
  ///
  /// See also:
  ///
  ///  * [TextSelectionGestureDetector.onSingleLongTapMoveUpdate], which
  ///    triggers this callback.
  @protected
  void onSingleLongTapMoveUpdate(LongPressMoveUpdateDetails details) {
    if (delegate.selectionEnabled) {
      renderEditable.selectPositionAt(
        from: details.globalPosition,
        cause: SelectionChangedCause.longPress,
      );

      switch (defaultTargetPlatform) {
        case TargetPlatform.android:
        case TargetPlatform.iOS:
          editableText.showMagnifier(details.globalPosition);
          break;
        case TargetPlatform.fuchsia:
        case TargetPlatform.linux:
        case TargetPlatform.macOS:
        case TargetPlatform.windows:
          break;
      }
    }
  }

  /// Handler for [TextSelectionGestureDetector.onSingleLongTapEnd].
  ///
  /// By default, it shows toolbar if necessary.
  ///
  /// See also:
  ///
  ///  * [TextSelectionGestureDetector.onSingleLongTapEnd], which triggers this
  ///    callback.
  @protected
  void onSingleLongTapEnd(LongPressEndDetails details) {
    switch (defaultTargetPlatform) {
      case TargetPlatform.android:
      case TargetPlatform.iOS:
        editableText.hideMagnifier(shouldShowToolbar: false);
        break;
      case TargetPlatform.fuchsia:
      case TargetPlatform.linux:
      case TargetPlatform.macOS:
      case TargetPlatform.windows:
        break;
    }
    if (shouldShowSelectionToolbar) {
      editableText.showToolbar();
    }
  }

  /// Handler for [TextSelectionGestureDetector.onSecondaryTap].
  ///
  /// By default, selects the word if possible and shows the toolbar.
  @protected
  void onSecondaryTap() {
    if (!delegate.selectionEnabled) {
      return;
    }
    switch (defaultTargetPlatform) {
      case TargetPlatform.iOS:
      case TargetPlatform.macOS:
        if (!_lastSecondaryTapWasOnSelection || !renderEditable.hasFocus) {
          renderEditable.selectWord(cause: SelectionChangedCause.tap);
        }
        if (shouldShowSelectionToolbar) {
          editableText.hideToolbar();
          editableText.showToolbar();
        }
        break;
      case TargetPlatform.android:
      case TargetPlatform.fuchsia:
      case TargetPlatform.linux:
      case TargetPlatform.windows:
        if (!renderEditable.hasFocus) {
          renderEditable.selectPosition(cause: SelectionChangedCause.tap);
        }
        editableText.toggleToolbar();
        break;
    }
  }

  /// Handler for [TextSelectionGestureDetector.onSecondaryTapDown].
  ///
  /// See also:
  ///
  ///  * [TextSelectionGestureDetector.onSecondaryTapDown], which triggers this
  ///    callback.
  ///  * [onSecondaryTap], which is typically called after this.
  @protected
  void onSecondaryTapDown(TapDownDetails details) {
    renderEditable.handleSecondaryTapDown(details);
    _shouldShowSelectionToolbar = true;
  }

  /// Handler for [TextSelectionGestureDetector.onDoubleTapDown].
  ///
  /// By default, it selects a word through [RenderEditable.selectWord] if
  /// selectionEnabled and shows toolbar if necessary.
  ///
  /// See also:
  ///
  ///  * [TextSelectionGestureDetector.onDoubleTapDown], which triggers this
  ///    callback.
  @protected
  void onDoubleTapDown(TapDownDetails details) {
    if (delegate.selectionEnabled) {
      renderEditable.selectWord(cause: SelectionChangedCause.tap);
      if (shouldShowSelectionToolbar) {
        editableText.showToolbar();
      }
    }
  }

  /// Handler for [TextSelectionGestureDetector.onDragSelectionStart].
  ///
  /// By default, it selects a text position specified in [details].
  ///
  /// See also:
  ///
  ///  * [TextSelectionGestureDetector.onDragSelectionStart], which triggers
  ///    this callback.
  @protected
  void onDragSelectionStart(DragStartDetails details) {
    if (!delegate.selectionEnabled) {
      return;
    }
    final PointerDeviceKind? kind = details.kind;
    _shouldShowSelectionToolbar = kind == null
      || kind == PointerDeviceKind.touch
      || kind == PointerDeviceKind.stylus;

    if (_isShiftPressed && renderEditable.selection != null && renderEditable.selection!.isValid) {
      _isShiftTapping = true;
      switch (defaultTargetPlatform) {
        case TargetPlatform.iOS:
        case TargetPlatform.macOS:
          _expandSelection(details.globalPosition, SelectionChangedCause.drag);
          break;
        case TargetPlatform.android:
        case TargetPlatform.fuchsia:
        case TargetPlatform.linux:
        case TargetPlatform.windows:
          _extendSelection(details.globalPosition, SelectionChangedCause.drag);
          break;
      }
      _shiftTapDragSelection = renderEditable.selection;
    } else {
      renderEditable.selectPositionAt(
        from: details.globalPosition,
        cause: SelectionChangedCause.drag,
      );
    }

    _dragStartViewportOffset = renderEditable.offset.pixels;
  }

  /// Handler for [TextSelectionGestureDetector.onDragSelectionUpdate].
  ///
  /// By default, it updates the selection location specified in the provided
  /// details objects.
  ///
  /// See also:
  ///
  ///  * [TextSelectionGestureDetector.onDragSelectionUpdate], which triggers
  ///    this callback./lib/src/material/text_field.dart
  @protected
  void onDragSelectionUpdate(DragStartDetails startDetails, DragUpdateDetails updateDetails) {
    if (!delegate.selectionEnabled) {
      return;
    }

    if (!_isShiftTapping) {
      // Adjust the drag start offset for possible viewport offset changes.
      final Offset startOffset = renderEditable.maxLines == 1
          ? Offset(renderEditable.offset.pixels - _dragStartViewportOffset, 0.0)
          : Offset(0.0, renderEditable.offset.pixels - _dragStartViewportOffset);

      return renderEditable.selectPositionAt(
        from: startDetails.globalPosition - startOffset,
        to: updateDetails.globalPosition,
        cause: SelectionChangedCause.drag,
      );
    }

    if (_shiftTapDragSelection!.isCollapsed
        || (defaultTargetPlatform != TargetPlatform.iOS
            && defaultTargetPlatform != TargetPlatform.macOS)) {
      return _extendSelection(updateDetails.globalPosition, SelectionChangedCause.drag);
    }

    // If the drag inverts the selection, Mac and iOS revert to the initial
    // selection.
    final TextSelection selection = editableText.textEditingValue.selection;
    final TextPosition nextExtent = renderEditable.getPositionForPoint(updateDetails.globalPosition);
    final bool isShiftTapDragSelectionForward =
        _shiftTapDragSelection!.baseOffset < _shiftTapDragSelection!.extentOffset;
    final bool isInverted = isShiftTapDragSelectionForward
        ? nextExtent.offset < _shiftTapDragSelection!.baseOffset
        : nextExtent.offset > _shiftTapDragSelection!.baseOffset;
    if (isInverted && selection.baseOffset == _shiftTapDragSelection!.baseOffset) {
      editableText.userUpdateTextEditingValue(
        editableText.textEditingValue.copyWith(
          selection: TextSelection(
            baseOffset: _shiftTapDragSelection!.extentOffset,
            extentOffset: nextExtent.offset,
          ),
        ),
        SelectionChangedCause.drag,
      );
    } else if (!isInverted
        && nextExtent.offset != _shiftTapDragSelection!.baseOffset
        && selection.baseOffset != _shiftTapDragSelection!.baseOffset) {
      editableText.userUpdateTextEditingValue(
        editableText.textEditingValue.copyWith(
          selection: TextSelection(
            baseOffset: _shiftTapDragSelection!.baseOffset,
            extentOffset: nextExtent.offset,
          ),
        ),
        SelectionChangedCause.drag,
      );
    } else {
      _extendSelection(updateDetails.globalPosition, SelectionChangedCause.drag);
    }
  }

  /// Handler for [TextSelectionGestureDetector.onDragSelectionEnd].
  ///
  /// By default, it simply cleans up the state used for handling certain
  /// built-in behaviors.
  ///
  /// See also:
  ///
  ///  * [TextSelectionGestureDetector.onDragSelectionEnd], which triggers this
  ///    callback.
  @protected
  void onDragSelectionEnd(DragEndDetails details) {
    if (_isShiftTapping) {
      _isShiftTapping = false;
      _shiftTapDragSelection = null;
    }
  }

  /// Returns a [TextSelectionGestureDetector] configured with the handlers
  /// provided by this builder.
  ///
  /// The [child] or its subtree should contain [EditableText].
  Widget buildGestureDetector({
    Key? key,
    HitTestBehavior? behavior,
    required Widget child,
  }) {
    return TextSelectionGestureDetector(
      key: key,
      onTapDown: onTapDown,
      onForcePressStart: delegate.forcePressEnabled ? onForcePressStart : null,
      onForcePressEnd: delegate.forcePressEnabled ? onForcePressEnd : null,
      onSecondaryTap: onSecondaryTap,
      onSecondaryTapDown: onSecondaryTapDown,
      onSingleTapUp: onSingleTapUp,
      onSingleTapCancel: onSingleTapCancel,
      onSingleLongTapStart: onSingleLongTapStart,
      onSingleLongTapMoveUpdate: onSingleLongTapMoveUpdate,
      onSingleLongTapEnd: onSingleLongTapEnd,
      onDoubleTapDown: onDoubleTapDown,
      onDragSelectionStart: onDragSelectionStart,
      onDragSelectionUpdate: onDragSelectionUpdate,
      onDragSelectionEnd: onDragSelectionEnd,
      behavior: behavior,
      child: child,
    );
  }
}

/// A gesture detector to respond to non-exclusive event chains for a text field.
///
/// An ordinary [GestureDetector] configured to handle events like tap and
/// double tap will only recognize one or the other. This widget detects both:
/// first the tap and then, if another tap down occurs within a time limit, the
/// double tap.
///
/// See also:
///
///  * [TextField], a Material text field which uses this gesture detector.
///  * [CupertinoTextField], a Cupertino text field which uses this gesture
///    detector.
class TextSelectionGestureDetector extends StatefulWidget {
  /// Create a [TextSelectionGestureDetector].
  ///
  /// Multiple callbacks can be called for one sequence of input gesture.
  /// The [child] parameter must not be null.
  const TextSelectionGestureDetector({
    super.key,
    this.onTapDown,
    this.onForcePressStart,
    this.onForcePressEnd,
    this.onSecondaryTap,
    this.onSecondaryTapDown,
    this.onSingleTapUp,
    this.onSingleTapCancel,
    this.onSingleLongTapStart,
    this.onSingleLongTapMoveUpdate,
    this.onSingleLongTapEnd,
    this.onDoubleTapDown,
    this.onDragSelectionStart,
    this.onDragSelectionUpdate,
    this.onDragSelectionEnd,
    this.behavior,
    required this.child,
  }) : assert(child != null);

  /// Called for every tap down including every tap down that's part of a
  /// double click or a long press, except touches that include enough movement
  /// to not qualify as taps (e.g. pans and flings).
  final GestureTapDownCallback? onTapDown;

  /// Called when a pointer has tapped down and the force of the pointer has
  /// just become greater than [ForcePressGestureRecognizer.startPressure].
  final GestureForcePressStartCallback? onForcePressStart;

  /// Called when a pointer that had previously triggered [onForcePressStart] is
  /// lifted off the screen.
  final GestureForcePressEndCallback? onForcePressEnd;

  /// Called for a tap event with the secondary mouse button.
  final GestureTapCallback? onSecondaryTap;

  /// Called for a tap down event with the secondary mouse button.
  final GestureTapDownCallback? onSecondaryTapDown;

  /// Called for each distinct tap except for every second tap of a double tap.
  /// For example, if the detector was configured with [onTapDown] and
  /// [onDoubleTapDown], three quick taps would be recognized as a single tap
  /// down, followed by a double tap down, followed by a single tap down.
  final GestureTapUpCallback? onSingleTapUp;

  /// Called for each touch that becomes recognized as a gesture that is not a
  /// short tap, such as a long tap or drag. It is called at the moment when
  /// another gesture from the touch is recognized.
  final GestureTapCancelCallback? onSingleTapCancel;

  /// Called for a single long tap that's sustained for longer than
  /// [kLongPressTimeout] but not necessarily lifted. Not called for a
  /// double-tap-hold, which calls [onDoubleTapDown] instead.
  final GestureLongPressStartCallback? onSingleLongTapStart;

  /// Called after [onSingleLongTapStart] when the pointer is dragged.
  final GestureLongPressMoveUpdateCallback? onSingleLongTapMoveUpdate;

  /// Called after [onSingleLongTapStart] when the pointer is lifted.
  final GestureLongPressEndCallback? onSingleLongTapEnd;

  /// Called after a momentary hold or a short tap that is close in space and
  /// time (within [kDoubleTapTimeout]) to a previous short tap.
  final GestureTapDownCallback? onDoubleTapDown;

  /// Called when a mouse starts dragging to select text.
  final GestureDragStartCallback? onDragSelectionStart;

  /// Called repeatedly as a mouse moves while dragging.
  ///
  /// The frequency of calls is throttled to avoid excessive text layout
  /// operations in text fields. The throttling is controlled by the constant
  /// [_kDragSelectionUpdateThrottle].
  final DragSelectionUpdateCallback? onDragSelectionUpdate;

  /// Called when a mouse that was previously dragging is released.
  final GestureDragEndCallback? onDragSelectionEnd;

  /// How this gesture detector should behave during hit testing.
  ///
  /// This defaults to [HitTestBehavior.deferToChild].
  final HitTestBehavior? behavior;

  /// Child below this widget.
  final Widget child;

  @override
  State<StatefulWidget> createState() => _TextSelectionGestureDetectorState();
}

class _TextSelectionGestureDetectorState extends State<TextSelectionGestureDetector> {
  // Counts down for a short duration after a previous tap. Null otherwise.
  Timer? _doubleTapTimer;
  Offset? _lastTapOffset;
  // True if a second tap down of a double tap is detected. Used to discard
  // subsequent tap up / tap hold of the same tap.
  bool _isDoubleTap = false;

  @override
  void dispose() {
    _doubleTapTimer?.cancel();
    _dragUpdateThrottleTimer?.cancel();
    super.dispose();
  }

  // The down handler is force-run on success of a single tap and optimistically
  // run before a long press success.
  void _handleTapDown(TapDownDetails details) {
    widget.onTapDown?.call(details);
    // This isn't detected as a double tap gesture in the gesture recognizer
    // because it's 2 single taps, each of which may do different things depending
    // on whether it's a single tap, the first tap of a double tap, the second
    // tap held down, a clean double tap etc.
    if (_doubleTapTimer != null && _isWithinDoubleTapTolerance(details.globalPosition)) {
      // If there was already a previous tap, the second down hold/tap is a
      // double tap down.
      widget.onDoubleTapDown?.call(details);

      _doubleTapTimer!.cancel();
      _doubleTapTimeout();
      _isDoubleTap = true;
    }
  }

  void _handleTapUp(TapUpDetails details) {
    if (!_isDoubleTap) {
      widget.onSingleTapUp?.call(details);
      _lastTapOffset = details.globalPosition;
      _doubleTapTimer = Timer(kDoubleTapTimeout, _doubleTapTimeout);
    }
    _isDoubleTap = false;
  }

  void _handleTapCancel() {
    widget.onSingleTapCancel?.call();
  }

  DragStartDetails? _lastDragStartDetails;
  DragUpdateDetails? _lastDragUpdateDetails;
  Timer? _dragUpdateThrottleTimer;

  void _handleDragStart(DragStartDetails details) {
    assert(_lastDragStartDetails == null);
    _lastDragStartDetails = details;
    widget.onDragSelectionStart?.call(details);
  }

  void _handleDragUpdate(DragUpdateDetails details) {
    _lastDragUpdateDetails = details;
    // Only schedule a new timer if there's no one pending.
    _dragUpdateThrottleTimer ??= Timer(_kDragSelectionUpdateThrottle, _handleDragUpdateThrottled);
  }

  /// Drag updates are being throttled to avoid excessive text layouts in text
  /// fields. The frequency of invocations is controlled by the constant
  /// [_kDragSelectionUpdateThrottle].
  ///
  /// Once the drag gesture ends, any pending drag update will be fired
  /// immediately. See [_handleDragEnd].
  void _handleDragUpdateThrottled() {
    assert(_lastDragStartDetails != null);
    assert(_lastDragUpdateDetails != null);
    widget.onDragSelectionUpdate?.call(_lastDragStartDetails!, _lastDragUpdateDetails!);
    _dragUpdateThrottleTimer = null;
    _lastDragUpdateDetails = null;
  }

  void _handleDragEnd(DragEndDetails details) {
    assert(_lastDragStartDetails != null);
    if (_dragUpdateThrottleTimer != null) {
      // If there's already an update scheduled, trigger it immediately and
      // cancel the timer.
      _dragUpdateThrottleTimer!.cancel();
      _handleDragUpdateThrottled();
    }
    widget.onDragSelectionEnd?.call(details);
    _dragUpdateThrottleTimer = null;
    _lastDragStartDetails = null;
    _lastDragUpdateDetails = null;
  }

  void _forcePressStarted(ForcePressDetails details) {
    _doubleTapTimer?.cancel();
    _doubleTapTimer = null;
    widget.onForcePressStart?.call(details);
  }

  void _forcePressEnded(ForcePressDetails details) {
    widget.onForcePressEnd?.call(details);
  }

  void _handleLongPressStart(LongPressStartDetails details) {
    if (!_isDoubleTap && widget.onSingleLongTapStart != null) {
      widget.onSingleLongTapStart!(details);
    }
  }

  void _handleLongPressMoveUpdate(LongPressMoveUpdateDetails details) {
    if (!_isDoubleTap && widget.onSingleLongTapMoveUpdate != null) {
      widget.onSingleLongTapMoveUpdate!(details);
    }
  }

  void _handleLongPressEnd(LongPressEndDetails details) {
    if (!_isDoubleTap && widget.onSingleLongTapEnd != null) {
      widget.onSingleLongTapEnd!(details);
    }
    _isDoubleTap = false;
  }

  void _doubleTapTimeout() {
    _doubleTapTimer = null;
    _lastTapOffset = null;
  }

  bool _isWithinDoubleTapTolerance(Offset secondTapOffset) {
    assert(secondTapOffset != null);
    if (_lastTapOffset == null) {
      return false;
    }

    final Offset difference = secondTapOffset - _lastTapOffset!;
    return difference.distance <= kDoubleTapSlop;
  }

  @override
  Widget build(BuildContext context) {
    final Map<Type, GestureRecognizerFactory> gestures = <Type, GestureRecognizerFactory>{};

    gestures[TapGestureRecognizer] = GestureRecognizerFactoryWithHandlers<TapGestureRecognizer>(
      () => TapGestureRecognizer(debugOwner: this),
      (TapGestureRecognizer instance) {
        instance
          ..onSecondaryTap = widget.onSecondaryTap
          ..onSecondaryTapDown = widget.onSecondaryTapDown
          ..onTapDown = _handleTapDown
          ..onTapUp = _handleTapUp
          ..onTapCancel = _handleTapCancel;
      },
    );

    if (widget.onSingleLongTapStart != null ||
        widget.onSingleLongTapMoveUpdate != null ||
        widget.onSingleLongTapEnd != null) {
      gestures[LongPressGestureRecognizer] = GestureRecognizerFactoryWithHandlers<LongPressGestureRecognizer>(
        () => LongPressGestureRecognizer(debugOwner: this, kind: PointerDeviceKind.touch),
        (LongPressGestureRecognizer instance) {
          instance
            ..onLongPressStart = _handleLongPressStart
            ..onLongPressMoveUpdate = _handleLongPressMoveUpdate
            ..onLongPressEnd = _handleLongPressEnd;
        },
      );
    }

    if (widget.onDragSelectionStart != null ||
        widget.onDragSelectionUpdate != null ||
        widget.onDragSelectionEnd != null) {
      gestures[PanGestureRecognizer] = GestureRecognizerFactoryWithHandlers<PanGestureRecognizer>(
        () => PanGestureRecognizer(debugOwner: this, supportedDevices: <PointerDeviceKind>{ PointerDeviceKind.mouse }),
        (PanGestureRecognizer instance) {
          instance
            // Text selection should start from the position of the first pointer
            // down event.
            ..dragStartBehavior = DragStartBehavior.down
            ..onStart = _handleDragStart
            ..onUpdate = _handleDragUpdate
            ..onEnd = _handleDragEnd;
        },
      );
    }

    if (widget.onForcePressStart != null || widget.onForcePressEnd != null) {
      gestures[ForcePressGestureRecognizer] = GestureRecognizerFactoryWithHandlers<ForcePressGestureRecognizer>(
        () => ForcePressGestureRecognizer(debugOwner: this),
        (ForcePressGestureRecognizer instance) {
          instance
            ..onStart = widget.onForcePressStart != null ? _forcePressStarted : null
            ..onEnd = widget.onForcePressEnd != null ? _forcePressEnded : null;
        },
      );
    }

    return RawGestureDetector(
      gestures: gestures,
      excludeFromSemantics: true,
      behavior: widget.behavior,
      child: widget.child,
    );
  }
}

/// A [ValueNotifier] whose [value] indicates whether the current contents of
/// the clipboard can be pasted.
///
/// The contents of the clipboard can only be read asynchronously, via
/// [Clipboard.getData], so this maintains a value that can be used
/// synchronously. Call [update] to asynchronously update value if needed.
class ClipboardStatusNotifier extends ValueNotifier<ClipboardStatus> with WidgetsBindingObserver {
  /// Create a new ClipboardStatusNotifier.
  ClipboardStatusNotifier({
    ClipboardStatus value = ClipboardStatus.unknown,
  }) : super(value);

  bool _disposed = false;
  // TODO(chunhtai): remove this getter once migration is done.
  // https://github.com/flutter/flutter/issues/99360
  /// True if this instance has been disposed.
  bool get disposed => _disposed;

  /// Check the [Clipboard] and update [value] if needed.
  Future<void> update() async {
    if (_disposed) {
      return;
    }

    final bool hasStrings;
    try {
      hasStrings = await Clipboard.hasStrings();
    } catch (exception, stack) {
      FlutterError.reportError(FlutterErrorDetails(
        exception: exception,
        stack: stack,
        library: 'widget library',
        context: ErrorDescription('while checking if the clipboard has strings'),
      ));
      // In the case of an error from the Clipboard API, set the value to
      // unknown so that it will try to update again later.
      if (_disposed || value == ClipboardStatus.unknown) {
        return;
      }
      value = ClipboardStatus.unknown;
      return;
    }

    final ClipboardStatus nextStatus = hasStrings
        ? ClipboardStatus.pasteable
        : ClipboardStatus.notPasteable;

    if (_disposed || nextStatus == value) {
      return;
    }
    value = nextStatus;
  }

  @override
  void addListener(VoidCallback listener) {
    if (!hasListeners) {
      WidgetsBinding.instance.addObserver(this);
    }
    if (value == ClipboardStatus.unknown) {
      update();
    }
    super.addListener(listener);
  }

  @override
  void removeListener(VoidCallback listener) {
    super.removeListener(listener);
    if (!_disposed && !hasListeners) {
      WidgetsBinding.instance.removeObserver(this);
    }
  }

  @override
  void didChangeAppLifecycleState(AppLifecycleState state) {
    switch (state) {
      case AppLifecycleState.resumed:
        update();
        break;
      case AppLifecycleState.detached:
      case AppLifecycleState.inactive:
      case AppLifecycleState.paused:
        // Nothing to do.
    }
  }

  @override
  void dispose() {
    WidgetsBinding.instance.removeObserver(this);
    _disposed = true;
    super.dispose();
  }
}

/// An enumeration of the status of the content on the user's clipboard.
enum ClipboardStatus {
  /// The clipboard content can be pasted, such as a String of nonzero length.
  pasteable,

  /// The status of the clipboard is unknown. Since getting clipboard data is
  /// asynchronous (see [Clipboard.getData]), this status often exists while
  /// waiting to receive the clipboard contents for the first time.
  unknown,

  /// The content on the clipboard is not pastable, such as when it is empty.
  notPasteable,
}

/// [TextSelectionControls] that specifically do not manage the toolbar in order
/// to leave that to [EditableText.contextMenuBuilder].
@Deprecated(
  'Use `TextSelectionControls`. '
  'This feature was deprecated after v3.3.0-0.5.pre.',
)
mixin TextSelectionHandleControls on TextSelectionControls {
  @override
  Widget buildToolbar(
    BuildContext context,
    Rect globalEditableRegion,
    double textLineHeight,
    Offset selectionMidpoint,
    List<TextSelectionPoint> endpoints,
    TextSelectionDelegate delegate,
    ClipboardStatusNotifier? clipboardStatus,
    Offset? lastSecondaryTapDownPosition,
  ) => const SizedBox.shrink();

  @override
  bool canCut(TextSelectionDelegate delegate) => false;

  @override
  bool canCopy(TextSelectionDelegate delegate) => false;

  @override
  bool canPaste(TextSelectionDelegate delegate) => false;

  @override
  bool canSelectAll(TextSelectionDelegate delegate) => false;

  @override
  void handleCut(TextSelectionDelegate delegate, [ClipboardStatusNotifier? clipboardStatus]) {}

  @override
  void handleCopy(TextSelectionDelegate delegate, [ClipboardStatusNotifier? clipboardStatus]) {}

  @override
  Future<void> handlePaste(TextSelectionDelegate delegate) async {}

  @override
  void handleSelectAll(TextSelectionDelegate delegate) {}
}<|MERGE_RESOLUTION|>--- conflicted
+++ resolved
@@ -840,6 +840,7 @@
     }
     final RenderBox renderBox = context.findRenderObject()! as RenderBox;
     _selectionOverlay.hideMagnifier(
+      shouldShowToolbar: !_selection.isCollapsed,
       contextMenuBuilder: _selection.isCollapsed
         ? null
         : (BuildContext context) {
@@ -999,19 +1000,15 @@
   /// the toolbar provided by `contextMenuBuilder`.
   ///
   /// This does nothing if there is no magnifier.
-<<<<<<< HEAD
+  /// {@endtemplate}
   void hideMagnifier({
     WidgetBuilder? contextMenuBuilder,
     @Deprecated(
       'Use `contextMenuBuilder` instead. '
       'This feature was deprecated after v3.3.0-0.5.pre.',
     )
-    bool shouldShowToolbar = false,
+    required bool shouldShowToolbar,
   }) {
-=======
-  /// {@endtemplate}
-  void hideMagnifier({required bool shouldShowToolbar}) {
->>>>>>> 5b80ed79
     // This cannot be a check on `MagnifierController.shown`, since
     // it's possible that the magnifier is still in the overlay, but
     // not shown in cases where the magnifier hides itself.
