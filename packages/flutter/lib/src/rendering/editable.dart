// Copyright 2015 The Chromium Authors. All rights reserved.
// Use of this source code is governed by a BSD-style license that can be
// found in the LICENSE file.

import 'dart:math' as math;
import 'dart:ui' as ui show TextBox, lerpDouble;

import 'package:flutter/foundation.dart';
import 'package:flutter/gestures.dart';
import 'package:flutter/semantics.dart';
import 'package:flutter/services.dart';

import 'box.dart';
import 'object.dart';
import 'viewport_offset.dart';

const double _kCaretGap = 1.0; // pixels
const double _kCaretHeightOffset = 2.0; // pixels

// The additional size on the x and y axis with which to expand the prototype
// cursor to render the floating cursor in pixels.
const Offset _kFloatingCaretSizeIncrease = Offset(0.5, 1.0);

// The corner radius of the floating cursor in pixels.
const double _kFloatingCaretRadius = 1.0;

/// Signature for the callback that reports when the user changes the selection
/// (including the cursor location).
///
/// Used by [RenderEditable.onSelectionChanged].
typedef SelectionChangedHandler = void Function(TextSelection selection, RenderEditable renderObject, SelectionChangedCause cause);

/// Indicates what triggered the change in selected text (including changes to
/// the cursor location).
enum SelectionChangedCause {
  /// The user tapped on the text and that caused the selection (or the location
  /// of the cursor) to change.
  tap,

  /// The user tapped twice in quick succession on the text and that caused
  /// the selection (or the location of the cursor) to change.
  doubleTap,

  /// The user long-pressed the text and that caused the selection (or the
  /// location of the cursor) to change.
  longPress,

  /// The user used the keyboard to change the selection or the location of the
  /// cursor.
  ///
  /// Keyboard-triggered selection changes may be caused by the IME as well as
  /// by accessibility tools (e.g. TalkBack on Android).
  keyboard,
}

/// Signature for the callback that reports when the caret location changes.
///
/// Used by [RenderEditable.onCaretChanged].
typedef CaretChangedHandler = void Function(Rect caretRect);

/// Represents the coordinates of the point in a selection, and the text
/// direction at that point, relative to top left of the [RenderEditable] that
/// holds the selection.
@immutable
class TextSelectionPoint {
  /// Creates a description of a point in a text selection.
  ///
  /// The [point] argument must not be null.
  const TextSelectionPoint(this.point, this.direction)
    : assert(point != null);

  /// Coordinates of the lower left or lower right corner of the selection,
  /// relative to the top left of the [RenderEditable] object.
  final Offset point;

  /// Direction of the text at this edge of the selection.
  final TextDirection direction;

  @override
  String toString() {
    switch (direction) {
      case TextDirection.ltr:
        return '$point-ltr';
      case TextDirection.rtl:
        return '$point-rtl';
    }
    return '$point';
  }
}

/// Displays some text in a scrollable container with a potentially blinking
/// cursor and with gesture recognizers.
///
/// This is the renderer for an editable text field. It does not directly
/// provide affordances for editing the text, but it does handle text selection
/// and manipulation of the text cursor.
///
/// The [text] is displayed, scrolled by the given [offset], aligned according
/// to [textAlign]. The [maxLines] property controls whether the text displays
/// on one line or many. The [selection], if it is not collapsed, is painted in
/// the [selectionColor]. If it _is_ collapsed, then it represents the cursor
/// position. The cursor is shown while [showCursor] is true. It is painted in
/// the [cursorColor].
///
/// If, when the render object paints, the caret is found to have changed
/// location, [onCaretChanged] is called.
///
/// The user may interact with the render object by tapping or long-pressing.
/// When the user does so, the selection is updated, and [onSelectionChanged] is
/// called.
///
/// Keyboard handling, IME handling, scrolling, toggling the [showCursor] value
/// to actually blink the cursor, and other features not mentioned above are the
/// responsibility of higher layers and not handled by this object.
class RenderEditable extends RenderBox {
  /// Creates a render object that implements the visual aspects of a text field.
  ///
  /// The [textAlign] argument must not be null. It defaults to [TextAlign.start].
  ///
  /// The [textDirection] argument must not be null.
  ///
  /// If [showCursor] is not specified, then it defaults to hiding the cursor.
  ///
  /// The [maxLines] property can be set to null to remove the restriction on
  /// the number of lines. By default, it is 1, meaning this is a single-line
  /// text field. If it is not null, it must be greater than zero.
  ///
  /// The [offset] is required and must not be null. You can use [new
  /// ViewportOffset.zero] if you have no need for scrolling.
  RenderEditable({
    TextSpan text,
    @required TextDirection textDirection,
    TextAlign textAlign = TextAlign.start,
    Color cursorColor,
    Color backgroundCursorColor,
    ValueNotifier<bool> showCursor,
    bool hasFocus,
    int maxLines = 1,
    int minLines = 1,
    bool expands = false,
    Color selectionColor,
    double textScaleFactor = 1.0,
    TextSelection selection,
    @required ViewportOffset offset,
    this.onSelectionChanged,
    this.onCaretChanged,
    this.ignorePointer = false,
    bool obscureText = false,
    Locale locale,
    double cursorWidth = 1.0,
    Radius cursorRadius,
    bool paintCursorAboveText = false,
    Offset cursorOffset,
    double devicePixelRatio = 1.0,
    bool enableInteractiveSelection,
    EdgeInsets floatingCursorAddedMargin = const EdgeInsets.fromLTRB(4, 4, 4, 5),
    @required this.textSelectionDelegate,
  }) : assert(textAlign != null),
       assert(textDirection != null, 'RenderEditable created without a textDirection.'),
       assert(maxLines == null || maxLines > 0),
       assert(minLines != null),
       assert(minLines > 0),
       assert(
         (maxLines == null) || (maxLines >= minLines),
         'minLines can\'t be greater than maxLines',
       ),
       assert(expands != null),
       assert(
         !(expands == true && maxLines == 1),
         'Cannot expand when maxLines is 1',
       ),
       assert(textScaleFactor != null),
       assert(offset != null),
       assert(ignorePointer != null),
       assert(paintCursorAboveText != null),
       assert(obscureText != null),
       assert(textSelectionDelegate != null),
       assert(cursorWidth != null && cursorWidth >= 0.0),
        assert(devicePixelRatio != null),
       _textPainter = TextPainter(
         text: text,
         textAlign: textAlign,
         textDirection: textDirection,
         textScaleFactor: textScaleFactor,
         locale: locale,
       ),
       _cursorColor = cursorColor,
       _backgroundCursorColor = backgroundCursorColor,
       _showCursor = showCursor ?? ValueNotifier<bool>(false),
       _hasFocus = hasFocus ?? false,
       _maxLines = maxLines,
       _minLines = minLines,
       _expands = expands,
       _selectionColor = selectionColor,
       _selection = selection,
       _offset = offset,
       _cursorWidth = cursorWidth,
       _cursorRadius = cursorRadius,
       _paintCursorOnTop = paintCursorAboveText,
       _cursorOffset = cursorOffset,
       _floatingCursorAddedMargin = floatingCursorAddedMargin,
       _enableInteractiveSelection = enableInteractiveSelection,
       _devicePixelRatio = devicePixelRatio,
       _obscureText = obscureText {
    assert(_showCursor != null);
    assert(!_showCursor.value || cursorColor != null);
    _tap = TapGestureRecognizer(debugOwner: this)
      ..onTapDown = _handleTapDown
      ..onTap = _handleTap;
    _longPress = LongPressGestureRecognizer(debugOwner: this)
      ..onLongPress = _handleLongPress;
  }

  /// Character used to obscure text if [obscureText] is true.
  static const String obscuringCharacter = '•';

  /// Called when the selection changes.
  SelectionChangedHandler onSelectionChanged;

  double _textLayoutLastWidth;

  /// Called during the paint phase when the caret location changes.
  CaretChangedHandler onCaretChanged;

  /// If true [handleEvent] does nothing and it's assumed that this
  /// renderer will be notified of input gestures via [handleTapDown],
  /// [handleTap], [handleDoubleTap], and [handleLongPress].
  ///
  /// The default value of this property is false.
  bool ignorePointer;

  /// The pixel ratio of the current device.
  ///
  /// Should be obtained by querying MediaQuery for the devicePixelRatio.
  double get devicePixelRatio => _devicePixelRatio;
  double _devicePixelRatio;
  set devicePixelRatio(double value) {
    if (devicePixelRatio == value)
      return;
    _devicePixelRatio = value;
    markNeedsTextLayout();
  }

  /// Whether to hide the text being edited (e.g., for passwords).
  bool get obscureText => _obscureText;
  bool _obscureText;
  set obscureText(bool value) {
    if (_obscureText == value)
      return;
    _obscureText = value;
    markNeedsSemanticsUpdate();
  }

  /// The object that controls the text selection, used by this render object
  /// for implementing cut, copy, and paste keyboard shortcuts.
  ///
  /// It must not be null. It will make cut, copy and paste functionality work
  /// with the most recently set [TextSelectionDelegate].
  TextSelectionDelegate textSelectionDelegate;

  Rect _lastCaretRect;

  static const int _kLeftArrowCode = 21;
  static const int _kRightArrowCode = 22;
  static const int _kUpArrowCode = 19;
  static const int _kDownArrowCode = 20;
  static const int _kXKeyCode = 52;
  static const int _kCKeyCode = 31;
  static const int _kVKeyCode = 50;
  static const int _kAKeyCode = 29;
  static const int _kDelKeyCode = 112;

  // The extent offset of the current selection
  int _extentOffset = -1;

  // The base offset of the current selection
  int _baseOffset = -1;

  // Holds the last location the user selected in the case that he selects all
  // the way to the end or beginning of the field.
  int _previousCursorLocation = -1;

  // Whether we should reset the location of the cursor in the case the user
  // selects all the way to the end or the beginning of a field.
  bool _resetCursor = false;

  static const int _kShiftMask = 1; // https://developer.android.com/reference/android/view/KeyEvent.html#META_SHIFT_ON
  static const int _kControlMask = 1 << 12; // https://developer.android.com/reference/android/view/KeyEvent.html#META_CTRL_ON

  // TODO(goderbauer): doesn't handle extended grapheme clusters with more than one Unicode scalar value (https://github.com/flutter/flutter/issues/13404).
  void _handleKeyEvent(RawKeyEvent keyEvent) {
    // Only handle key events on Android.
    switch (defaultTargetPlatform) {
      case TargetPlatform.android:
        break;
      case TargetPlatform.iOS:
      case TargetPlatform.fuchsia:
        return;
    }

    if (keyEvent is RawKeyUpEvent)
      return;

    final RawKeyEventDataAndroid rawAndroidEvent = keyEvent.data;
    final int pressedKeyCode = rawAndroidEvent.keyCode;
    final int pressedKeyMetaState = rawAndroidEvent.metaState;

    if (selection.isCollapsed) {
      _extentOffset = selection.extentOffset;
      _baseOffset = selection.baseOffset;
    }

    // Update current key states
    final bool shift = pressedKeyMetaState & _kShiftMask > 0;
    final bool ctrl = pressedKeyMetaState & _kControlMask > 0;

    final bool rightArrow = pressedKeyCode == _kRightArrowCode;
    final bool leftArrow = pressedKeyCode == _kLeftArrowCode;
    final bool upArrow = pressedKeyCode == _kUpArrowCode;
    final bool downArrow = pressedKeyCode == _kDownArrowCode;
    final bool arrow = leftArrow || rightArrow || upArrow || downArrow;
    final bool aKey = pressedKeyCode == _kAKeyCode;
    final bool xKey = pressedKeyCode == _kXKeyCode;
    final bool vKey = pressedKeyCode == _kVKeyCode;
    final bool cKey = pressedKeyCode == _kCKeyCode;
    final bool del = pressedKeyCode == _kDelKeyCode;

    // We will only move select or more the caret if an arrow is pressed
    if (arrow) {
      int newOffset = _extentOffset;

      // Because the user can use multiple keys to change how he selects
      // the new offset variable is threaded through these four functions
      // and potentially changes after each one.
      if (ctrl)
        newOffset = _handleControl(rightArrow, leftArrow, ctrl, newOffset);
      newOffset = _handleHorizontalArrows(rightArrow, leftArrow, shift, newOffset);
      if (downArrow || upArrow)
        newOffset = _handleVerticalArrows(upArrow, downArrow, shift, newOffset);
      newOffset = _handleShift(rightArrow, leftArrow, shift, newOffset);

      _extentOffset = newOffset;
    } else if (ctrl && (xKey || vKey || cKey || aKey)) {
      // _handleShortcuts depends on being started in the same stack invocation as the _handleKeyEvent method
      _handleShortcuts(pressedKeyCode);
    }
    if (del)
      _handleDelete();
  }

  // Handles full word traversal using control.
  int _handleControl(bool rightArrow, bool leftArrow, bool ctrl, int newOffset) {
    // If control is pressed, we will decide which way to look for a word
    // based on which arrow is pressed.
    if (leftArrow && _extentOffset > 2) {
      final TextSelection textSelection = _selectWordAtOffset(TextPosition(offset: _extentOffset - 2));
      newOffset = textSelection.baseOffset + 1;
    } else if (rightArrow && _extentOffset < text.text.length - 2) {
      final TextSelection textSelection = _selectWordAtOffset(TextPosition(offset: _extentOffset + 1));
      newOffset = textSelection.extentOffset - 1;
    }
    return newOffset;
  }

  int _handleHorizontalArrows(bool rightArrow, bool leftArrow, bool shift, int newOffset) {
    // Set the new offset to be +/- 1 depending on which arrow is pressed
    // If shift is down, we also want to update the previous cursor location
    if (rightArrow && _extentOffset < text.text.length) {
      newOffset += 1;
      if (shift)
        _previousCursorLocation += 1;
    }
    if (leftArrow && _extentOffset > 0) {
      newOffset -= 1;
      if (shift)
        _previousCursorLocation -= 1;
    }
    return newOffset;
  }

  // Handles moving the cursor vertically as well as taking care of the
  // case where the user moves the cursor to the end or beginning of the text
  // and then back up or down.
  int _handleVerticalArrows(bool upArrow, bool downArrow, bool shift, int newOffset) {
    // The caret offset gives a location in the upper left hand corner of
    // the caret so the middle of the line above is a half line above that
    // point and the line below is 1.5 lines below that point.
    final double plh = _textPainter.preferredLineHeight;
    final double verticalOffset = upArrow ? -0.5 * plh : 1.5 * plh;

    final Offset caretOffset = _textPainter.getOffsetForCaret(TextPosition(offset: _extentOffset), _caretPrototype);
    final Offset caretOffsetTranslated = caretOffset.translate(0.0, verticalOffset);
    final TextPosition position = _textPainter.getPositionForOffset(caretOffsetTranslated);

    // To account for the possibility where the user vertically highlights
    // all the way to the top or bottom of the text, we hold the previous
    // cursor location. This allows us to restore to this position in the
    // case that the user wants to unhighlight some text.
    if (position.offset == _extentOffset) {
      if (downArrow)
        newOffset = text.text.length;
      else if (upArrow)
        newOffset = 0;
      _resetCursor = shift;
    } else if (_resetCursor && shift) {
      newOffset = _previousCursorLocation;
      _resetCursor = false;
    } else {
      newOffset = position.offset;
      _previousCursorLocation = newOffset;
    }
    return newOffset;
  }

  // Handles the selection of text or removal of the selection and placing
  // of the caret.
  int _handleShift(bool rightArrow, bool leftArrow, bool shift, int newOffset) {
    if (onSelectionChanged == null)
      return newOffset;
    // In the text_selection class, a TextSelection is defined such that the
    // base offset is always less than the extent offset.
    if (shift) {
      if (_baseOffset < newOffset) {
        onSelectionChanged(
          TextSelection(
            baseOffset: _baseOffset,
            extentOffset: newOffset
          ),
          this,
          SelectionChangedCause.keyboard,
        );
      } else {
        onSelectionChanged(
          TextSelection(
            baseOffset: newOffset,
            extentOffset: _baseOffset
          ),
          this,
          SelectionChangedCause.keyboard,
        );
      }
    } else {
      // We want to put the cursor at the correct location depending on which
      // arrow is used while there is a selection.
      if (!selection.isCollapsed) {
        if (leftArrow)
          newOffset = _baseOffset < _extentOffset ? _baseOffset : _extentOffset;
        else if (rightArrow)
          newOffset = _baseOffset > _extentOffset ? _baseOffset : _extentOffset;
      }
      onSelectionChanged(
        TextSelection.fromPosition(
          TextPosition(
            offset: newOffset
          )
        ),
        this,
        SelectionChangedCause.keyboard,
      );
    }
    return newOffset;
  }

  // Handles shortcut functionality including cut, copy, paste and select all
  // using control + (X, C, V, A).
  Future<void> _handleShortcuts(int pressedKeyCode) async {
    switch (pressedKeyCode) {
      case _kCKeyCode:
        if (!selection.isCollapsed) {
          Clipboard.setData(
            ClipboardData(text: selection.textInside(text.text)));
        }
        break;
      case _kXKeyCode:
        if (!selection.isCollapsed) {
          Clipboard.setData(
            ClipboardData(text: selection.textInside(text.text)));
          textSelectionDelegate.textEditingValue = TextEditingValue(
            text: selection.textBefore(text.text)
              + selection.textAfter(text.text),
            selection: TextSelection.collapsed(offset: selection.start),
          );
        }
        break;
      case _kVKeyCode:
        // Snapshot the input before using `await`.
        // See https://github.com/flutter/flutter/issues/11427
        final TextEditingValue value = textSelectionDelegate.textEditingValue;
        final ClipboardData data = await Clipboard.getData(Clipboard.kTextPlain);
        if (data != null) {
          textSelectionDelegate.textEditingValue = TextEditingValue(
            text: value.selection.textBefore(value.text)
              + data.text
              + value.selection.textAfter(value.text),
            selection: TextSelection.collapsed(
              offset: value.selection.start + data.text.length
            ),
          );
        }
        break;
      case _kAKeyCode:
        _baseOffset = 0;
        _extentOffset = textSelectionDelegate.textEditingValue.text.length;
        onSelectionChanged(
          TextSelection(
            baseOffset: 0,
            extentOffset: textSelectionDelegate.textEditingValue.text.length,
          ),
          this,
          SelectionChangedCause.keyboard,
        );
        break;
      default:
        assert(false);
    }
  }

  void _handleDelete() {
    if (selection.textAfter(text.text).isNotEmpty) {
      textSelectionDelegate.textEditingValue = TextEditingValue(
        text: selection.textBefore(text.text)
          + selection.textAfter(text.text).substring(1),
        selection: TextSelection.collapsed(offset: selection.start)
      );
    } else {
      textSelectionDelegate.textEditingValue = TextEditingValue(
        text: selection.textBefore(text.text),
        selection: TextSelection.collapsed(offset: selection.start)
      );
    }
  }

  /// Marks the render object as needing to be laid out again and have its text
  /// metrics recomputed.
  ///
  /// Implies [markNeedsLayout].
  @protected
  void markNeedsTextLayout() {
    _textLayoutLastWidth = null;
    markNeedsLayout();
  }

  /// The text to display.
  TextSpan get text => _textPainter.text;
  final TextPainter _textPainter;
  set text(TextSpan value) {
    if (_textPainter.text == value)
      return;
    _textPainter.text = value;
    markNeedsTextLayout();
    markNeedsSemanticsUpdate();
  }

  /// How the text should be aligned horizontally.
  ///
  /// This must not be null.
  TextAlign get textAlign => _textPainter.textAlign;
  set textAlign(TextAlign value) {
    assert(value != null);
    if (_textPainter.textAlign == value)
      return;
    _textPainter.textAlign = value;
    markNeedsPaint();
  }

  /// The directionality of the text.
  ///
  /// This decides how the [TextAlign.start], [TextAlign.end], and
  /// [TextAlign.justify] values of [textAlign] are interpreted.
  ///
  /// This is also used to disambiguate how to render bidirectional text. For
  /// example, if the [text] is an English phrase followed by a Hebrew phrase,
  /// in a [TextDirection.ltr] context the English phrase will be on the left
  /// and the Hebrew phrase to its right, while in a [TextDirection.rtl]
  /// context, the English phrase will be on the right and the Hebrew phrase on
  /// its left.
  ///
  /// This must not be null.
  TextDirection get textDirection => _textPainter.textDirection;
  set textDirection(TextDirection value) {
    assert(value != null);
    if (_textPainter.textDirection == value)
      return;
    _textPainter.textDirection = value;
    markNeedsTextLayout();
    markNeedsSemanticsUpdate();
  }

  /// Used by this renderer's internal [TextPainter] to select a locale-specific
  /// font.
  ///
  /// In some cases the same Unicode character may be rendered differently depending
  /// on the locale. For example the '骨' character is rendered differently in
  /// the Chinese and Japanese locales. In these cases the [locale] may be used
  /// to select a locale-specific font.
  ///
  /// If this value is null, a system-dependent algorithm is used to select
  /// the font.
  Locale get locale => _textPainter.locale;
  set locale(Locale value) {
    if (_textPainter.locale == value)
      return;
    _textPainter.locale = value;
    markNeedsTextLayout();
  }

  /// The color to use when painting the cursor.
  Color get cursorColor => _cursorColor;
  Color _cursorColor;
  set cursorColor(Color value) {
    if (_cursorColor == value)
      return;
    _cursorColor = value;
    markNeedsPaint();
  }

  /// The color to use when painting the cursor aligned to the text while
  /// rendering the floating cursor.
  ///
  /// The default is light grey.
  Color get backgroundCursorColor => _backgroundCursorColor;
  Color _backgroundCursorColor;
  set backgroundCursorColor(Color value) {
    if (backgroundCursorColor == value)
      return;
    _backgroundCursorColor = value;
    markNeedsPaint();
  }

  /// Whether to paint the cursor.
  ValueNotifier<bool> get showCursor => _showCursor;
  ValueNotifier<bool> _showCursor;
  set showCursor(ValueNotifier<bool> value) {
    assert(value != null);
    if (_showCursor == value)
      return;
    if (attached)
      _showCursor.removeListener(markNeedsPaint);
    _showCursor = value;
    if (attached)
      _showCursor.addListener(markNeedsPaint);
    markNeedsPaint();
  }

  /// Whether the editable is currently focused.
  bool get hasFocus => _hasFocus;
  bool _hasFocus;
  bool _listenerAttached = false;
  set hasFocus(bool value) {
    assert(value != null);
    if (_hasFocus == value)
      return;
    _hasFocus = value;
    if (_hasFocus) {
      assert(!_listenerAttached);
      RawKeyboard.instance.addListener(_handleKeyEvent);
      _listenerAttached = true;
    }
    else {
      assert(_listenerAttached);
      RawKeyboard.instance.removeListener(_handleKeyEvent);
      _listenerAttached = false;
    }

    markNeedsSemanticsUpdate();
  }

  /// The maximum number of lines for the text to span, wrapping if necessary.
  ///
  /// If this is 1 (the default), the text will not wrap, but will extend
  /// indefinitely instead.
  ///
  /// If this is null, there is no limit to the number of lines.
  ///
  /// When this is not null, the intrinsic height of the render object is the
  /// height of one line of text multiplied by this value. In other words, this
  /// also controls the height of the actual editing widget.
  int get maxLines => _maxLines;
  int _maxLines;
  /// The value may be null. If it is not null, then it must be greater than zero.
  set maxLines(int value) {
    assert(value == null || value > 0);
    if (maxLines == value)
      return;
    _maxLines = value;
    markNeedsTextLayout();
  }

  // TODO(justinmc): document
  int get minLines => _minLines;
  int _minLines;
  /// The value must be greater than zero and cannot be null.
  set minLines(int value) {
    assert(value > 0);
    if (minLines == value)
      return;
    _minLines = value;
    markNeedsTextLayout();
  }

  /// Whether this text field should increase its height incrementally until
  /// reach the [maxLines].
  ///
  /// If true, the text field will increase its height until reach the max lines.
  /// Otherwise, the text field will start its height respecting [maxLines] size.
  bool get expands => _expands;
  bool _expands;
  /// The value may be null. If it is not null, then it must be greater than zero.
  set expands(bool value) {
    assert(value != null);
    if (expands == value)
      return;
    _expands = value;
    markNeedsTextLayout();
  }

  /// The color to use when painting the selection.
  Color get selectionColor => _selectionColor;
  Color _selectionColor;
  set selectionColor(Color value) {
    if (_selectionColor == value)
      return;
    _selectionColor = value;
    markNeedsPaint();
  }

  /// The number of font pixels for each logical pixel.
  ///
  /// For example, if the text scale factor is 1.5, text will be 50% larger than
  /// the specified font size.
  double get textScaleFactor => _textPainter.textScaleFactor;
  set textScaleFactor(double value) {
    assert(value != null);
    if (_textPainter.textScaleFactor == value)
      return;
    _textPainter.textScaleFactor = value;
    markNeedsTextLayout();
  }

  List<ui.TextBox> _selectionRects;

  /// The region of text that is selected, if any.
  TextSelection get selection => _selection;
  TextSelection _selection;
  set selection(TextSelection value) {
    if (_selection == value)
      return;
    _selection = value;
    _selectionRects = null;
    markNeedsPaint();
    markNeedsSemanticsUpdate();
  }

  /// The offset at which the text should be painted.
  ///
  /// If the text content is larger than the editable line itself, the editable
  /// line clips the text. This property controls which part of the text is
  /// visible by shifting the text by the given offset before clipping.
  ViewportOffset get offset => _offset;
  ViewportOffset _offset;
  set offset(ViewportOffset value) {
    assert(value != null);
    if (_offset == value)
      return;
    if (attached)
      _offset.removeListener(markNeedsPaint);
    _offset = value;
    if (attached)
      _offset.addListener(markNeedsPaint);
    markNeedsLayout();
  }

  /// How thick the cursor will be.
  double get cursorWidth => _cursorWidth;
  double _cursorWidth = 1.0;
  set cursorWidth(double value) {
    if (_cursorWidth == value)
      return;
    _cursorWidth = value;
    markNeedsLayout();
  }

  ///{@template flutter.rendering.editable.paintCursorOnTop}
  /// If the cursor should be painted on top of the text or underneath it.
  ///
  /// By default, the cursor should be painted on top for iOS platforms and
  /// underneath for Android platforms.
  /// {@end template}
  bool get paintCursorAboveText => _paintCursorOnTop;
  bool _paintCursorOnTop;
  set paintCursorAboveText(bool value) {
    if (_paintCursorOnTop == value)
      return;
    _paintCursorOnTop = value;
    markNeedsLayout();
  }

  /// {@template flutter.rendering.editable.cursorOffset}
  /// The offset that is used, in pixels, when painting the cursor on screen.
  ///
  /// By default, the cursor position should be set to an offset of
  /// (-[cursorWidth] * 0.5, 0.0) on iOS platforms and (0, 0) on Android
  /// platforms. The origin from where the offset is applied to is the arbitrary
  /// location where the cursor ends up being rendered from by default.
  /// {@end template}
  Offset get cursorOffset => _cursorOffset;
  Offset _cursorOffset;
  set cursorOffset(Offset value) {
    if (_cursorOffset == value)
      return;
    _cursorOffset = value;
    markNeedsLayout();
  }

  /// How rounded the corners of the cursor should be.
  Radius get cursorRadius => _cursorRadius;
  Radius _cursorRadius;
  set cursorRadius(Radius value) {
    if (_cursorRadius == value)
      return;
    _cursorRadius = value;
    markNeedsPaint();
  }

  /// The padding applied to text field. Used to determine the bounds when
  /// moving the floating cursor.
  ///
  /// Defaults to a padding with left, top and right set to 4, bottom to 5.
  EdgeInsets get floatingCursorAddedMargin => _floatingCursorAddedMargin;
  EdgeInsets _floatingCursorAddedMargin;
  set floatingCursorAddedMargin(EdgeInsets value) {
    if (_floatingCursorAddedMargin == value)
      return;
    _floatingCursorAddedMargin = value;
    markNeedsPaint();
  }

  bool _floatingCursorOn = false;
  Offset _floatingCursorOffset;
  TextPosition _floatingCursorTextPosition;

  /// If false, [describeSemanticsConfiguration] will not set the
  /// configuration's cursor motion or set selection callbacks.
  ///
  /// True by default.
  bool get enableInteractiveSelection => _enableInteractiveSelection;
  bool _enableInteractiveSelection;
  set enableInteractiveSelection(bool value) {
    if (_enableInteractiveSelection == value)
      return;
    _enableInteractiveSelection = value;
    markNeedsTextLayout();
    markNeedsSemanticsUpdate();
  }

  /// {@template flutter.rendering.editable.selectionEnabled}
  /// True if interactive selection is enabled based on the values of
  /// [enableInteractiveSelection] and [obscureText].
  ///
  /// By default [enableInteractiveSelection] is null, obscureText is false,
  /// and this method returns true.
  /// If [enableInteractiveSelection] is null and obscureText is true, then this
  /// method returns false. This is the common case for password fields.
  /// If [enableInteractiveSelection] is non-null then its value is returned. An
  /// app might set it to true to enable interactive selection for a password
  /// field, or to false to unconditionally disable interactive selection.
  /// {@endtemplate}
  bool get selectionEnabled {
    return enableInteractiveSelection ?? !obscureText;
  }

  @override
  void describeSemanticsConfiguration(SemanticsConfiguration config) {
    super.describeSemanticsConfiguration(config);

    config
      ..value = obscureText
          ? obscuringCharacter * text.toPlainText().length
          : text.toPlainText()
      ..isObscured = obscureText
      ..textDirection = textDirection
      ..isFocused = hasFocus
      ..isTextField = true;

    if (hasFocus && selectionEnabled)
      config.onSetSelection = _handleSetSelection;

    if (selectionEnabled && _selection?.isValid == true) {
      config.textSelection = _selection;
      if (_textPainter.getOffsetBefore(_selection.extentOffset) != null) {
        config
          ..onMoveCursorBackwardByWord = _handleMoveCursorBackwardByWord
          ..onMoveCursorBackwardByCharacter = _handleMoveCursorBackwardByCharacter;
      }
      if (_textPainter.getOffsetAfter(_selection.extentOffset) != null) {
        config
          ..onMoveCursorForwardByWord = _handleMoveCursorForwardByWord
          ..onMoveCursorForwardByCharacter = _handleMoveCursorForwardByCharacter;
      }
    }
  }

  void _handleSetSelection(TextSelection selection) {
    onSelectionChanged(selection, this, SelectionChangedCause.keyboard);
  }

  void _handleMoveCursorForwardByCharacter(bool extentSelection) {
    final int extentOffset = _textPainter.getOffsetAfter(_selection.extentOffset);
    if (extentOffset == null)
      return;
    final int baseOffset = !extentSelection ? extentOffset : _selection.baseOffset;
    onSelectionChanged(
      TextSelection(baseOffset: baseOffset, extentOffset: extentOffset), this, SelectionChangedCause.keyboard,
    );
  }

  void _handleMoveCursorBackwardByCharacter(bool extentSelection) {
    final int extentOffset = _textPainter.getOffsetBefore(_selection.extentOffset);
    if (extentOffset == null)
      return;
    final int baseOffset = !extentSelection ? extentOffset : _selection.baseOffset;
    onSelectionChanged(
      TextSelection(baseOffset: baseOffset, extentOffset: extentOffset), this, SelectionChangedCause.keyboard,
    );
  }

  void _handleMoveCursorForwardByWord(bool extentSelection) {
    final TextRange currentWord = _textPainter.getWordBoundary(_selection.extent);
    if (currentWord == null)
      return;
    final TextRange nextWord = _getNextWord(currentWord.end);
    if (nextWord == null)
      return;
    final int baseOffset = extentSelection ? _selection.baseOffset : nextWord.start;
    onSelectionChanged(
      TextSelection(
        baseOffset: baseOffset,
        extentOffset: nextWord.start,
      ),
      this,
      SelectionChangedCause.keyboard,
    );
  }

  void _handleMoveCursorBackwardByWord(bool extentSelection) {
    final TextRange currentWord = _textPainter.getWordBoundary(_selection.extent);
    if (currentWord == null)
      return;
    final TextRange previousWord = _getPreviousWord(currentWord.start - 1);
    if (previousWord == null)
      return;
    final int baseOffset = extentSelection ?  _selection.baseOffset : previousWord.start;
    onSelectionChanged(
      TextSelection(
        baseOffset: baseOffset,
        extentOffset: previousWord.start,
      ),
      this,
      SelectionChangedCause.keyboard,
    );
  }

  TextRange _getNextWord(int offset) {
    while (true) {
      final TextRange range = _textPainter.getWordBoundary(TextPosition(offset: offset));
      if (range == null || !range.isValid || range.isCollapsed)
        return null;
      if (!_onlyWhitespace(range))
        return range;
      offset = range.end;
    }
  }

  TextRange _getPreviousWord(int offset) {
    while (offset >= 0) {
      final TextRange range = _textPainter.getWordBoundary(TextPosition(offset: offset));
      if (range == null || !range.isValid || range.isCollapsed)
        return null;
      if (!_onlyWhitespace(range))
        return range;
      offset = range.start - 1;
    }
    return null;
  }

  // Check if the given text range only contains white space or separator
  // characters.
  //
  // newline characters from ascii and separators from the
  // [unicode separator category](https://www.compart.com/en/unicode/category/Zs)
  // TODO(jonahwilliams): replace when we expose this ICU information.
  bool _onlyWhitespace(TextRange range) {
    for (int i = range.start; i < range.end; i++) {
      final int codeUnit = text.codeUnitAt(i);
      switch (codeUnit) {
        case 0x9: // horizontal tab
        case 0xA: // line feed
        case 0xB: // vertical tab
        case 0xC: // form feed
        case 0xD: // carriage return
        case 0x1C: // file separator
        case 0x1D: // group separator
        case 0x1E: // record separator
        case 0x1F: // unit separator
        case 0x20: // space
        case 0xA0: // no-break space
        case 0x1680: // ogham space mark
        case 0x2000: // en quad
        case 0x2001: // em quad
        case 0x2002: // en space
        case 0x2003: // em space
        case 0x2004: // three-per-em space
        case 0x2005: // four-er-em space
        case 0x2006: // six-per-em space
        case 0x2007: // figure space
        case 0x2008: // punctuation space
        case 0x2009: // thin space
        case 0x200A: // hair space
        case 0x202F: // narrow no-break space
        case 0x205F: // medium mathematical space
        case 0x3000: // ideographic space
          break;
        default:
          return false;
      }
    }
    return true;
  }

  @override
  void attach(PipelineOwner owner) {
    super.attach(owner);
    _offset.addListener(markNeedsPaint);
    _showCursor.addListener(markNeedsPaint);
  }

  @override
  void detach() {
    _offset.removeListener(markNeedsPaint);
    _showCursor.removeListener(markNeedsPaint);
    if (_listenerAttached)
      RawKeyboard.instance.removeListener(_handleKeyEvent);
    super.detach();
  }

  bool get _isMultiline => maxLines != 1;

  Axis get _viewportAxis => _isMultiline ? Axis.vertical : Axis.horizontal;

  Offset get _paintOffset {
    switch (_viewportAxis) {
      case Axis.horizontal:
        return Offset(-offset.pixels, 0.0);
      case Axis.vertical:
        return Offset(0.0, -offset.pixels);
    }
    return null;
  }

  double get _viewportExtent {
    assert(hasSize);
    switch (_viewportAxis) {
      case Axis.horizontal:
        return size.width;
      case Axis.vertical:
        return size.height;
    }
    return null;
  }

  double _getMaxScrollExtent(Size contentSize) {
    assert(hasSize);
    switch (_viewportAxis) {
      case Axis.horizontal:
        return math.max(0.0, contentSize.width - size.width);
      case Axis.vertical:
        return math.max(0.0, contentSize.height - size.height);
    }
    return null;
  }

  double _maxScrollExtent = 0;

  // We need to check the paint offset here because during animation, the start of
  // the text may position outside the visible region even when the text fits.
  bool get _hasVisualOverflow => _maxScrollExtent > 0 || _paintOffset != Offset.zero;

  /// Returns the local coordinates of the endpoints of the given selection.
  ///
  /// If the selection is collapsed (and therefore occupies a single point), the
  /// returned list is of length one. Otherwise, the selection is not collapsed
  /// and the returned list is of length two. In this case, however, the two
  /// points might actually be co-located (e.g., because of a bidirectional
  /// selection that contains some text but whose ends meet in the middle).
  ///
  /// See also:
  ///
  ///  * [getLocalRectForCaret], which is the equivalent but for
  ///    a [TextPosition] rather than a [TextSelection].
  List<TextSelectionPoint> getEndpointsForSelection(TextSelection selection) {
    assert(constraints != null);
    _layoutText(constraints.maxWidth);

    final Offset paintOffset = _paintOffset;

    if (selection.isCollapsed) {
      // TODO(mpcomplete): This doesn't work well at an RTL/LTR boundary.
      final Offset caretOffset = _textPainter.getOffsetForCaret(selection.extent, _caretPrototype);
      final Offset start = Offset(0.0, preferredLineHeight) + caretOffset + paintOffset;
      return <TextSelectionPoint>[TextSelectionPoint(start, null)];
    } else {
      final List<ui.TextBox> boxes = _textPainter.getBoxesForSelection(selection);
      final Offset start = Offset(boxes.first.start, boxes.first.bottom) + paintOffset;
      final Offset end = Offset(boxes.last.end, boxes.last.bottom) + paintOffset;
      return <TextSelectionPoint>[
        TextSelectionPoint(start, boxes.first.direction),
        TextSelectionPoint(end, boxes.last.direction),
      ];
    }
  }

  /// Returns the position in the text for the given global coordinate.
  ///
  /// See also:
  ///
  ///  * [getLocalRectForCaret], which is the reverse operation, taking
  ///    a [TextPosition] and returning a [Rect].
  ///  * [TextPainter.getPositionForOffset], which is the equivalent method
  ///    for a [TextPainter] object.
  TextPosition getPositionForPoint(Offset globalPosition) {
    _layoutText(constraints.maxWidth);
    globalPosition += -_paintOffset;
    return _textPainter.getPositionForOffset(globalToLocal(globalPosition));
  }

  /// Returns the [Rect] in local coordinates for the caret at the given text
  /// position.
  ///
  /// See also:
  ///
  ///  * [getPositionForPoint], which is the reverse operation, taking
  ///    an [Offset] in global coordinates and returning a [TextPosition].
  ///  * [getEndpointsForSelection], which is the equivalent but for
  ///    a selection rather than a particular text position.
  ///  * [TextPainter.getOffsetForCaret], the equivalent method for a
  ///    [TextPainter] object.
  Rect getLocalRectForCaret(TextPosition caretPosition) {
    _layoutText(constraints.maxWidth);
    final Offset caretOffset = _textPainter.getOffsetForCaret(caretPosition, _caretPrototype);
    // This rect is the same as _caretPrototype but without the vertical padding.
    Rect rect = Rect.fromLTWH(0.0, 0.0, cursorWidth, preferredLineHeight).shift(caretOffset + _paintOffset);
    // Add additional cursor offset (generally only if on iOS).
    if (_cursorOffset != null)
      rect = rect.shift(_cursorOffset);

    return rect.shift(_getPixelPerfectCursorOffset(rect));
  }

  @override
  double computeMinIntrinsicWidth(double height) {
    _layoutText(double.infinity);
    return _textPainter.minIntrinsicWidth;
  }

  @override
  double computeMaxIntrinsicWidth(double height) {
    _layoutText(double.infinity);
    return _textPainter.maxIntrinsicWidth + cursorWidth;
  }

  /// An estimate of the height of a line in the text. See [TextPainter.preferredLineHeight].
  /// This does not required the layout to be updated.
  double get preferredLineHeight => _textPainter.preferredLineHeight;

  double _preferredHeight(double width) {
    /*
    if (maxLines != null)
      return preferredLineHeight * maxLines;
      */
    // If needed, set the height based on minLines and/or maxLines
    if (expands) {
      if (maxLines != null) {
        if (_textPainter.height > preferredLineHeight * maxLines) {
          return preferredLineHeight * maxLines;
        }
      }
      if (minLines != null) {
        if(_textPainter.height < preferredLineHeight * minLines) {
          return preferredLineHeight * minLines;
        }
      }
    } else {
      if (maxLines != null) {
        // TODO(justinmc): What if needs to be smaller than this due to parent?
        return preferredLineHeight * maxLines;
      }
      if (minLines > 1 && _textPainter.height < preferredLineHeight * minLines) {
        return preferredLineHeight * minLines;
      }
    }

    // Set the height based on the content
    if (width == double.infinity) {
      final String text = _textPainter.text.toPlainText();
      int lines = 1;
      for (int index = 0; index < text.length; index += 1) {
        if (text.codeUnitAt(index) == 0x0A) // count explicit line breaks
          lines += 1;
      }
      return preferredLineHeight * lines;
    }
    _layoutText(width);
    return math.max(preferredLineHeight, _textPainter.height);
  }

  @override
  double computeMinIntrinsicHeight(double width) {
    return _preferredHeight(width);
  }

  @override
  double computeMaxIntrinsicHeight(double width) {
    return _preferredHeight(width);
  }

  @override
  double computeDistanceToActualBaseline(TextBaseline baseline) {
    _layoutText(constraints.maxWidth);
    return _textPainter.computeDistanceToActualBaseline(baseline);
  }

  @override
  bool hitTestSelf(Offset position) => true;

  TapGestureRecognizer _tap;
  LongPressGestureRecognizer _longPress;

  @override
  void handleEvent(PointerEvent event, BoxHitTestEntry entry) {
    if (ignorePointer)
      return;
    assert(debugHandleEvent(event, entry));
    if (event is PointerDownEvent && onSelectionChanged != null) {
      _tap.addPointer(event);
      _longPress.addPointer(event);
    }
  }

  Offset _lastTapDownPosition;

  /// If [ignorePointer] is false (the default) then this method is called by
  /// the internal gesture recognizer's [TapGestureRecognizer.onTapDown]
  /// callback.
  ///
  /// When [ignorePointer] is true, an ancestor widget must respond to tap
  /// down events by calling this method.
  void handleTapDown(TapDownDetails details) {
    _lastTapDownPosition = details.globalPosition + -_paintOffset;
  }
  void _handleTapDown(TapDownDetails details) {
    assert(!ignorePointer);
    handleTapDown(details);
  }

  /// If [ignorePointer] is false (the default) then this method is called by
  /// the internal gesture recognizer's [TapGestureRecognizer.onTap]
  /// callback.
  ///
  /// When [ignorePointer] is true, an ancestor widget must respond to tap
  /// events by calling this method.
  void handleTap() {
    selectPosition(cause: SelectionChangedCause.tap);
  }
  void _handleTap() {
    assert(!ignorePointer);
    handleTap();
  }

  /// If [ignorePointer] is false (the default) then this method is called by
  /// the internal gesture recognizer's [DoubleTapGestureRecognizer.onDoubleTap]
  /// callback.
  ///
  /// When [ignorePointer] is true, an ancestor widget must respond to double
  /// tap events by calling this method.
  void handleDoubleTap() {
    selectWord(cause: SelectionChangedCause.doubleTap);
  }

  /// If [ignorePointer] is false (the default) then this method is called by
  /// the internal gesture recognizer's [LongPressRecognizer.onLongPress]
  /// callback.
  ///
  /// When [ignorePointer] is true, an ancestor widget must respond to long
  /// press events by calling this method.
  void handleLongPress() {
    selectWord(cause: SelectionChangedCause.longPress);
  }
  void _handleLongPress() {
    assert(!ignorePointer);
    handleLongPress();
  }

  /// Move selection to the location of the last tap down.
  void selectPosition({@required SelectionChangedCause cause}) {
    assert(cause != null);
    _layoutText(constraints.maxWidth);
    assert(_lastTapDownPosition != null);
    if (onSelectionChanged != null) {
      final TextPosition position = _textPainter.getPositionForOffset(globalToLocal(_lastTapDownPosition));
      onSelectionChanged(TextSelection.fromPosition(position), this, cause);
    }
  }

  /// Select a word around the location of the last tap down.
  void selectWord({@required SelectionChangedCause cause}) {
    selectWordsInRange(from: _lastTapDownPosition, cause: cause);
  }

  /// Selects the set words of a paragraph in a given range of global positions.
  ///
  /// The first and last endpoints of the selection will always be at the
  /// beginning and end of a word respectively.
  void selectWordsInRange({@required Offset from, Offset to, @required SelectionChangedCause cause}) {
    assert(cause != null);
    _layoutText(constraints.maxWidth);
    if (onSelectionChanged != null) {
      final TextPosition firstPosition = _textPainter.getPositionForOffset(globalToLocal(from + -_paintOffset));
      final TextSelection firstWord = _selectWordAtOffset(firstPosition);
      final TextSelection lastWord = to == null ?
        firstWord : _selectWordAtOffset(_textPainter.getPositionForOffset(globalToLocal(to + -_paintOffset)));

      onSelectionChanged(
        TextSelection(
          baseOffset: firstWord.base.offset,
          extentOffset: lastWord.extent.offset,
          affinity: firstWord.affinity,
        ), this, cause,
      );
    }
  }

  /// Move the selection to the beginning or end of a word.
  void selectWordEdge({@required SelectionChangedCause cause}) {
    assert(cause != null);
    _layoutText(constraints.maxWidth);
    assert(_lastTapDownPosition != null);
    if (onSelectionChanged != null) {
      final TextPosition position = _textPainter.getPositionForOffset(globalToLocal(_lastTapDownPosition));
      final TextRange word = _textPainter.getWordBoundary(position);
      if (position.offset - word.start <= 1) {
        onSelectionChanged(
          TextSelection.collapsed(offset: word.start, affinity: TextAffinity.downstream),
          this,
          cause,
        );
      } else {
        onSelectionChanged(
          TextSelection.collapsed(offset: word.end, affinity: TextAffinity.upstream),
          this,
          cause,
        );
      }
    }
  }

  TextSelection _selectWordAtOffset(TextPosition position) {
    assert(_textLayoutLastWidth == constraints.maxWidth);
    final TextRange word = _textPainter.getWordBoundary(position);
    // When long-pressing past the end of the text, we want a collapsed cursor.
    if (position.offset >= word.end)
      return TextSelection.fromPosition(position);
    return TextSelection(baseOffset: word.start, extentOffset: word.end);
  }

  Rect _caretPrototype;

  void _layoutText(double constraintWidth) {
    assert(constraintWidth != null);
    if (_textLayoutLastWidth == constraintWidth)
      return;
    final double caretMargin = _kCaretGap + cursorWidth;
    final double availableWidth = math.max(0.0, constraintWidth - caretMargin);
    final double maxWidth = _isMultiline ? availableWidth : double.infinity;
    _textPainter.layout(minWidth: availableWidth, maxWidth: maxWidth);
    _textLayoutLastWidth = constraintWidth;
  }

<<<<<<< HEAD
  /*
  @override
  final bool sizedByParent = true;
  */
=======
  /// On iOS, the cursor is taller than the the cursor on Android. The height
  /// of the cursor for iOS is approximate and obtained through an eyeball
  /// comparison.
  Rect get _getCaretPrototype {
    switch(defaultTargetPlatform){
      case TargetPlatform.iOS:
        return Rect.fromLTWH(0.0, -_kCaretHeightOffset + .5, cursorWidth, preferredLineHeight + 2);
      default:
        return Rect.fromLTWH(0.0, _kCaretHeightOffset, cursorWidth, preferredLineHeight - 2.0 * _kCaretHeightOffset);
    }
  }
>>>>>>> b5e09735
  @override
  void performLayout() {
    _layoutText(constraints.maxWidth);
    _caretPrototype = _getCaretPrototype;
    _selectionRects = null;
    // We grab _textPainter.size here because assigning to `size` on the next
    // line will trigger us to validate our intrinsic sizes, which will change
    // _textPainter's layout because the intrinsic size calculations are
    // destructive, which would mean we would get different results if we later
    // used properties on _textPainter in this method.
    // Other _textPainter state like didExceedMaxLines will also be affected,
    // though we currently don't use those here.
    // See also RenderParagraph which has a similar issue.
    final Size textPainterSize = _textPainter.size;
    size = Size(constraints.maxWidth, constraints.constrainHeight(_preferredHeight(constraints.maxWidth)));
    final Size contentSize = Size(textPainterSize.width + _kCaretGap + cursorWidth, textPainterSize.height);
    _maxScrollExtent = _getMaxScrollExtent(contentSize);
    offset.applyViewportDimension(_viewportExtent);
    offset.applyContentDimensions(0.0, _maxScrollExtent);
  }

  Offset _getPixelPerfectCursorOffset(Rect caretRect) {
    final Offset caretPosition = localToGlobal(caretRect.topLeft);
    final double pixelMultiple = 1.0 / _devicePixelRatio;
    final int quotientX = (caretPosition.dx / pixelMultiple).round();
    final int quotientY = (caretPosition.dy / pixelMultiple).round();
    final double pixelPerfectOffsetX = quotientX * pixelMultiple - caretPosition.dx;
    final double pixelPerfectOffsetY = quotientY * pixelMultiple - caretPosition.dy;
    return Offset(pixelPerfectOffsetX, pixelPerfectOffsetY);
  }

  void _paintCaret(Canvas canvas, Offset effectiveOffset, TextPosition textPosition) {
    assert(_textLayoutLastWidth == constraints.maxWidth);
    final Offset caretOffset = _textPainter.getOffsetForCaret(textPosition, _caretPrototype);

    // If the floating cursor is enabled, the text cursor's color is [backgroundCursorColor] while
    // the floating cursor's color is _cursorColor;
    final Paint paint = Paint()
      ..color = _floatingCursorOn ? backgroundCursorColor : _cursorColor;

    Rect caretRect = _caretPrototype.shift(caretOffset + effectiveOffset);
    if (_cursorOffset != null)
      caretRect = caretRect.shift(_cursorOffset);

    caretRect = caretRect.shift(_getPixelPerfectCursorOffset(caretRect));

    if (cursorRadius == null) {
      canvas.drawRect(caretRect, paint);
    } else {
      final RRect caretRRect = RRect.fromRectAndRadius(caretRect, cursorRadius);
      canvas.drawRRect(caretRRect, paint);
    }

    if (caretRect != _lastCaretRect) {
      _lastCaretRect = caretRect;
      if (onCaretChanged != null)
        onCaretChanged(caretRect);
    }
  }

  /// Sets the screen position of the floating cursor and the text position
  /// closest to the cursor.
  void setFloatingCursor(FloatingCursorDragState state, Offset boundedOffset, TextPosition lastTextPosition, { double resetLerpValue }) {
    assert(state != null);
    assert(boundedOffset != null);
    assert(lastTextPosition != null);
    if (state == FloatingCursorDragState.Start) {
      _relativeOrigin = const Offset(0, 0);
      _previousOffset = null;
      _resetOriginOnBottom = false;
      _resetOriginOnTop = false;
      _resetOriginOnRight = false;
      _resetOriginOnBottom = false;
    }
    _floatingCursorOn = state != FloatingCursorDragState.End;
    _resetFloatingCursorAnimationValue = resetLerpValue;
    if(_floatingCursorOn) {
      _floatingCursorOffset = boundedOffset;
      _floatingCursorTextPosition = lastTextPosition;
    }
    markNeedsPaint();
  }

  void _paintFloatingCaret(Canvas canvas, Offset effectiveOffset) {
    assert(_textLayoutLastWidth == constraints.maxWidth);
    assert(_floatingCursorOn);

    // We always want the floating cursor to render at full opacity.
    final Paint paint = Paint()..color = _cursorColor.withOpacity(0.75);

    double sizeAdjustmentX = _kFloatingCaretSizeIncrease.dx;
    double sizeAdjustmentY = _kFloatingCaretSizeIncrease.dy;

    if(_resetFloatingCursorAnimationValue != null) {
      sizeAdjustmentX = ui.lerpDouble(sizeAdjustmentX, 0, _resetFloatingCursorAnimationValue);
      sizeAdjustmentY = ui.lerpDouble(sizeAdjustmentY, 0, _resetFloatingCursorAnimationValue);
    }

    final Rect floatingCaretPrototype = Rect.fromLTRB(
      _caretPrototype.left - sizeAdjustmentX,
      _caretPrototype.top - sizeAdjustmentY,
      _caretPrototype.right + sizeAdjustmentX,
      _caretPrototype.bottom + sizeAdjustmentY
    );

    final Rect caretRect = floatingCaretPrototype.shift(effectiveOffset);
    const Radius floatingCursorRadius = Radius.circular(_kFloatingCaretRadius);
    final RRect caretRRect = RRect.fromRectAndRadius(caretRect, floatingCursorRadius);
    canvas.drawRRect(caretRRect, paint);
  }

  // The relative origin in relation to the distance the user has theoretically
  // dragged the floating cursor offscreen. This value is used to account for the
  // difference in the rendering position and the raw offset value.
  Offset _relativeOrigin = const Offset(0, 0);
  Offset _previousOffset;
  bool _resetOriginOnLeft = false;
  bool _resetOriginOnRight = false;
  bool _resetOriginOnTop = false;
  bool _resetOriginOnBottom = false;
  double _resetFloatingCursorAnimationValue;

  /// Returns the position within the text field closest to the raw cursor offset.
  Offset calculateBoundedFloatingCursorOffset(Offset rawCursorOffset) {
    Offset deltaPosition = const Offset(0, 0);
    final double topBound = -floatingCursorAddedMargin.top;
    final double bottomBound = _textPainter.height - preferredLineHeight + floatingCursorAddedMargin.bottom;
    final double leftBound = -floatingCursorAddedMargin.left;
    final double rightBound = _textPainter.width + floatingCursorAddedMargin.right;

    if (_previousOffset != null)
      deltaPosition = rawCursorOffset - _previousOffset;

    // If the raw cursor offset has gone off an edge, we want to reset the relative
    // origin of the dragging when the user drags back into the field.
    if (_resetOriginOnLeft && deltaPosition.dx > 0) {
      _relativeOrigin = Offset(rawCursorOffset.dx - leftBound, _relativeOrigin.dy);
      _resetOriginOnLeft = false;
    } else if (_resetOriginOnRight && deltaPosition.dx < 0) {
      _relativeOrigin = Offset(rawCursorOffset.dx - rightBound, _relativeOrigin.dy);
      _resetOriginOnRight = false;
    }
    if (_resetOriginOnTop && deltaPosition.dy > 0) {
      _relativeOrigin = Offset(_relativeOrigin.dx, rawCursorOffset.dy - topBound);
      _resetOriginOnTop = false;
    } else if (_resetOriginOnBottom && deltaPosition.dy < 0) {
      _relativeOrigin = Offset(_relativeOrigin.dx, rawCursorOffset.dy - bottomBound);
      _resetOriginOnBottom = false;
    }

    final double currentX = rawCursorOffset.dx - _relativeOrigin.dx;
    final double currentY = rawCursorOffset.dy - _relativeOrigin.dy;
    final double adjustedX = math.min(math.max(currentX, leftBound), rightBound);
    final double adjustedY = math.min(math.max(currentY, topBound), bottomBound);
    final Offset adjustedOffset = Offset(adjustedX, adjustedY);

    if (currentX < leftBound && deltaPosition.dx < 0) {
      _resetOriginOnLeft = true;
    } else if(currentX > rightBound && deltaPosition.dx > 0)
      _resetOriginOnRight = true;
    if (currentY < topBound && deltaPosition.dy < 0)
      _resetOriginOnTop = true;
    else if (currentY > bottomBound && deltaPosition.dy > 0)
      _resetOriginOnBottom = true;

    _previousOffset = rawCursorOffset;

    return adjustedOffset;
  }

  void _paintSelection(Canvas canvas, Offset effectiveOffset) {
    assert(_textLayoutLastWidth == constraints.maxWidth);
    assert(_selectionRects != null);
    final Paint paint = Paint()..color = _selectionColor;
    for (ui.TextBox box in _selectionRects)
      canvas.drawRect(box.toRect().shift(effectiveOffset), paint);
  }

  void _paintContents(PaintingContext context, Offset offset) {
    assert(_textLayoutLastWidth == constraints.maxWidth);
    final Offset effectiveOffset = offset + _paintOffset;

    // On iOS, the cursor is painted over the text, on Android, it's painted
    // under it.
    if (paintCursorAboveText)
      _textPainter.paint(context.canvas, effectiveOffset);

    if (_selection != null && !_floatingCursorOn) {
      if (_selection.isCollapsed && cursorColor != null && _hasFocus) {
        _paintCaret(context.canvas, effectiveOffset, _selection.extent);
      } else if (!_selection.isCollapsed && _selectionColor != null) {
        _selectionRects ??= _textPainter.getBoxesForSelection(_selection);
        _paintSelection(context.canvas, effectiveOffset);
      }
    }

    if (!paintCursorAboveText)
      _textPainter.paint(context.canvas, effectiveOffset);

    if (_floatingCursorOn) {
      if (_resetFloatingCursorAnimationValue == null)
        _paintCaret(context.canvas, effectiveOffset, _floatingCursorTextPosition);
      _paintFloatingCaret(context.canvas, _floatingCursorOffset);
    }
  }

  @override
  void paint(PaintingContext context, Offset offset) {
    _layoutText(constraints.maxWidth);
    if (_hasVisualOverflow)
      context.pushClipRect(needsCompositing, offset, Offset.zero & size, _paintContents);
    else
      _paintContents(context, offset);
  }

  @override
  Rect describeApproximatePaintClip(RenderObject child) => _hasVisualOverflow ? Offset.zero & size : null;

  @override
  void debugFillProperties(DiagnosticPropertiesBuilder properties) {
    super.debugFillProperties(properties);
    properties.add(DiagnosticsProperty<Color>('cursorColor', cursorColor));
    properties.add(DiagnosticsProperty<ValueNotifier<bool>>('showCursor', showCursor));
    properties.add(IntProperty('maxLines', maxLines));
    properties.add(IntProperty('minLines', minLines));
    properties.add(DiagnosticsProperty<bool>('expands', expands));
    properties.add(DiagnosticsProperty<Color>('selectionColor', selectionColor));
    properties.add(DoubleProperty('textScaleFactor', textScaleFactor));
    properties.add(DiagnosticsProperty<Locale>('locale', locale, defaultValue: null));
    properties.add(DiagnosticsProperty<TextSelection>('selection', selection));
    properties.add(DiagnosticsProperty<ViewportOffset>('offset', offset));
  }

  @override
  List<DiagnosticsNode> debugDescribeChildren() {
    return <DiagnosticsNode>[
      text.toDiagnosticsNode(
        name: 'text',
        style: DiagnosticsTreeStyle.transition,
      ),
    ];
  }
}<|MERGE_RESOLUTION|>--- conflicted
+++ resolved
@@ -1385,12 +1385,6 @@
     _textLayoutLastWidth = constraintWidth;
   }
 
-<<<<<<< HEAD
-  /*
-  @override
-  final bool sizedByParent = true;
-  */
-=======
   /// On iOS, the cursor is taller than the the cursor on Android. The height
   /// of the cursor for iOS is approximate and obtained through an eyeball
   /// comparison.
@@ -1402,7 +1396,6 @@
         return Rect.fromLTWH(0.0, _kCaretHeightOffset, cursorWidth, preferredLineHeight - 2.0 * _kCaretHeightOffset);
     }
   }
->>>>>>> b5e09735
   @override
   void performLayout() {
     _layoutText(constraints.maxWidth);
