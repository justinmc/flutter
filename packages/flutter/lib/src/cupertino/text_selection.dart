// Copyright 2014 The Flutter Authors. All rights reserved.
// Use of this source code is governed by a BSD-style license that can be
// found in the LICENSE file.

import 'dart:math' as math;

import 'package:flutter/foundation.dart' show clampDouble;
import 'package:flutter/widgets.dart';

import 'localizations.dart';
import 'text_selection_toolbar.dart';
import 'text_selection_toolbar_button.dart';
import 'theme.dart';

// Read off from the output on iOS 12. This color does not vary with the
// application's theme color.
const double _kSelectionHandleOverlap = 1.5;
// Extracted from https://developer.apple.com/design/resources/.
const double _kSelectionHandleRadius = 6;

// Minimal padding from tip of the selection toolbar arrow to horizontal edges of the
// screen. Eyeballed value.
const double _kArrowScreenPadding = 26.0;

<<<<<<< HEAD
=======
// Generates the child that's passed into CupertinoTextSelectionToolbar.
class _CupertinoTextSelectionControlsToolbar extends StatefulWidget {
  const _CupertinoTextSelectionControlsToolbar({
    required this.clipboardStatus,
    required this.endpoints,
    required this.globalEditableRegion,
    required this.handleCopy,
    required this.handleCut,
    required this.handlePaste,
    required this.handleSelectAll,
    required this.selectionMidpoint,
    required this.textLineHeight,
  });

  final ClipboardStatusNotifier? clipboardStatus;
  final List<TextSelectionPoint> endpoints;
  final Rect globalEditableRegion;
  final VoidCallback? handleCopy;
  final VoidCallback? handleCut;
  final VoidCallback? handlePaste;
  final VoidCallback? handleSelectAll;
  final Offset selectionMidpoint;
  final double textLineHeight;

  @override
  _CupertinoTextSelectionControlsToolbarState createState() => _CupertinoTextSelectionControlsToolbarState();
}

class _CupertinoTextSelectionControlsToolbarState extends State<_CupertinoTextSelectionControlsToolbar> {
  void _onChangedClipboardStatus() {
    setState(() {
      // Inform the widget that the value of clipboardStatus has changed.
    });
  }

  @override
  void initState() {
    super.initState();
    widget.clipboardStatus?.addListener(_onChangedClipboardStatus);
  }

  @override
  void didUpdateWidget(_CupertinoTextSelectionControlsToolbar oldWidget) {
    super.didUpdateWidget(oldWidget);
    if (oldWidget.clipboardStatus != widget.clipboardStatus) {
      oldWidget.clipboardStatus?.removeListener(_onChangedClipboardStatus);
      widget.clipboardStatus?.addListener(_onChangedClipboardStatus);
    }
  }

  @override
  void dispose() {
    super.dispose();
    widget.clipboardStatus?.removeListener(_onChangedClipboardStatus);
  }

  @override
  Widget build(BuildContext context) {
    // Don't render the menu until the state of the clipboard is known.
    if (widget.handlePaste != null && widget.clipboardStatus?.value == ClipboardStatus.unknown) {
      return const SizedBox.shrink();
    }

    assert(debugCheckHasMediaQuery(context));
    final MediaQueryData mediaQuery = MediaQuery.of(context);

    // The toolbar should appear below the TextField when there is not enough
    // space above the TextField to show it, assuming there's always enough
    // space at the bottom in this case.
    final double anchorX = clampDouble(widget.selectionMidpoint.dx + widget.globalEditableRegion.left,
      _kArrowScreenPadding + mediaQuery.padding.left,
      mediaQuery.size.width - mediaQuery.padding.right - _kArrowScreenPadding,
    );

    final double topAmountInEditableRegion = widget.endpoints.first.point.dy - widget.textLineHeight;
    final double anchorTop = math.max(topAmountInEditableRegion, 0) + widget.globalEditableRegion.top;

    // The y-coordinate has to be calculated instead of directly quoting
    // selectionMidpoint.dy, since the caller
    // (TextSelectionOverlay._buildToolbar) does not know whether the toolbar is
    // going to be facing up or down.
    final Offset anchorAbove = Offset(
      anchorX,
      anchorTop,
    );
    final Offset anchorBelow = Offset(
      anchorX,
      widget.endpoints.last.point.dy + widget.globalEditableRegion.top,
    );

    final List<Widget> items = <Widget>[];
    final CupertinoLocalizations localizations = CupertinoLocalizations.of(context);
    final Widget onePhysicalPixelVerticalDivider =
        SizedBox(width: 1.0 / MediaQuery.of(context).devicePixelRatio);

    void addToolbarButton(
      String text,
      VoidCallback onPressed,
    ) {
      if (items.isNotEmpty) {
        items.add(onePhysicalPixelVerticalDivider);
      }

      items.add(CupertinoTextSelectionToolbarButton.text(
        onPressed: onPressed,
        text: text,
      ));
    }

    if (widget.handleCut != null) {
      addToolbarButton(localizations.cutButtonLabel, widget.handleCut!);
    }
    if (widget.handleCopy != null) {
      addToolbarButton(localizations.copyButtonLabel, widget.handleCopy!);
    }
    if (widget.handlePaste != null
        && widget.clipboardStatus?.value == ClipboardStatus.pasteable) {
      addToolbarButton(localizations.pasteButtonLabel, widget.handlePaste!);
    }
    if (widget.handleSelectAll != null) {
      addToolbarButton(localizations.selectAllButtonLabel, widget.handleSelectAll!);
    }

    // If there is no option available, build an empty widget.
    if (items.isEmpty) {
      return const SizedBox.shrink();
    }

    return CupertinoTextSelectionToolbar(
      anchorAbove: anchorAbove,
      anchorBelow: anchorBelow,
      children: items,
    );
  }
}

>>>>>>> c34dd444
/// Draws a single text selection handle with a bar and a ball.
class _TextSelectionHandlePainter extends CustomPainter {
  const _TextSelectionHandlePainter(this.color);

  final Color color;

  @override
  void paint(Canvas canvas, Size size) {
    const double halfStrokeWidth = 1.0;
    final Paint paint = Paint()..color = color;
    final Rect circle = Rect.fromCircle(
      center: const Offset(_kSelectionHandleRadius, _kSelectionHandleRadius),
      radius: _kSelectionHandleRadius,
    );
    final Rect line = Rect.fromPoints(
      const Offset(
        _kSelectionHandleRadius - halfStrokeWidth,
        2 * _kSelectionHandleRadius - _kSelectionHandleOverlap,
      ),
      Offset(_kSelectionHandleRadius + halfStrokeWidth, size.height),
    );
    final Path path = Path()
      ..addOval(circle)
    // Draw line so it slightly overlaps the circle.
      ..addRect(line);
    canvas.drawPath(path, paint);
  }

  @override
  bool shouldRepaint(_TextSelectionHandlePainter oldPainter) => color != oldPainter.color;
}

/// iOS Cupertino styled text selection handle controls.
///
/// Specifically does not manage the toolbar, which is left to
/// [EditableText.contextMenuBuilder].
@Deprecated(
  'Use `CupertinoTextSelectionControls`. '
  'This feature was deprecated after v2.12.0-4.1.pre.',
)
class CupertinoTextSelectionHandleControls extends CupertinoTextSelectionControls with TextSelectionHandleControls {
}

/// iOS Cupertino styled text selection controls.
///
/// The [cupertinoTextSelectionControls] global variable has a
/// suitable instance of this class.
class CupertinoTextSelectionControls extends TextSelectionControls {
  /// Returns the size of the Cupertino handle.
  @override
  Size getHandleSize(double textLineHeight) {
    return Size(
      _kSelectionHandleRadius * 2,
      textLineHeight + _kSelectionHandleRadius * 2 - _kSelectionHandleOverlap,
    );
  }

  /// Builder for iOS-style copy/paste text selection toolbar.
  @Deprecated(
    'Use `contextMenuBuilder` instead. '
    'This feature was deprecated after v2.12.0-4.1.pre.',
  )
  @override
  Widget buildToolbar(
    BuildContext context,
    Rect globalEditableRegion,
    double textLineHeight,
    Offset selectionMidpoint,
    List<TextSelectionPoint> endpoints,
    TextSelectionDelegate delegate,
    ClipboardStatusNotifier? clipboardStatus,
    Offset? lastSecondaryTapDownPosition,
  ) {
    return _CupertinoTextSelectionControlsToolbar(
      clipboardStatus: clipboardStatus,
      endpoints: endpoints,
      globalEditableRegion: globalEditableRegion,
      handleCut: canCut(delegate) ? () => handleCut(delegate) : null,
      handleCopy: canCopy(delegate) ? () => handleCopy(delegate) : null,
      handlePaste: canPaste(delegate) ? () => handlePaste(delegate) : null,
      handleSelectAll: canSelectAll(delegate) ? () => handleSelectAll(delegate) : null,
      selectionMidpoint: selectionMidpoint,
      textLineHeight: textLineHeight,
    );
  }

  /// Builder for iOS text selection edges.
  @override
  Widget buildHandle(BuildContext context, TextSelectionHandleType type, double textLineHeight, [VoidCallback? onTap]) {
    // iOS selection handles do not respond to taps.
    final Size desiredSize;
    final Widget handle;

    final Widget customPaint = CustomPaint(
      painter: _TextSelectionHandlePainter(CupertinoTheme.of(context).primaryColor),
    );

    // [buildHandle]'s widget is positioned at the selection cursor's bottom
    // baseline. We transform the handle such that the SizedBox is superimposed
    // on top of the text selection endpoints.
    switch (type) {
      case TextSelectionHandleType.left:
        desiredSize = getHandleSize(textLineHeight);
        handle = SizedBox.fromSize(
          size: desiredSize,
          child: customPaint,
        );
        return handle;
      case TextSelectionHandleType.right:
        desiredSize = getHandleSize(textLineHeight);
        handle = SizedBox.fromSize(
          size: desiredSize,
          child: customPaint,
        );
        return Transform(
          transform: Matrix4.identity()
            ..translate(desiredSize.width / 2, desiredSize.height / 2)
            ..rotateZ(math.pi)
            ..translate(-desiredSize.width / 2, -desiredSize.height / 2),
          child: handle,
        );
      // iOS doesn't draw anything for collapsed selections.
      case TextSelectionHandleType.collapsed:
        return const SizedBox.shrink();
    }
  }

  /// Gets anchor for cupertino-style text selection handles.
  ///
  /// See [TextSelectionControls.getHandleAnchor].
  @override
  Offset getHandleAnchor(TextSelectionHandleType type, double textLineHeight) {
    final Size handleSize;

    switch (type) {
      // The circle is at the top for the left handle, and the anchor point is
      // all the way at the bottom of the line.
      case TextSelectionHandleType.left:
        handleSize = getHandleSize(textLineHeight);
        return Offset(
          handleSize.width / 2,
          handleSize.height,
        );
      // The right handle is vertically flipped, and the anchor point is near
      // the top of the circle to give slight overlap.
      case TextSelectionHandleType.right:
        handleSize = getHandleSize(textLineHeight);
        return Offset(
          handleSize.width / 2,
          handleSize.height - 2 * _kSelectionHandleRadius + _kSelectionHandleOverlap,
        );
      // A collapsed handle anchors itself so that it's centered.
      case TextSelectionHandleType.collapsed:
        handleSize = getHandleSize(textLineHeight);
        return Offset(
          handleSize.width / 2,
          textLineHeight + (handleSize.height - textLineHeight) / 2,
        );
    }
  }
}

/// Text selection handle controls that follow iOS design conventions.
@Deprecated(
  'Use `cupertinoTextSelectionControls` instead. '
  'This feature was deprecated after v2.12.0-4.1.pre.',
)
final TextSelectionControls cupertinoTextSelectionHandleControls =
    CupertinoTextSelectionHandleControls();

/// Text selection controls that follow iOS design conventions.
final TextSelectionControls cupertinoTextSelectionControls =
    CupertinoTextSelectionControls();

// Generates the child that's passed into CupertinoTextSelectionToolbar.
class _CupertinoTextSelectionControlsToolbar extends StatefulWidget {
  const _CupertinoTextSelectionControlsToolbar({
    required this.clipboardStatus,
    required this.endpoints,
    required this.globalEditableRegion,
    required this.handleCopy,
    required this.handleCut,
    required this.handlePaste,
    required this.handleSelectAll,
    required this.selectionMidpoint,
    required this.textLineHeight,
  });

  final ClipboardStatusNotifier? clipboardStatus;
  final List<TextSelectionPoint> endpoints;
  final Rect globalEditableRegion;
  final VoidCallback? handleCopy;
  final VoidCallback? handleCut;
  final VoidCallback? handlePaste;
  final VoidCallback? handleSelectAll;
  final Offset selectionMidpoint;
  final double textLineHeight;

  @override
  _CupertinoTextSelectionControlsToolbarState createState() => _CupertinoTextSelectionControlsToolbarState();
}

class _CupertinoTextSelectionControlsToolbarState extends State<_CupertinoTextSelectionControlsToolbar> {
  void _onChangedClipboardStatus() {
    setState(() {
      // Inform the widget that the value of clipboardStatus has changed.
    });
  }

  @override
  void initState() {
    super.initState();
    widget.clipboardStatus?.addListener(_onChangedClipboardStatus);
  }

  @override
  void didUpdateWidget(_CupertinoTextSelectionControlsToolbar oldWidget) {
    super.didUpdateWidget(oldWidget);
    if (oldWidget.clipboardStatus != widget.clipboardStatus) {
      oldWidget.clipboardStatus?.removeListener(_onChangedClipboardStatus);
      widget.clipboardStatus?.addListener(_onChangedClipboardStatus);
    }
  }

  @override
  void dispose() {
    widget.clipboardStatus?.removeListener(_onChangedClipboardStatus);
    super.dispose();
  }

  @override
  Widget build(BuildContext context) {
    // Don't render the menu until the state of the clipboard is known.
    if (widget.handlePaste != null && widget.clipboardStatus?.value == ClipboardStatus.unknown) {
      return const SizedBox(width: 0.0, height: 0.0);
    }

    assert(debugCheckHasMediaQuery(context));
    final MediaQueryData mediaQuery = MediaQuery.of(context);

    // The toolbar should appear below the TextField when there is not enough
    // space above the TextField to show it, assuming there's always enough
    // space at the bottom in this case.
    final double anchorX = clampDouble(widget.selectionMidpoint.dx + widget.globalEditableRegion.left,
      _kArrowScreenPadding + mediaQuery.padding.left,
      mediaQuery.size.width - mediaQuery.padding.right - _kArrowScreenPadding,
    );

    final double topAmountInEditableRegion = widget.endpoints.first.point.dy - widget.textLineHeight;
    final double anchorTop = math.max(topAmountInEditableRegion, 0) + widget.globalEditableRegion.top;

    // The y-coordinate has to be calculated instead of directly quoting
    // selectionMidpoint.dy, since the caller
    // (TextSelectionOverlay._buildToolbar) does not know whether the toolbar is
    // going to be facing up or down.
    final Offset anchorAbove = Offset(
      anchorX,
      anchorTop,
    );
    final Offset anchorBelow = Offset(
      anchorX,
      widget.endpoints.last.point.dy + widget.globalEditableRegion.top,
    );

    final List<Widget> items = <Widget>[];
    final CupertinoLocalizations localizations = CupertinoLocalizations.of(context);
    final Widget onePhysicalPixelVerticalDivider =
        SizedBox(width: 1.0 / MediaQuery.of(context).devicePixelRatio);

    void addToolbarButton(
      String text,
      VoidCallback onPressed,
    ) {
      if (items.isNotEmpty) {
        items.add(onePhysicalPixelVerticalDivider);
      }

      items.add(CupertinoTextSelectionToolbarButton.text(
        onPressed: onPressed,
        text: text,
      ));
    }

    if (widget.handleCut != null) {
      addToolbarButton(localizations.cutButtonLabel, widget.handleCut!);
    }
    if (widget.handleCopy != null) {
      addToolbarButton(localizations.copyButtonLabel, widget.handleCopy!);
    }
    if (widget.handlePaste != null
        && widget.clipboardStatus?.value == ClipboardStatus.pasteable) {
      addToolbarButton(localizations.pasteButtonLabel, widget.handlePaste!);
    }
    if (widget.handleSelectAll != null) {
      addToolbarButton(localizations.selectAllButtonLabel, widget.handleSelectAll!);
    }

    // If there is no option available, build an empty widget.
    if (items.isEmpty) {
      return const SizedBox(width: 0.0, height: 0.0);
    }

    return CupertinoTextSelectionToolbar(
      anchorAbove: anchorAbove,
      anchorBelow: anchorBelow,
      children: items,
    );
  }
}<|MERGE_RESOLUTION|>--- conflicted
+++ resolved
@@ -22,145 +22,6 @@
 // screen. Eyeballed value.
 const double _kArrowScreenPadding = 26.0;
 
-<<<<<<< HEAD
-=======
-// Generates the child that's passed into CupertinoTextSelectionToolbar.
-class _CupertinoTextSelectionControlsToolbar extends StatefulWidget {
-  const _CupertinoTextSelectionControlsToolbar({
-    required this.clipboardStatus,
-    required this.endpoints,
-    required this.globalEditableRegion,
-    required this.handleCopy,
-    required this.handleCut,
-    required this.handlePaste,
-    required this.handleSelectAll,
-    required this.selectionMidpoint,
-    required this.textLineHeight,
-  });
-
-  final ClipboardStatusNotifier? clipboardStatus;
-  final List<TextSelectionPoint> endpoints;
-  final Rect globalEditableRegion;
-  final VoidCallback? handleCopy;
-  final VoidCallback? handleCut;
-  final VoidCallback? handlePaste;
-  final VoidCallback? handleSelectAll;
-  final Offset selectionMidpoint;
-  final double textLineHeight;
-
-  @override
-  _CupertinoTextSelectionControlsToolbarState createState() => _CupertinoTextSelectionControlsToolbarState();
-}
-
-class _CupertinoTextSelectionControlsToolbarState extends State<_CupertinoTextSelectionControlsToolbar> {
-  void _onChangedClipboardStatus() {
-    setState(() {
-      // Inform the widget that the value of clipboardStatus has changed.
-    });
-  }
-
-  @override
-  void initState() {
-    super.initState();
-    widget.clipboardStatus?.addListener(_onChangedClipboardStatus);
-  }
-
-  @override
-  void didUpdateWidget(_CupertinoTextSelectionControlsToolbar oldWidget) {
-    super.didUpdateWidget(oldWidget);
-    if (oldWidget.clipboardStatus != widget.clipboardStatus) {
-      oldWidget.clipboardStatus?.removeListener(_onChangedClipboardStatus);
-      widget.clipboardStatus?.addListener(_onChangedClipboardStatus);
-    }
-  }
-
-  @override
-  void dispose() {
-    super.dispose();
-    widget.clipboardStatus?.removeListener(_onChangedClipboardStatus);
-  }
-
-  @override
-  Widget build(BuildContext context) {
-    // Don't render the menu until the state of the clipboard is known.
-    if (widget.handlePaste != null && widget.clipboardStatus?.value == ClipboardStatus.unknown) {
-      return const SizedBox.shrink();
-    }
-
-    assert(debugCheckHasMediaQuery(context));
-    final MediaQueryData mediaQuery = MediaQuery.of(context);
-
-    // The toolbar should appear below the TextField when there is not enough
-    // space above the TextField to show it, assuming there's always enough
-    // space at the bottom in this case.
-    final double anchorX = clampDouble(widget.selectionMidpoint.dx + widget.globalEditableRegion.left,
-      _kArrowScreenPadding + mediaQuery.padding.left,
-      mediaQuery.size.width - mediaQuery.padding.right - _kArrowScreenPadding,
-    );
-
-    final double topAmountInEditableRegion = widget.endpoints.first.point.dy - widget.textLineHeight;
-    final double anchorTop = math.max(topAmountInEditableRegion, 0) + widget.globalEditableRegion.top;
-
-    // The y-coordinate has to be calculated instead of directly quoting
-    // selectionMidpoint.dy, since the caller
-    // (TextSelectionOverlay._buildToolbar) does not know whether the toolbar is
-    // going to be facing up or down.
-    final Offset anchorAbove = Offset(
-      anchorX,
-      anchorTop,
-    );
-    final Offset anchorBelow = Offset(
-      anchorX,
-      widget.endpoints.last.point.dy + widget.globalEditableRegion.top,
-    );
-
-    final List<Widget> items = <Widget>[];
-    final CupertinoLocalizations localizations = CupertinoLocalizations.of(context);
-    final Widget onePhysicalPixelVerticalDivider =
-        SizedBox(width: 1.0 / MediaQuery.of(context).devicePixelRatio);
-
-    void addToolbarButton(
-      String text,
-      VoidCallback onPressed,
-    ) {
-      if (items.isNotEmpty) {
-        items.add(onePhysicalPixelVerticalDivider);
-      }
-
-      items.add(CupertinoTextSelectionToolbarButton.text(
-        onPressed: onPressed,
-        text: text,
-      ));
-    }
-
-    if (widget.handleCut != null) {
-      addToolbarButton(localizations.cutButtonLabel, widget.handleCut!);
-    }
-    if (widget.handleCopy != null) {
-      addToolbarButton(localizations.copyButtonLabel, widget.handleCopy!);
-    }
-    if (widget.handlePaste != null
-        && widget.clipboardStatus?.value == ClipboardStatus.pasteable) {
-      addToolbarButton(localizations.pasteButtonLabel, widget.handlePaste!);
-    }
-    if (widget.handleSelectAll != null) {
-      addToolbarButton(localizations.selectAllButtonLabel, widget.handleSelectAll!);
-    }
-
-    // If there is no option available, build an empty widget.
-    if (items.isEmpty) {
-      return const SizedBox.shrink();
-    }
-
-    return CupertinoTextSelectionToolbar(
-      anchorAbove: anchorAbove,
-      anchorBelow: anchorBelow,
-      children: items,
-    );
-  }
-}
-
->>>>>>> c34dd444
 /// Draws a single text selection handle with a bar and a ball.
 class _TextSelectionHandlePainter extends CustomPainter {
   const _TextSelectionHandlePainter(this.color);
