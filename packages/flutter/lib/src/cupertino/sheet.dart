// Copyright 2014 The Flutter Authors. All rights reserved.
// Use of this source code is governed by a BSD-style license that can be
// found in the LICENSE file.

import 'package:flutter/gestures.dart';
import 'package:flutter/services.dart';
import 'package:flutter/widgets.dart';

import 'colors.dart';
import 'interface_level.dart';
import 'route.dart';
import 'theme.dart';

// Smoothing factor applied to the device's top padding (which approximates the corner radius)
// to achieve a smoother end to the corner radius animation.  A value of 1.0 would use
// the full top padding. Values less than 1.0 reduce the effective corner radius, improving
// the animation's appearance.  Determined through empirical testing.
const double _kDeviceCornerRadiusSmoothingFactor = 0.9;

// Threshold in logical pixels. If the calculated device corner radius (after applying
// the smoothing factor) is below this value, the corner radius transition animation will
// start from zero. This prevents abrupt transitions for devices with small or negligible
// corner radii.  This value, combined with the smoothing factor, corresponds roughly
// to double the targeted radius of 12.  Determined through testing and visual inspection.
const double _kRoundedDeviceCornersThreshold = 20.0;

// The distance from the top of the open sheet to the top of the screen, as a ratio
// of the total height of the screen. Found from eyeballing a simulator running
// iOS 18.0.
const double _kTopGapRatio = 0.08;

// Tween for animating a Cupertino sheet onto the screen.
//
// Begins fully offscreen below the screen and ends onscreen with a small gap at
// the top of the screen. Values found from eyeballing a simulator running iOS 18.0.
final Animatable<Offset> _kBottomUpTween = Tween<Offset>(
  begin: const Offset(0.0, 1.0),
  end: Offset.zero,
);

// Offset change for when a new sheet covers another sheet. '0.0' represents the
// top of the space available for the new sheet, but because the previous sheet
// was lowered slightly, the new sheet needs to go slightly higher than that.
// Values found from eyeballing a simulator running iOS 18.0.
final Animatable<Offset> _kBottomUpTweenWhenCoveringOtherSheet = Tween<Offset>(
  begin: const Offset(0.0, 1.0),
  end: const Offset(0.0, -0.02),
);

// Tween that animates a sheet slightly up when it is covered by a new sheet.
// Values found from eyeballing a simulator running iOS 18.0.
final Animatable<Offset> _kMidUpTween = Tween<Offset>(
  begin: Offset.zero,
  end: const Offset(0.0, -0.005),
);

// Offset from top of screen to slightly down when a fullscreen page is covered
// by a sheet. Values found from eyeballing a simulator running iOS 18.0.
final Animatable<Offset> _kTopDownTween = Tween<Offset>(
  begin: Offset.zero,
  end: const Offset(0.0, 0.07),
);

// Opacity of the overlay color put over the sheet as it moves into the background.
// Used to distinguish the sheet from the background. Value derived from eyeballing
// a simulator running iOS 18.0.
final Animatable<double> _kOpacityTween = Tween<double>(begin: 0.0, end: 0.10);

// The minimum velocity needed for a drag downwards to dismiss the sheet. Eyeballed
// from a comparison against a simulator running iOS 18.0.
const double _kMinFlingVelocity = 2.0; // Screen heights per second.

// The duration for a page to animate when the user releases it mid-swipe. Eyeballed
// from a comparison against a simulator running iOS 18.0.
const Duration _kDroppedSheetDragAnimationDuration = Duration(milliseconds: 300);

// Amount the sheet in the background scales down. Found by measuring the width
// of the sheet in the background and comparing against the screen width on the
// iOS simulator showing an iPhone 16 pro running iOS 18.0. The scale transition
// will go from a default of 1.0 to 1.0 - _kSheetScaleFactor.
const double _kSheetScaleFactor = 0.0835;

final Animatable<double> _kScaleTween = Tween<double>(begin: 1.0, end: 1.0 - _kSheetScaleFactor);

/// Shows a Cupertino-style sheet widget that slides up from the bottom of the
/// screen and stacks the previous route behind the new sheet.
///
/// {@youtube 560 315 https://www.youtube.com/watch?v=5H-WvH5O29I}
///
/// This is a convenience method for displaying [CupertinoSheetRoute] for common,
/// straightforward use cases. The Widget returned from `pageBuilder` will be
/// used to display the content on the [CupertinoSheetRoute].
///
/// `useNestedNavigation` allows new routes to be pushed inside of a [CupertinoSheetRoute]
/// by adding a new [Navigator] inside of the [CupertinoSheetRoute].
///
/// When `useNestedNavigation` is set to `true`, any route pushed to the stack
/// from within the context of the [CupertinoSheetRoute] will display within that
/// sheet. System back gestures and programmatic pops on the initial route in a
/// sheet will also be intercepted to pop the whole [CupertinoSheetRoute]. If
/// a custom [Navigator] setup is needed, like for example to enable named routes
/// or the pages API, then it is recommended to directly push a [CupertinoSheetRoute]
/// to the stack with whatever configuration needed. See [CupertinoSheetRoute] for
/// an example that manually sets up nested navigation.
///
/// The whole sheet can be popped at once by either dragging down on the sheet,
/// or calling [CupertinoSheetRoute.popSheet].
///
/// When `enableDrag` is set to `true` (the default), users can dismiss the sheet
/// by dragging it down or by calling [CupertinoSheetRoute.popSheet]. When
/// `enableDrag` is `false`, users cannot dismiss the sheet by dragging, and it
/// can only be closed by calling [CupertinoSheetRoute.popSheet].
///
/// iOS sheet widgets are generally designed to be tightly coupled to the context
/// of the widget that opened the sheet. As such, it is not recommended to push
/// a non-sheet route that covers the sheet without first popping the sheet. If
/// necessary however, it can be done by pushing to the root [Navigator].
///
/// If `useNestedNavigation` is `false` (the default), then a [CupertinoSheetRoute]
/// will be shown with no [Navigator] widget. Multiple calls to `showCupertinoSheet`
/// can still be made to show multiple stacked sheets, if desired.
///
/// `showCupertinoSheet` always pushes the [CupertinoSheetRoute] to the root
/// [Navigator]. This is to ensure the previous route animates correctly.
///
/// Returns a [Future] that resolves to the value (if any) that was passed to
/// [Navigator.pop] when the sheet was closed.
///
/// {@tool dartpad}
/// This example shows how to navigate to use [showCupertinoSheet] to display a
/// Cupertino sheet widget with nested navigation.
///
/// ** See code in examples/api/lib/cupertino/sheet/cupertino_sheet.1.dart **
/// {@end-tool}
///
/// See also:
///
///  * [CupertinoSheetRoute] the basic route version of the sheet view.
///  * [showCupertinoDialog] which displays an iOS-styled dialog.
///  * <https://developer.apple.com/design/human-interface-guidelines/sheets>
Future<T?> showCupertinoSheet<T>({
  required BuildContext context,
  @Deprecated(
    'Use builder instead. '
    'This feature was deprecated after v3.33.0-0.2.pre.',
  )
  WidgetBuilder? pageBuilder,
  WidgetBuilder? builder,
  bool useNestedNavigation = false,
  bool enableDrag = true,
}) {
<<<<<<< HEAD
  final WidgetBuilder builder;
=======
  assert(pageBuilder != null || builder != null);

  final WidgetBuilder? effectivePageBuilder = builder ?? pageBuilder;
  final WidgetBuilder widgetBuilder;
  final GlobalKey<NavigatorState> nestedNavigatorKey = GlobalKey<NavigatorState>();
>>>>>>> b0c8612e
  if (!useNestedNavigation) {
    widgetBuilder = effectivePageBuilder!;
  } else {
<<<<<<< HEAD
    builder = (BuildContext context) {
      return Navigator(
        initialRoute: '/',
        onGenerateInitialRoutes: (NavigatorState navigator, String initialRouteName) {
          return <Route<void>>[
            CupertinoPageRoute<void>(
              builder: (BuildContext context) {
                return PopScope(
                  canPop: false,
                  onPopInvokedWithResult: (bool didPop, Object? result) {
                    if (didPop) {
                      return;
                    }
                    Navigator.of(context, rootNavigator: true).pop(result);
                  },
                  child: pageBuilder(context),
                );
              },
            ),
          ];
        },
=======
    widgetBuilder = (BuildContext context) {
      return NavigatorPopHandler(
        onPopWithResult: (T? result) {
          nestedNavigatorKey.currentState!.maybePop();
        },
        child: Navigator(
          key: nestedNavigatorKey,
          initialRoute: '/',
          onGenerateInitialRoutes: (NavigatorState navigator, String initialRouteName) {
            return <Route<void>>[
              CupertinoPageRoute<void>(
                builder: (BuildContext context) {
                  return PopScope(
                    canPop: false,
                    onPopInvokedWithResult: (bool didPop, Object? result) {
                      if (didPop) {
                        return;
                      }
                      Navigator.of(context, rootNavigator: true).pop(result);
                    },
                    child: effectivePageBuilder!(context),
                  );
                },
              ),
            ];
          },
        ),
>>>>>>> b0c8612e
      );
    };
  }

  return Navigator.of(
    context,
    rootNavigator: true,
  ).push<T>(CupertinoSheetRoute<T>(builder: widgetBuilder, enableDrag: enableDrag));
}

/// Provides an iOS-style sheet transition.
///
/// The page slides up and stops below the top of the screen. When covered by
/// another sheet view, it will slide slightly up and scale down to appear
/// stacked behind the new sheet.
class CupertinoSheetTransition extends StatefulWidget {
  /// Creates an iOS style sheet transition.
  const CupertinoSheetTransition({
    super.key,
    required this.primaryRouteAnimation,
    required this.secondaryRouteAnimation,
    required this.child,
    required this.linearTransition,
  });

  /// `primaryRouteAnimation` is a linear route animation from 0.0 to 1.0 when
  /// this screen is being pushed.
  final Animation<double> primaryRouteAnimation;

  /// `secondaryRouteAnimation` is a linear route animation from 0.0 to 1.0 when
  /// another screen is being pushed on top of this one.
  final Animation<double> secondaryRouteAnimation;

  /// The widget below this widget in the tree.
  final Widget child;

  /// Whether to perform the transition linearly.
  ///
  /// Used to respond to a drag gesture.
  final bool linearTransition;

  /// The primary delegated transition. Will slide a non [CupertinoSheetRoute] page down.
  ///
  /// Provided to the previous route to coordinate transitions between routes.
  ///
  /// If a [CupertinoSheetRoute] already exists in the stack, then it will
  /// slide the previous sheet upwards instead.
  static Widget delegateTransition(
    BuildContext context,
    Animation<double> animation,
    Animation<double> secondaryAnimation,
    bool allowSnapshotting,
    Widget? child,
  ) {
    if (CupertinoSheetRoute.hasParentSheet(context)) {
      return _delegatedCoverSheetSecondaryTransition(secondaryAnimation, child);
    }
    final bool linear = Navigator.of(context).userGestureInProgress;

    final Curve curve = linear ? Curves.linear : Curves.linearToEaseOut;
    final Curve reverseCurve = linear ? Curves.linear : Curves.easeInToLinear;
    final CurvedAnimation curvedAnimation = CurvedAnimation(
      curve: curve,
      reverseCurve: reverseCurve,
      parent: secondaryAnimation,
    );

    final double deviceCornerRadius =
        (MediaQuery.maybeViewPaddingOf(context)?.top ?? 0) * _kDeviceCornerRadiusSmoothingFactor;
    final bool roundedDeviceCorners = deviceCornerRadius > _kRoundedDeviceCornersThreshold;

    final Animatable<BorderRadiusGeometry> decorationTween = Tween<BorderRadiusGeometry>(
      begin: BorderRadius.vertical(
        top: Radius.circular(roundedDeviceCorners ? deviceCornerRadius : 0),
      ),
      end: BorderRadius.circular(12),
    );

    final Animation<BorderRadiusGeometry> radiusAnimation = curvedAnimation.drive(decorationTween);
    final Animation<double> opacityAnimation = curvedAnimation.drive(_kOpacityTween);
    final Animation<Offset> slideAnimation = curvedAnimation.drive(_kTopDownTween);
    final Animation<double> scaleAnimation = curvedAnimation.drive(_kScaleTween);
    curvedAnimation.dispose();

    final bool isDarkMode = CupertinoTheme.brightnessOf(context) == Brightness.dark;
    final Color overlayColor = isDarkMode ? const Color(0xFFc8c8c8) : const Color(0xFF000000);

    final Widget? contrastedChild = child != null && !secondaryAnimation.isDismissed
        ? Stack(
            children: <Widget>[
              child,
              FadeTransition(
                opacity: opacityAnimation,
                child: ColoredBox(color: overlayColor, child: const SizedBox.expand()),
              ),
            ],
          )
        : child;

    final double topGapHeight = MediaQuery.sizeOf(context).height * _kTopGapRatio;

    return Stack(
      children: <Widget>[
        AnnotatedRegion<SystemUiOverlayStyle>(
          value: const SystemUiOverlayStyle(
            statusBarBrightness: Brightness.dark,
            statusBarIconBrightness: Brightness.light,
          ),
          child: SizedBox(height: topGapHeight, width: double.infinity),
        ),
        SlideTransition(
          position: slideAnimation,
          child: ScaleTransition(
            scale: scaleAnimation,
            filterQuality: FilterQuality.medium,
            alignment: Alignment.topCenter,
            child: AnimatedBuilder(
              animation: radiusAnimation,
              child: child,
              builder: (BuildContext context, Widget? child) {
                return ClipRSuperellipse(
                  borderRadius: !secondaryAnimation.isDismissed
                      ? radiusAnimation.value
                      : BorderRadius.circular(0),
                  child: contrastedChild,
                );
              },
            ),
          ),
        ),
      ],
    );
  }

  static Widget _delegatedCoverSheetSecondaryTransition(
    Animation<double> secondaryAnimation,
    Widget? child,
  ) {
    const Curve curve = Curves.linearToEaseOut;
    const Curve reverseCurve = Curves.easeInToLinear;
    final CurvedAnimation curvedAnimation = CurvedAnimation(
      curve: curve,
      reverseCurve: reverseCurve,
      parent: secondaryAnimation,
    );

    final Animation<Offset> slideAnimation = curvedAnimation.drive(_kMidUpTween);
    final Animation<double> scaleAnimation = curvedAnimation.drive(_kScaleTween);
    curvedAnimation.dispose();

    return SlideTransition(
      position: slideAnimation,
      transformHitTests: false,
      child: ScaleTransition(
        scale: scaleAnimation,
        filterQuality: FilterQuality.medium,
        alignment: Alignment.topCenter,
        child: ClipRSuperellipse(
          borderRadius: const BorderRadius.vertical(top: Radius.circular(12)),
          child: child,
        ),
      ),
    );
  }

  @override
  State<CupertinoSheetTransition> createState() => _CupertinoSheetTransitionState();
}

class _CupertinoSheetTransitionState extends State<CupertinoSheetTransition> {
  // The offset animation when this page is being covered by another sheet.
  late Animation<Offset> _secondaryPositionAnimation;

  // The scale animation when this page is being covered by another sheet.
  late Animation<double> _secondaryScaleAnimation;

  // Curve of primary page which is coming in to cover another route.
  CurvedAnimation? _primaryPositionCurve;

  // Curve of secondary page which is becoming covered by another sheet.
  CurvedAnimation? _secondaryPositionCurve;

  @override
  void initState() {
    super.initState();
    _setupAnimation();
  }

  @override
  void didUpdateWidget(covariant CupertinoSheetTransition oldWidget) {
    super.didUpdateWidget(oldWidget);
    if (oldWidget.primaryRouteAnimation != widget.primaryRouteAnimation ||
        oldWidget.secondaryRouteAnimation != widget.secondaryRouteAnimation) {
      _disposeCurve();
      _setupAnimation();
    }
  }

  @override
  void dispose() {
    _disposeCurve();
    super.dispose();
  }

  void _setupAnimation() {
    _primaryPositionCurve = CurvedAnimation(
      curve: Curves.fastEaseInToSlowEaseOut,
      reverseCurve: Curves.fastEaseInToSlowEaseOut.flipped,
      parent: widget.primaryRouteAnimation,
    );
    _secondaryPositionCurve = CurvedAnimation(
      curve: Curves.linearToEaseOut,
      reverseCurve: Curves.easeInToLinear,
      parent: widget.secondaryRouteAnimation,
    );
    _secondaryPositionAnimation = _secondaryPositionCurve!.drive(_kMidUpTween);
    _secondaryScaleAnimation = _secondaryPositionCurve!.drive(_kScaleTween);
  }

  void _disposeCurve() {
    _primaryPositionCurve?.dispose();
    _secondaryPositionCurve?.dispose();
    _primaryPositionCurve = null;
    _secondaryPositionCurve = null;
  }

  Widget _coverSheetPrimaryTransition(
    BuildContext context,
    Animation<double> animation,
    bool linearTransition,
    Widget? child,
  ) {
    final Animatable<Offset> offsetTween = CupertinoSheetRoute.hasParentSheet(context)
        ? _kBottomUpTweenWhenCoveringOtherSheet
        : _kBottomUpTween;

    final CurvedAnimation curvedAnimation = CurvedAnimation(
      parent: animation,
      curve: linearTransition ? Curves.linear : Curves.fastEaseInToSlowEaseOut,
      reverseCurve: linearTransition ? Curves.linear : Curves.fastEaseInToSlowEaseOut.flipped,
    );

    final Animation<Offset> positionAnimation = curvedAnimation.drive(offsetTween);

    curvedAnimation.dispose();

    return SlideTransition(position: positionAnimation, child: child);
  }

  Widget _coverSheetSecondaryTransition(Animation<double> secondaryAnimation, Widget? child) {
    return SlideTransition(
      position: _secondaryPositionAnimation,
      transformHitTests: false,
      child: ScaleTransition(
        scale: _secondaryScaleAnimation,
        filterQuality: FilterQuality.medium,
        alignment: Alignment.topCenter,
        child: child,
      ),
    );
  }

  @override
  Widget build(BuildContext context) {
    return SizedBox.expand(
      child: _coverSheetSecondaryTransition(
        widget.secondaryRouteAnimation,
        _coverSheetPrimaryTransition(
          context,
          widget.primaryRouteAnimation,
          widget.linearTransition,
          widget.child,
        ),
      ),
    );
  }
}

/// Route for displaying an iOS sheet styled page.
///
/// {@youtube 560 315 https://www.youtube.com/watch?v=5H-WvH5O29I}
///
/// The `CupertinoSheetRoute` will slide up from the bottom of the screen and stop
/// below the top of the screen. If the previous route is a non-sheet route, then
/// it will animate downwards to stack behind the new sheet. If the previous route
/// is a sheet route, then it will animate slightly upwards to look like it is laying
/// on top of the previous stack of sheets.
///
/// Typically called by [showCupertinoSheet], which provides some boilerplate for
/// pushing the `CupertinoSheetRoute` to the root navigator and providing simple
/// nested navigation.
///
/// The sheet will be dismissed by dragging downwards on the screen, or a call to
/// [CupertinoSheetRoute.popSheet].
///
/// {@tool dartpad}
/// This example shows how to navigate to [CupertinoSheetRoute] by using it the
/// same as a regular route.
///
/// ** See code in examples/api/lib/cupertino/sheet/cupertino_sheet.0.dart **
/// {@end-tool}
///
/// {@tool dartpad}
/// This example shows how to show a Cupertino Sheet with nested navigation manually
/// set up in order to enable restorable state.
///
/// ** See code in examples/api/lib/cupertino/sheet/cupertino_sheet.2.dart **
/// {@end-tool}
///
/// See also:
///   * [showCupertinoSheet], which is a convenience method for pushing a
///     `CupertinoSheetRoute`, with optional nested navigation built in.
class CupertinoSheetRoute<T> extends PageRoute<T> with _CupertinoSheetRouteTransitionMixin<T> {
  /// Creates a page route that displays an iOS styled sheet.
  CupertinoSheetRoute({super.settings, required this.builder, this.enableDrag = true});

  /// Builds the primary contents of the sheet route.
  final WidgetBuilder builder;

  @override
  final bool enableDrag;

  @override
  Widget buildContent(BuildContext context) {
    final double topPadding = MediaQuery.heightOf(context) * _kTopGapRatio;
    return MediaQuery.removePadding(
      context: context,
      removeTop: true,
      child: Padding(
        padding: EdgeInsets.only(top: topPadding),
        child: ClipRSuperellipse(
          borderRadius: const BorderRadius.vertical(top: Radius.circular(12)),
          child: CupertinoUserInterfaceLevel(
            data: CupertinoUserInterfaceLevelData.elevated,
            child: _CupertinoSheetScope(child: builder(context)),
          ),
        ),
      ),
    );
  }

  /// Checks if a Cupertino sheet view exists in the widget tree above the current
  /// context.
  static bool hasParentSheet(BuildContext context) {
    return _CupertinoSheetScope.maybeOf(context) != null;
  }

  /// Pops the entire [CupertinoSheetRoute], if a sheet route exists in the stack.
  ///
  /// Used if to pop an entire sheet at once, if there is nested navigation within
  /// that sheet.
  static void popSheet(BuildContext context) {
    if (hasParentSheet(context)) {
      Navigator.of(context, rootNavigator: true).pop();
    }
  }

  @override
  Color? get barrierColor => CupertinoColors.transparent;

  @override
  bool get barrierDismissible => false;

  @override
  String? get barrierLabel => null;

  @override
  bool get maintainState => true;

  @override
  bool get opaque => false;
}

// Internally used to see if another sheet is in the tree already.
class _CupertinoSheetScope extends InheritedWidget {
  const _CupertinoSheetScope({required super.child});

  static _CupertinoSheetScope? maybeOf(BuildContext context) {
    return context.getInheritedWidgetOfExactType<_CupertinoSheetScope>();
  }

  @override
  bool updateShouldNotify(_CupertinoSheetScope oldWidget) => false;
}

/// A mixin that replaces the entire screen with an iOS sheet transition for a
/// [PageRoute].
///
/// See also:
///
///  * [CupertinoSheetRoute], which is a [PageRoute] that leverages this mixin.
mixin _CupertinoSheetRouteTransitionMixin<T> on PageRoute<T> {
  /// Builds the primary contents of the route.
  @protected
  Widget buildContent(BuildContext context);

  @override
  Duration get transitionDuration => const Duration(milliseconds: 500);

  @override
  DelegatedTransitionBuilder? get delegatedTransition =>
      CupertinoSheetTransition.delegateTransition;

  /// Determines whether the content can be dragged.
  ///
  /// If `true`, dragging is enabled; otherwise, it remains fixed.
  bool get enableDrag;

  @override
  Widget buildPage(
    BuildContext context,
    Animation<double> animation,
    Animation<double> secondaryAnimation,
  ) {
    return buildContent(context);
  }

  static _CupertinoDownGestureController<T> _startPopGesture<T>(ModalRoute<T> route) {
    return _CupertinoDownGestureController<T>(
      navigator: route.navigator!,
      getIsCurrent: () => route.isCurrent,
      getIsActive: () => route.isActive,
      controller: route.controller!, // protected access
    );
  }

  /// Returns a [CupertinoSheetTransition].
  static Widget buildPageTransitions<T>(
    ModalRoute<T> route,
    BuildContext context,
    Animation<double> animation,
    Animation<double> secondaryAnimation,
    Widget child,
    bool enableDrag,
  ) {
    final bool linearTransition = route.popGestureInProgress;
    return CupertinoSheetTransition(
      primaryRouteAnimation: animation,
      secondaryRouteAnimation: secondaryAnimation,
      linearTransition: linearTransition,
      child: _CupertinoDownGestureDetector<T>(
        enabledCallback: () => enableDrag,
        onStartPopGesture: () => _startPopGesture<T>(route),
        child: child,
      ),
    );
  }

  @override
  bool canTransitionTo(TransitionRoute<dynamic> nextRoute) {
    return nextRoute is _CupertinoSheetRouteTransitionMixin;
  }

  @override
  Widget buildTransitions(
    BuildContext context,
    Animation<double> animation,
    Animation<double> secondaryAnimation,
    Widget child,
  ) {
    return buildPageTransitions<T>(this, context, animation, secondaryAnimation, child, enableDrag);
  }
}

class _CupertinoDownGestureDetector<T> extends StatefulWidget {
  const _CupertinoDownGestureDetector({
    super.key,
    required this.enabledCallback,
    required this.onStartPopGesture,
    required this.child,
  });

  final Widget child;

  final ValueGetter<bool> enabledCallback;

  final ValueGetter<_CupertinoDownGestureController<T>> onStartPopGesture;

  @override
  _CupertinoDownGestureDetectorState<T> createState() => _CupertinoDownGestureDetectorState<T>();
}

class _CupertinoDownGestureDetectorState<T> extends State<_CupertinoDownGestureDetector<T>> {
  _CupertinoDownGestureController<T>? _downGestureController;

  late VerticalDragGestureRecognizer _recognizer;

  @override
  void initState() {
    super.initState();
    _recognizer = VerticalDragGestureRecognizer(debugOwner: this)
      ..onStart = _handleDragStart
      ..onUpdate = _handleDragUpdate
      ..onEnd = _handleDragEnd
      ..onCancel = _handleDragCancel;
  }

  @override
  void dispose() {
    _recognizer.dispose();

    // If this is disposed during a drag, call navigator.didStopUserGesture.
    if (_downGestureController != null) {
      WidgetsBinding.instance.addPostFrameCallback((_) {
        if (_downGestureController?.navigator.mounted ?? false) {
          _downGestureController?.navigator.didStopUserGesture();
        }
        _downGestureController = null;
      });
    }
    super.dispose();
  }

  void _handleDragStart(DragStartDetails details) {
    assert(mounted);
    assert(_downGestureController == null);
    _downGestureController = widget.onStartPopGesture();
  }

  void _handleDragUpdate(DragUpdateDetails details) {
    assert(mounted);
    assert(_downGestureController != null);
    _downGestureController!.dragUpdate(
      // Divide by size of the sheet.
      details.primaryDelta! / (context.size!.height - (context.size!.height * _kTopGapRatio)),
    );
  }

  void _handleDragEnd(DragEndDetails details) {
    assert(mounted);
    assert(_downGestureController != null);
    _downGestureController!.dragEnd(details.velocity.pixelsPerSecond.dy / context.size!.height);
    _downGestureController = null;
  }

  void _handleDragCancel() {
    assert(mounted);
    // This can be called even if start is not called, paired with the "down" event
    // that we don't consider here.
    _downGestureController?.dragEnd(0.0);
    _downGestureController = null;
  }

  void _handlePointerDown(PointerDownEvent event) {
    if (widget.enabledCallback()) {
      _recognizer.addPointer(event);
    }
  }

  @override
  Widget build(BuildContext context) {
    return Listener(
      onPointerDown: _handlePointerDown,
      behavior: HitTestBehavior.translucent,
      child: widget.child,
    );
  }
}

class _CupertinoDownGestureController<T> {
  /// Creates a controller for an iOS-style back gesture.
  _CupertinoDownGestureController({
    required this.navigator,
    required this.controller,
    required this.getIsActive,
    required this.getIsCurrent,
  }) {
    navigator.didStartUserGesture();
  }

  final AnimationController controller;
  final NavigatorState navigator;
  final ValueGetter<bool> getIsActive;
  final ValueGetter<bool> getIsCurrent;

  /// The drag gesture has changed by [delta]. The total range of the drag
  /// should be 0.0 to 1.0.
  void dragUpdate(double delta) {
    controller.value -= delta;
  }

  /// The drag gesture has ended with a vertical motion of [velocity] as a
  /// fraction of screen height per second.
  void dragEnd(double velocity) {
    // Fling in the appropriate direction.
    //
    // This curve has been determined through rigorously eyeballing native iOS
    // animations on a simulator running iOS 18.0.
    const Curve animationCurve = Curves.easeOut;
    final bool isCurrent = getIsCurrent();
    final bool animateForward;

    if (!isCurrent) {
      // If the page has already been navigated away from, then the animation
      // direction depends on whether or not it's still in the navigation stack,
      // regardless of velocity or drag position. For example, if a route is
      // being slowly dragged back by just a few pixels, but then a programmatic
      // pop occurs, the route should still be animated off the screen.
      // See https://github.com/flutter/flutter/issues/141268.
      animateForward = getIsActive();
    } else if (velocity.abs() >= _kMinFlingVelocity) {
      // If the user releases the page before mid screen with sufficient velocity,
      // or after mid screen, we should animate the page out. Otherwise, the page
      // should be animated back in.
      animateForward = velocity <= 0;
    } else {
      // If the drag is dropped with low velocity, the sheet will pop if the
      // the drag goes a little past the halfway point on the screen. This is
      // eyeballed on a simulator running iOS 18.0.
      animateForward = controller.value > 0.52;
    }

    if (animateForward) {
      controller.animateTo(
        1.0,
        duration: _kDroppedSheetDragAnimationDuration,
        curve: animationCurve,
      );
    } else {
      if (isCurrent) {
        // This route is destined to pop at this point. Reuse navigator's pop.
        final NavigatorState rootNavigator = Navigator.of(navigator.context, rootNavigator: true);
        rootNavigator.pop();
      }

      if (controller.isAnimating) {
        controller.animateBack(
          0.0,
          duration: _kDroppedSheetDragAnimationDuration,
          curve: animationCurve,
        );
      }
    }

    if (controller.isAnimating) {
      // Keep the userGestureInProgress in true state so we don't change the
      // curve of the page transition mid-flight since CupertinoPageTransition
      // depends on userGestureInProgress.
      // late AnimationStatusListener animationStatusCallback;
      void animationStatusCallback(AnimationStatus status) {
        navigator.didStopUserGesture();
        controller.removeStatusListener(animationStatusCallback);
      }

      controller.addStatusListener(animationStatusCallback);
    } else {
      navigator.didStopUserGesture();
    }
  }
}<|MERGE_RESOLUTION|>--- conflicted
+++ resolved
@@ -149,20 +149,14 @@
   bool useNestedNavigation = false,
   bool enableDrag = true,
 }) {
-<<<<<<< HEAD
-  final WidgetBuilder builder;
-=======
   assert(pageBuilder != null || builder != null);
 
   final WidgetBuilder? effectivePageBuilder = builder ?? pageBuilder;
   final WidgetBuilder widgetBuilder;
-  final GlobalKey<NavigatorState> nestedNavigatorKey = GlobalKey<NavigatorState>();
->>>>>>> b0c8612e
   if (!useNestedNavigation) {
     widgetBuilder = effectivePageBuilder!;
   } else {
-<<<<<<< HEAD
-    builder = (BuildContext context) {
+    widgetBuilder = (BuildContext context) {
       return Navigator(
         initialRoute: '/',
         onGenerateInitialRoutes: (NavigatorState navigator, String initialRouteName) {
@@ -177,41 +171,12 @@
                     }
                     Navigator.of(context, rootNavigator: true).pop(result);
                   },
-                  child: pageBuilder(context),
+                  child: effectivePageBuilder!(context),
                 );
               },
             ),
           ];
         },
-=======
-    widgetBuilder = (BuildContext context) {
-      return NavigatorPopHandler(
-        onPopWithResult: (T? result) {
-          nestedNavigatorKey.currentState!.maybePop();
-        },
-        child: Navigator(
-          key: nestedNavigatorKey,
-          initialRoute: '/',
-          onGenerateInitialRoutes: (NavigatorState navigator, String initialRouteName) {
-            return <Route<void>>[
-              CupertinoPageRoute<void>(
-                builder: (BuildContext context) {
-                  return PopScope(
-                    canPop: false,
-                    onPopInvokedWithResult: (bool didPop, Object? result) {
-                      if (didPop) {
-                        return;
-                      }
-                      Navigator.of(context, rootNavigator: true).pop(result);
-                    },
-                    child: effectivePageBuilder!(context),
-                  );
-                },
-              ),
-            ];
-          },
-        ),
->>>>>>> b0c8612e
       );
     };
   }
