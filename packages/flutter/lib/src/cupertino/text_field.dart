--- conflicted
+++ resolved
@@ -803,60 +803,14 @@
       valueListenable: _effectiveController,
       child: editableText,
       builder: (BuildContext context, TextEditingValue text, Widget child) {
-<<<<<<< HEAD
-        final List<Widget> rowChildren = <Widget>[];
-
-        // Insert a prefix at the front if the prefix visibility mode matches
-        // the current text state.
-        if (_showPrefixWidget(text)) {
-          rowChildren.add(
+        return Row(children: <Widget>[
+          // Insert a prefix at the front if the prefix visibility mode matches
+          // the current text state.
+          if (_showPrefixWidget(text))
             Container(
               key: _prefixGlobalKey,
               child: widget.prefix,
             ),
-          );
-        }
-
-        final List<Widget> stackChildren = <Widget>[];
-
-        // In the middle part, stack the placeholder on top of the main EditableText
-        // if needed.
-        if (widget.placeholder != null && text.text.isEmpty) {
-          stackChildren.add(
-            SizedBox(
-              width: double.infinity,
-              child: Padding(
-                padding: widget.padding,
-                child: Text(
-                  widget.placeholder,
-                  maxLines: widget.maxLines,
-                  overflow: TextOverflow.ellipsis,
-                  style: placeholderStyle,
-                  textAlign: widget.textAlign,
-                ),
-              ),
-            ),
-          );
-        }
-
-        rowChildren.add(Expanded(child: Stack(children: stackChildren..add(child))));
-
-        // First add the explicit suffix if the suffix visibility mode matches.
-        if (_showSuffixWidget(text)) {
-          rowChildren.add(
-            Container(
-              key: _suffixGlobalKey,
-              child: widget.suffix,
-            ),
-          );
-        // Otherwise, try to show a clear button if its visibility mode matches.
-        } else if (_showClearButton(text)) {
-          rowChildren.add(
-=======
-        return Row(children: <Widget>[
-          // Insert a prefix at the front if the prefix visibility mode matches
-          // the current text state.
-          if (_showPrefixWidget(text)) widget.prefix,
           // In the middle part, stack the placeholder on top of the main EditableText
           // if needed.
           Expanded(
@@ -882,10 +836,12 @@
           ),
           // First add the explicit suffix if the suffix visibility mode matches.
           if (_showSuffixWidget(text))
-            widget.suffix
+            Container(
+              key: _suffixGlobalKey,
+              child: widget.suffix,
+            )
           // Otherwise, try to show a clear button if its visibility mode matches.
           else if (_showClearButton(text))
->>>>>>> d7a8dda2
             GestureDetector(
               key: _clearGlobalKey,
               onTap: widget.enabled ?? true ? () {
