// Copyright 2014 The Flutter Authors. All rights reserved.
// Use of this source code is governed by a BSD-style license that can be
// found in the LICENSE file.

import 'dart:ui' as ui show BoxHeightStyle, BoxWidthStyle;

import 'package:flutter/cupertino.dart';
import 'package:flutter/foundation.dart';
import 'package:flutter/gestures.dart';
import 'package:flutter/rendering.dart';
import 'package:flutter/services.dart';

import 'debug.dart';
import 'default_text_selection_toolbar.dart';
import 'desktop_text_selection.dart';
import 'feedback.dart';
import 'input_decorator.dart';
import 'magnifier.dart';
import 'material_localizations.dart';
import 'material_state.dart';
import 'selectable_text.dart' show iOSHorizontalOffset;
import 'text_selection.dart';
import 'theme.dart';

export 'package:flutter/services.dart' show SmartDashesType, SmartQuotesType, TextCapitalization, TextInputAction, TextInputType;

/// Signature for the [TextField.buildCounter] callback.
typedef InputCounterWidgetBuilder = Widget? Function(
  /// The build context for the TextField.
  BuildContext context, {
  /// The length of the string currently in the input.
  required int currentLength,
  /// The maximum string length that can be entered into the TextField.
  required int? maxLength,
  /// Whether or not the TextField is currently focused.  Mainly provided for
  /// the [liveRegion] parameter in the [Semantics] widget for accessibility.
  required bool isFocused,
});

class _TextFieldSelectionGestureDetectorBuilder extends TextSelectionGestureDetectorBuilder {
  _TextFieldSelectionGestureDetectorBuilder({
    required _TextFieldState state,
  }) : _state = state,
       super(delegate: state);

  final _TextFieldState _state;

  @override
  void onForcePressStart(ForcePressDetails details) {
    super.onForcePressStart(details);
    if (delegate.selectionEnabled && shouldShowSelectionToolbar) {
      editableText.showToolbar();
    }
  }

  @override
  void onForcePressEnd(ForcePressDetails details) {
    // Not required.
  }

  @override
  void onSingleLongTapMoveUpdate(LongPressMoveUpdateDetails details) {
    if (delegate.selectionEnabled) {
      switch (Theme.of(_state.context).platform) {
        case TargetPlatform.iOS:
        case TargetPlatform.macOS:
          renderEditable.selectPositionAt(
            from: details.globalPosition,
            cause: SelectionChangedCause.longPress,
          );
          break;
        case TargetPlatform.android:
        case TargetPlatform.fuchsia:
        case TargetPlatform.linux:
        case TargetPlatform.windows:
          renderEditable.selectWordsInRange(
            from: details.globalPosition - details.offsetFromOrigin,
            to: details.globalPosition,
            cause: SelectionChangedCause.longPress,
          );
          break;
      }
    }
  }

  @override
  void onSingleTapUp(TapUpDetails details) {
    editableText.hideToolbar();
    super.onSingleTapUp(details);
    _state._requestKeyboard();
    _state.widget.onTap?.call();
  }

  @override
  void onSingleLongTapStart(LongPressStartDetails details) {
    if (delegate.selectionEnabled) {
      switch (Theme.of(_state.context).platform) {
        case TargetPlatform.iOS:
        case TargetPlatform.macOS:
          renderEditable.selectPositionAt(
            from: details.globalPosition,
            cause: SelectionChangedCause.longPress,
          );
          break;
        case TargetPlatform.android:
        case TargetPlatform.fuchsia:
        case TargetPlatform.linux:
        case TargetPlatform.windows:
          renderEditable.selectWord(cause: SelectionChangedCause.longPress);
          Feedback.forLongPress(_state.context);
          break;
      }
    }
  }
}

/// A Material Design text field.
///
/// A text field lets the user enter text, either with hardware keyboard or with
/// an onscreen keyboard.
///
/// The text field calls the [onChanged] callback whenever the user changes the
/// text in the field. If the user indicates that they are done typing in the
/// field (e.g., by pressing a button on the soft keyboard), the text field
/// calls the [onSubmitted] callback.
///
/// To control the text that is displayed in the text field, use the
/// [controller]. For example, to set the initial value of the text field, use
/// a [controller] that already contains some text. The [controller] can also
/// control the selection and composing region (and to observe changes to the
/// text, selection, and composing region).
///
/// By default, a text field has a [decoration] that draws a divider below the
/// text field. You can use the [decoration] property to control the decoration,
/// for example by adding a label or an icon. If you set the [decoration]
/// property to null, the decoration will be removed entirely, including the
/// extra padding introduced by the decoration to save space for the labels.
///
/// If [decoration] is non-null (which is the default), the text field requires
/// one of its ancestors to be a [Material] widget.
///
/// To integrate the [TextField] into a [Form] with other [FormField] widgets,
/// consider using [TextFormField].
///
/// {@template flutter.material.textfield.wantKeepAlive}
/// When the widget has focus, it will prevent itself from disposing via its
/// underlying [EditableText]'s [AutomaticKeepAliveClientMixin.wantKeepAlive] in
/// order to avoid losing the selection. Removing the focus will allow it to be
/// disposed.
/// {@endtemplate}
///
/// Remember to call [TextEditingController.dispose] of the [TextEditingController]
/// when it is no longer needed. This will ensure we discard any resources used
/// by the object.
///
/// {@tool snippet}
/// This example shows how to create a [TextField] that will obscure input. The
/// [InputDecoration] surrounds the field in a border using [OutlineInputBorder]
/// and adds a label.
///
/// ![](https://flutter.github.io/assets-for-api-docs/assets/material/text_field.png)
///
/// ```dart
/// const TextField(
///   obscureText: true,
///   decoration: InputDecoration(
///     border: OutlineInputBorder(),
///     labelText: 'Password',
///   ),
/// )
/// ```
/// {@end-tool}
///
/// ## Reading values
///
/// A common way to read a value from a TextField is to use the [onSubmitted]
/// callback. This callback is applied to the text field's current value when
/// the user finishes editing.
///
/// {@tool dartpad}
/// This sample shows how to get a value from a TextField via the [onSubmitted]
/// callback.
///
/// ** See code in examples/api/lib/material/text_field/text_field.1.dart **
/// {@end-tool}
///
/// {@macro flutter.widgets.EditableText.lifeCycle}
///
/// For most applications the [onSubmitted] callback will be sufficient for
/// reacting to user input.
///
/// The [onEditingComplete] callback also runs when the user finishes editing.
/// It's different from [onSubmitted] because it has a default value which
/// updates the text controller and yields the keyboard focus. Applications that
/// require different behavior can override the default [onEditingComplete]
/// callback.
///
/// Keep in mind you can also always read the current string from a TextField's
/// [TextEditingController] using [TextEditingController.text].
///
/// ## Handling emojis and other complex characters
/// {@macro flutter.widgets.EditableText.onChanged}
///
/// In the live Dartpad example above, try typing the emoji 👨‍👩‍👦
/// into the field and submitting. Because the example code measures the length
/// with `value.characters.length`, the emoji is correctly counted as a single
/// character.
///
/// {@macro flutter.widgets.editableText.showCaretOnScreen}
///
/// {@macro flutter.widgets.editableText.accessibility}
///
/// See also:
///
///  * [TextFormField], which integrates with the [Form] widget.
///  * [InputDecorator], which shows the labels and other visual elements that
///    surround the actual text editing widget.
///  * [EditableText], which is the raw text editing control at the heart of a
///    [TextField]. The [EditableText] widget is rarely used directly unless
///    you are implementing an entirely different design language, such as
///    Cupertino.
///  * <https://material.io/design/components/text-fields.html>
///  * Cookbook: [Create and style a text field](https://flutter.dev/docs/cookbook/forms/text-input)
///  * Cookbook: [Handle changes to a text field](https://flutter.dev/docs/cookbook/forms/text-field-changes)
///  * Cookbook: [Retrieve the value of a text field](https://flutter.dev/docs/cookbook/forms/retrieve-input)
///  * Cookbook: [Focus and text fields](https://flutter.dev/docs/cookbook/forms/focus)
class TextField extends StatefulWidget {
  /// Creates a Material Design text field.
  ///
  /// If [decoration] is non-null (which is the default), the text field requires
  /// one of its ancestors to be a [Material] widget.
  ///
  /// To remove the decoration entirely (including the extra padding introduced
  /// by the decoration to save space for the labels), set the [decoration] to
  /// null.
  ///
  /// The [maxLines] property can be set to null to remove the restriction on
  /// the number of lines. By default, it is one, meaning this is a single-line
  /// text field. [maxLines] must not be zero.
  ///
  /// The [maxLength] property is set to null by default, which means the
  /// number of characters allowed in the text field is not restricted. If
  /// [maxLength] is set a character counter will be displayed below the
  /// field showing how many characters have been entered. If the value is
  /// set to a positive integer it will also display the maximum allowed
  /// number of characters to be entered.  If the value is set to
  /// [TextField.noMaxLength] then only the current length is displayed.
  ///
  /// After [maxLength] characters have been input, additional input
  /// is ignored, unless [maxLengthEnforcement] is set to
  /// [MaxLengthEnforcement.none].
  /// The text field enforces the length with a [LengthLimitingTextInputFormatter],
  /// which is evaluated after the supplied [inputFormatters], if any.
  /// The [maxLength] value must be either null or greater than zero.
  ///
  /// If [maxLengthEnforcement] is set to [MaxLengthEnforcement.none], then more
  /// than [maxLength] characters may be entered, and the error counter and
  /// divider will switch to the [decoration].errorStyle when the limit is
  /// exceeded.
  ///
  /// The text cursor is not shown if [showCursor] is false or if [showCursor]
  /// is null (the default) and [readOnly] is true.
  ///
  /// The [selectionHeightStyle] and [selectionWidthStyle] properties allow
  /// changing the shape of the selection highlighting. These properties default
  /// to [ui.BoxHeightStyle.tight] and [ui.BoxWidthStyle.tight] respectively and
  /// must not be null.
  ///
  /// The [textAlign], [autofocus], [obscureText], [readOnly], [autocorrect],
  /// [scrollPadding], [maxLines], [maxLength], [selectionHeightStyle],
  /// [selectionWidthStyle], [enableSuggestions], and
  /// [enableIMEPersonalizedLearning] arguments must not be null.
  ///
  /// See also:
  ///
  ///  * [maxLength], which discusses the precise meaning of "number of
  ///    characters" and how it may differ from the intuitive meaning.
  const TextField({
    super.key,
    this.controller,
    this.focusNode,
    this.decoration = const InputDecoration(),
    TextInputType? keyboardType,
    this.textInputAction,
    this.textCapitalization = TextCapitalization.none,
    this.style,
    this.strutStyle,
    this.textAlign = TextAlign.start,
    this.textAlignVertical,
    this.textDirection,
    this.readOnly = false,
    @Deprecated(
      'Use `contextMenuBuilder` instead. '
      'This feature was deprecated after v2.12.0-4.1.pre.',
    )
    this.toolbarOptions,
    this.showCursor,
    this.autofocus = false,
    this.obscuringCharacter = '•',
    this.obscureText = false,
    this.autocorrect = true,
    SmartDashesType? smartDashesType,
    SmartQuotesType? smartQuotesType,
    this.enableSuggestions = true,
    this.maxLines = 1,
    this.minLines,
    this.expands = false,
    this.maxLength,
    this.maxLengthEnforcement,
    this.onChanged,
    this.onEditingComplete,
    this.onSubmitted,
    this.onAppPrivateCommand,
    this.inputFormatters,
    this.enabled,
    this.cursorWidth = 2.0,
    this.cursorHeight,
    this.cursorRadius,
    this.cursorColor,
    this.selectionHeightStyle = ui.BoxHeightStyle.tight,
    this.selectionWidthStyle = ui.BoxWidthStyle.tight,
    this.keyboardAppearance,
    this.scrollPadding = const EdgeInsets.all(20.0),
    this.dragStartBehavior = DragStartBehavior.start,
    bool? enableInteractiveSelection,
    this.selectionControls,
    this.onTap,
    this.onTapOutside,
    this.mouseCursor,
    this.buildCounter,
    this.scrollController,
    this.scrollPhysics,
    this.autofillHints = const <String>[],
    this.clipBehavior = Clip.hardEdge,
    this.restorationId,
    this.scribbleEnabled = true,
    this.enableIMEPersonalizedLearning = true,
<<<<<<< HEAD
    this.contextMenuBuilder = _defaultContextMenuBuilder,
=======
    this.magnifierConfiguration,
>>>>>>> 14626c0a
  }) : assert(textAlign != null),
       assert(readOnly != null),
       assert(autofocus != null),
       assert(obscuringCharacter != null && obscuringCharacter.length == 1),
       assert(obscureText != null),
       assert(autocorrect != null),
       smartDashesType = smartDashesType ?? (obscureText ? SmartDashesType.disabled : SmartDashesType.enabled),
       smartQuotesType = smartQuotesType ?? (obscureText ? SmartQuotesType.disabled : SmartQuotesType.enabled),
       assert(enableSuggestions != null),
       assert(scrollPadding != null),
       assert(dragStartBehavior != null),
       assert(selectionHeightStyle != null),
       assert(selectionWidthStyle != null),
       assert(maxLines == null || maxLines > 0),
       assert(minLines == null || minLines > 0),
       assert(
         (maxLines == null) || (minLines == null) || (maxLines >= minLines),
         "minLines can't be greater than maxLines",
       ),
       assert(expands != null),
       assert(
         !expands || (maxLines == null && minLines == null),
         'minLines and maxLines must be null when expands is true.',
       ),
       assert(!obscureText || maxLines == 1, 'Obscured fields cannot be multiline.'),
       assert(maxLength == null || maxLength == TextField.noMaxLength || maxLength > 0),
       // Assert the following instead of setting it directly to avoid surprising the user by silently changing the value they set.
       assert(
         !identical(textInputAction, TextInputAction.newline) ||
         maxLines == 1 ||
         !identical(keyboardType, TextInputType.text),
         'Use keyboardType TextInputType.multiline when using TextInputAction.newline on a multiline TextField.',
       ),
       assert(clipBehavior != null),
       assert(enableIMEPersonalizedLearning != null),
       keyboardType = keyboardType ?? (maxLines == 1 ? TextInputType.text : TextInputType.multiline),
       enableInteractiveSelection = enableInteractiveSelection ?? (!readOnly || !obscureText);

  /// {@macro flutter.widgets.text_selection.TextMagnifierConfiguration.intro}
  ///
  /// {@macro flutter.widgets.magnifier.intro}
  ///
  /// {@macro flutter.widgets.text_selection.TextMagnifierConfiguration.details}
  ///
  /// By default, builds a [CupertinoTextMagnifier] on iOS and [TextMagnifier] on
  /// Android, and builds nothing on all other platforms. If it is desired to supress
  /// the magnifier, consider passing [TextMagnifierConfiguration.disabled].
  final TextMagnifierConfiguration? magnifierConfiguration;

  /// Controls the text being edited.
  ///
  /// If null, this widget will create its own [TextEditingController].
  final TextEditingController? controller;

  /// Defines the keyboard focus for this widget.
  ///
  /// The [focusNode] is a long-lived object that's typically managed by a
  /// [StatefulWidget] parent. See [FocusNode] for more information.
  ///
  /// To give the keyboard focus to this widget, provide a [focusNode] and then
  /// use the current [FocusScope] to request the focus:
  ///
  /// ```dart
  /// FocusScope.of(context).requestFocus(myFocusNode);
  /// ```
  ///
  /// This happens automatically when the widget is tapped.
  ///
  /// To be notified when the widget gains or loses the focus, add a listener
  /// to the [focusNode]:
  ///
  /// ```dart
  /// focusNode.addListener(() { print(myFocusNode.hasFocus); });
  /// ```
  ///
  /// If null, this widget will create its own [FocusNode].
  ///
  /// ## Keyboard
  ///
  /// Requesting the focus will typically cause the keyboard to be shown
  /// if it's not showing already.
  ///
  /// On Android, the user can hide the keyboard - without changing the focus -
  /// with the system back button. They can restore the keyboard's visibility
  /// by tapping on a text field.  The user might hide the keyboard and
  /// switch to a physical keyboard, or they might just need to get it
  /// out of the way for a moment, to expose something it's
  /// obscuring. In this case requesting the focus again will not
  /// cause the focus to change, and will not make the keyboard visible.
  ///
  /// This widget builds an [EditableText] and will ensure that the keyboard is
  /// showing when it is tapped by calling [EditableTextState.requestKeyboard()].
  final FocusNode? focusNode;

  /// The decoration to show around the text field.
  ///
  /// By default, draws a horizontal line under the text field but can be
  /// configured to show an icon, label, hint text, and error text.
  ///
  /// Specify null to remove the decoration entirely (including the
  /// extra padding introduced by the decoration to save space for the labels).
  final InputDecoration? decoration;

  /// {@macro flutter.widgets.editableText.keyboardType}
  final TextInputType keyboardType;

  /// The type of action button to use for the keyboard.
  ///
  /// Defaults to [TextInputAction.newline] if [keyboardType] is
  /// [TextInputType.multiline] and [TextInputAction.done] otherwise.
  final TextInputAction? textInputAction;

  /// {@macro flutter.widgets.editableText.textCapitalization}
  final TextCapitalization textCapitalization;

  /// The style to use for the text being edited.
  ///
  /// This text style is also used as the base style for the [decoration].
  ///
  /// If null, defaults to the `subtitle1` text style from the current [Theme].
  final TextStyle? style;

  /// {@macro flutter.widgets.editableText.strutStyle}
  final StrutStyle? strutStyle;

  /// {@macro flutter.widgets.editableText.textAlign}
  final TextAlign textAlign;

  /// {@macro flutter.material.InputDecorator.textAlignVertical}
  final TextAlignVertical? textAlignVertical;

  /// {@macro flutter.widgets.editableText.textDirection}
  final TextDirection? textDirection;

  /// {@macro flutter.widgets.editableText.autofocus}
  final bool autofocus;

  /// {@macro flutter.widgets.editableText.obscuringCharacter}
  final String obscuringCharacter;

  /// {@macro flutter.widgets.editableText.obscureText}
  final bool obscureText;

  /// {@macro flutter.widgets.editableText.autocorrect}
  final bool autocorrect;

  /// {@macro flutter.services.TextInputConfiguration.smartDashesType}
  final SmartDashesType smartDashesType;

  /// {@macro flutter.services.TextInputConfiguration.smartQuotesType}
  final SmartQuotesType smartQuotesType;

  /// {@macro flutter.services.TextInputConfiguration.enableSuggestions}
  final bool enableSuggestions;

  /// {@macro flutter.widgets.editableText.maxLines}
  ///  * [expands], which determines whether the field should fill the height of
  ///    its parent.
  final int? maxLines;

  /// {@macro flutter.widgets.editableText.minLines}
  ///  * [expands], which determines whether the field should fill the height of
  ///    its parent.
  final int? minLines;

  /// {@macro flutter.widgets.editableText.expands}
  final bool expands;

  /// {@macro flutter.widgets.editableText.readOnly}
  final bool readOnly;

  /// Configuration of toolbar options.
  ///
  /// If not set, select all and paste will default to be enabled. Copy and cut
  /// will be disabled if [obscureText] is true. If [readOnly] is true,
  /// paste and cut will be disabled regardless.
  @Deprecated(
    'Use `contextMenuBuilder` instead. '
    'This feature was deprecated after v2.12.0-4.1.pre.',
  )
  final ToolbarOptions? toolbarOptions;

  /// {@macro flutter.widgets.editableText.showCursor}
  final bool? showCursor;

  /// If [maxLength] is set to this value, only the "current input length"
  /// part of the character counter is shown.
  static const int noMaxLength = -1;

  /// The maximum number of characters (Unicode scalar values) to allow in the
  /// text field.
  ///
  /// If set, a character counter will be displayed below the
  /// field showing how many characters have been entered. If set to a number
  /// greater than 0, it will also display the maximum number allowed. If set
  /// to [TextField.noMaxLength] then only the current character count is displayed.
  ///
  /// After [maxLength] characters have been input, additional input
  /// is ignored, unless [maxLengthEnforcement] is set to
  /// [MaxLengthEnforcement.none].
  ///
  /// The text field enforces the length with a [LengthLimitingTextInputFormatter],
  /// which is evaluated after the supplied [inputFormatters], if any.
  ///
  /// This value must be either null, [TextField.noMaxLength], or greater than 0.
  /// If null (the default) then there is no limit to the number of characters
  /// that can be entered. If set to [TextField.noMaxLength], then no limit will
  /// be enforced, but the number of characters entered will still be displayed.
  ///
  /// Whitespace characters (e.g. newline, space, tab) are included in the
  /// character count.
  ///
  /// If [maxLengthEnforcement] is [MaxLengthEnforcement.none], then more than
  /// [maxLength] characters may be entered, but the error counter and divider
  /// will switch to the [decoration]'s [InputDecoration.errorStyle] when the
  /// limit is exceeded.
  ///
  /// {@macro flutter.services.lengthLimitingTextInputFormatter.maxLength}
  final int? maxLength;

  /// Determines how the [maxLength] limit should be enforced.
  ///
  /// {@macro flutter.services.textFormatter.effectiveMaxLengthEnforcement}
  ///
  /// {@macro flutter.services.textFormatter.maxLengthEnforcement}
  final MaxLengthEnforcement? maxLengthEnforcement;

  /// {@macro flutter.widgets.editableText.onChanged}
  ///
  /// See also:
  ///
  ///  * [inputFormatters], which are called before [onChanged]
  ///    runs and can validate and change ("format") the input value.
  ///  * [onEditingComplete], [onSubmitted]:
  ///    which are more specialized input change notifications.
  final ValueChanged<String>? onChanged;

  /// {@macro flutter.widgets.editableText.onEditingComplete}
  final VoidCallback? onEditingComplete;

  /// {@macro flutter.widgets.editableText.onSubmitted}
  ///
  /// See also:
  ///
  ///  * [TextInputAction.next] and [TextInputAction.previous], which
  ///    automatically shift the focus to the next/previous focusable item when
  ///    the user is done editing.
  final ValueChanged<String>? onSubmitted;

  /// {@macro flutter.widgets.editableText.onAppPrivateCommand}
  final AppPrivateCommandCallback? onAppPrivateCommand;

  /// {@macro flutter.widgets.editableText.inputFormatters}
  final List<TextInputFormatter>? inputFormatters;

  /// If false the text field is "disabled": it ignores taps and its
  /// [decoration] is rendered in grey.
  ///
  /// If non-null this property overrides the [decoration]'s
  /// [InputDecoration.enabled] property.
  final bool? enabled;

  /// {@macro flutter.widgets.editableText.cursorWidth}
  final double cursorWidth;

  /// {@macro flutter.widgets.editableText.cursorHeight}
  final double? cursorHeight;

  /// {@macro flutter.widgets.editableText.cursorRadius}
  final Radius? cursorRadius;

  /// The color of the cursor.
  ///
  /// The cursor indicates the current location of text insertion point in
  /// the field.
  ///
  /// If this is null it will default to the ambient
  /// [DefaultSelectionStyle.cursorColor]. If that is null, and the
  /// [ThemeData.platform] is [TargetPlatform.iOS] or [TargetPlatform.macOS]
  /// it will use [CupertinoThemeData.primaryColor]. Otherwise it will use
  /// the value of [ColorScheme.primary] of [ThemeData.colorScheme].
  final Color? cursorColor;

  /// Controls how tall the selection highlight boxes are computed to be.
  ///
  /// See [ui.BoxHeightStyle] for details on available styles.
  final ui.BoxHeightStyle selectionHeightStyle;

  /// Controls how wide the selection highlight boxes are computed to be.
  ///
  /// See [ui.BoxWidthStyle] for details on available styles.
  final ui.BoxWidthStyle selectionWidthStyle;

  /// The appearance of the keyboard.
  ///
  /// This setting is only honored on iOS devices.
  ///
  /// If unset, defaults to [ThemeData.brightness].
  final Brightness? keyboardAppearance;

  /// {@macro flutter.widgets.editableText.scrollPadding}
  final EdgeInsets scrollPadding;

  /// {@macro flutter.widgets.editableText.enableInteractiveSelection}
  final bool enableInteractiveSelection;

  /// {@macro flutter.widgets.editableText.selectionControls}
  final TextSelectionControls? selectionControls;

  /// {@macro flutter.widgets.scrollable.dragStartBehavior}
  final DragStartBehavior dragStartBehavior;

  /// {@macro flutter.widgets.editableText.selectionEnabled}
  bool get selectionEnabled => enableInteractiveSelection;

  /// {@template flutter.material.textfield.onTap}
  /// Called for each distinct tap except for every second tap of a double tap.
  ///
  /// The text field builds a [GestureDetector] to handle input events like tap,
  /// to trigger focus requests, to move the caret, adjust the selection, etc.
  /// Handling some of those events by wrapping the text field with a competing
  /// GestureDetector is problematic.
  ///
  /// To unconditionally handle taps, without interfering with the text field's
  /// internal gesture detector, provide this callback.
  ///
  /// If the text field is created with [enabled] false, taps will not be
  /// recognized.
  ///
  /// To be notified when the text field gains or loses the focus, provide a
  /// [focusNode] and add a listener to that.
  ///
  /// To listen to arbitrary pointer events without competing with the
  /// text field's internal gesture detector, use a [Listener].
  /// {@endtemplate}
  final GestureTapCallback? onTap;

  /// {@macro flutter.widgets.editableText.onTapOutside}
  ///
  /// {@tool dartpad}
  /// This example shows how to use a `TextFieldTapRegion` to wrap a set of
  /// "spinner" buttons that increment and decrement a value in the [TextField]
  /// without causing the text field to lose keyboard focus.
  ///
  /// This example includes a generic `SpinnerField<T>` class that you can copy
  /// into your own project and customize.
  ///
  /// ** See code in examples/api/lib/widgets/tap_region/text_field_tap_region.0.dart **
  /// {@end-tool}
  ///
  /// See also:
  ///
  ///  * [TapRegion] for how the region group is determined.
  final TapRegionCallback? onTapOutside;

  /// The cursor for a mouse pointer when it enters or is hovering over the
  /// widget.
  ///
  /// If [mouseCursor] is a [MaterialStateProperty<MouseCursor>],
  /// [MaterialStateProperty.resolve] is used for the following [MaterialState]s:
  ///
  ///  * [MaterialState.error].
  ///  * [MaterialState.hovered].
  ///  * [MaterialState.focused].
  ///  * [MaterialState.disabled].
  ///
  /// If this property is null, [MaterialStateMouseCursor.textable] will be used.
  ///
  /// The [mouseCursor] is the only property of [TextField] that controls the
  /// appearance of the mouse pointer. All other properties related to "cursor"
  /// stand for the text cursor, which is usually a blinking vertical line at
  /// the editing position.
  final MouseCursor? mouseCursor;

  /// Callback that generates a custom [InputDecoration.counter] widget.
  ///
  /// See [InputCounterWidgetBuilder] for an explanation of the passed in
  /// arguments.  The returned widget will be placed below the line in place of
  /// the default widget built when [InputDecoration.counterText] is specified.
  ///
  /// The returned widget will be wrapped in a [Semantics] widget for
  /// accessibility, but it also needs to be accessible itself. For example,
  /// if returning a Text widget, set the [Text.semanticsLabel] property.
  ///
  /// {@tool snippet}
  /// ```dart
  /// Widget counter(
  ///   BuildContext context,
  ///   {
  ///     required int currentLength,
  ///     required int? maxLength,
  ///     required bool isFocused,
  ///   }
  /// ) {
  ///   return Text(
  ///     '$currentLength of $maxLength characters',
  ///     semanticsLabel: 'character count',
  ///   );
  /// }
  /// ```
  /// {@end-tool}
  ///
  /// If buildCounter returns null, then no counter and no Semantics widget will
  /// be created at all.
  final InputCounterWidgetBuilder? buildCounter;

  /// {@macro flutter.widgets.editableText.scrollPhysics}
  final ScrollPhysics? scrollPhysics;

  /// {@macro flutter.widgets.editableText.scrollController}
  final ScrollController? scrollController;

  /// {@macro flutter.widgets.editableText.autofillHints}
  /// {@macro flutter.services.AutofillConfiguration.autofillHints}
  final Iterable<String>? autofillHints;

  /// {@macro flutter.material.Material.clipBehavior}
  ///
  /// Defaults to [Clip.hardEdge].
  final Clip clipBehavior;

  /// {@template flutter.material.textfield.restorationId}
  /// Restoration ID to save and restore the state of the text field.
  ///
  /// If non-null, the text field will persist and restore its current scroll
  /// offset and - if no [controller] has been provided - the content of the
  /// text field. If a [controller] has been provided, it is the responsibility
  /// of the owner of that controller to persist and restore it, e.g. by using
  /// a [RestorableTextEditingController].
  ///
  /// The state of this widget is persisted in a [RestorationBucket] claimed
  /// from the surrounding [RestorationScope] using the provided restoration ID.
  ///
  /// See also:
  ///
  ///  * [RestorationManager], which explains how state restoration works in
  ///    Flutter.
  /// {@endtemplate}
  final String? restorationId;

  /// {@macro flutter.widgets.editableText.scribbleEnabled}
  final bool scribbleEnabled;

  /// {@macro flutter.services.TextInputConfiguration.enableIMEPersonalizedLearning}
  final bool enableIMEPersonalizedLearning;

  /// {@macro flutter.widgets.EditableText.contextMenuBuilder}
  ///
  /// If not provided, will build a default menu based on the platform.
  ///
  /// See also:
  ///
  ///  * [DefaultTextSelectionToolbar], which is built by default.
  final EditableTextToolbarBuilder? contextMenuBuilder;

  static Widget _defaultContextMenuBuilder(BuildContext context, EditableTextState editableTextState, Offset primaryAnchor, [Offset? secondaryAnchor]) {
    return DefaultTextSelectionToolbar(
      primaryAnchor: primaryAnchor,
      secondaryAnchor: secondaryAnchor,
      editableTextState: editableTextState,
      buttonItems: EditableTextContextMenuButtonItemsBuilder.buttonItemsForToolbarOptions(
        editableTextState,
      ),
    );
  }

  @override
  State<TextField> createState() => _TextFieldState();

  @override
  void debugFillProperties(DiagnosticPropertiesBuilder properties) {
    super.debugFillProperties(properties);
    properties.add(DiagnosticsProperty<TextEditingController>('controller', controller, defaultValue: null));
    properties.add(DiagnosticsProperty<FocusNode>('focusNode', focusNode, defaultValue: null));
    properties.add(DiagnosticsProperty<bool>('enabled', enabled, defaultValue: null));
    properties.add(DiagnosticsProperty<InputDecoration>('decoration', decoration, defaultValue: const InputDecoration()));
    properties.add(DiagnosticsProperty<TextInputType>('keyboardType', keyboardType, defaultValue: TextInputType.text));
    properties.add(DiagnosticsProperty<TextStyle>('style', style, defaultValue: null));
    properties.add(DiagnosticsProperty<bool>('autofocus', autofocus, defaultValue: false));
    properties.add(DiagnosticsProperty<String>('obscuringCharacter', obscuringCharacter, defaultValue: '•'));
    properties.add(DiagnosticsProperty<bool>('obscureText', obscureText, defaultValue: false));
    properties.add(DiagnosticsProperty<bool>('autocorrect', autocorrect, defaultValue: true));
    properties.add(EnumProperty<SmartDashesType>('smartDashesType', smartDashesType, defaultValue: obscureText ? SmartDashesType.disabled : SmartDashesType.enabled));
    properties.add(EnumProperty<SmartQuotesType>('smartQuotesType', smartQuotesType, defaultValue: obscureText ? SmartQuotesType.disabled : SmartQuotesType.enabled));
    properties.add(DiagnosticsProperty<bool>('enableSuggestions', enableSuggestions, defaultValue: true));
    properties.add(IntProperty('maxLines', maxLines, defaultValue: 1));
    properties.add(IntProperty('minLines', minLines, defaultValue: null));
    properties.add(DiagnosticsProperty<bool>('expands', expands, defaultValue: false));
    properties.add(IntProperty('maxLength', maxLength, defaultValue: null));
    properties.add(EnumProperty<MaxLengthEnforcement>('maxLengthEnforcement', maxLengthEnforcement, defaultValue: null));
    properties.add(EnumProperty<TextInputAction>('textInputAction', textInputAction, defaultValue: null));
    properties.add(EnumProperty<TextCapitalization>('textCapitalization', textCapitalization, defaultValue: TextCapitalization.none));
    properties.add(EnumProperty<TextAlign>('textAlign', textAlign, defaultValue: TextAlign.start));
    properties.add(DiagnosticsProperty<TextAlignVertical>('textAlignVertical', textAlignVertical, defaultValue: null));
    properties.add(EnumProperty<TextDirection>('textDirection', textDirection, defaultValue: null));
    properties.add(DoubleProperty('cursorWidth', cursorWidth, defaultValue: 2.0));
    properties.add(DoubleProperty('cursorHeight', cursorHeight, defaultValue: null));
    properties.add(DiagnosticsProperty<Radius>('cursorRadius', cursorRadius, defaultValue: null));
    properties.add(ColorProperty('cursorColor', cursorColor, defaultValue: null));
    properties.add(DiagnosticsProperty<Brightness>('keyboardAppearance', keyboardAppearance, defaultValue: null));
    properties.add(DiagnosticsProperty<EdgeInsetsGeometry>('scrollPadding', scrollPadding, defaultValue: const EdgeInsets.all(20.0)));
    properties.add(FlagProperty('selectionEnabled', value: selectionEnabled, defaultValue: true, ifFalse: 'selection disabled'));
    properties.add(DiagnosticsProperty<TextSelectionControls>('selectionControls', selectionControls, defaultValue: null));
    properties.add(DiagnosticsProperty<ScrollController>('scrollController', scrollController, defaultValue: null));
    properties.add(DiagnosticsProperty<ScrollPhysics>('scrollPhysics', scrollPhysics, defaultValue: null));
    properties.add(DiagnosticsProperty<Clip>('clipBehavior', clipBehavior, defaultValue: Clip.hardEdge));
    properties.add(DiagnosticsProperty<bool>('scribbleEnabled', scribbleEnabled, defaultValue: true));
    properties.add(DiagnosticsProperty<bool>('enableIMEPersonalizedLearning', enableIMEPersonalizedLearning, defaultValue: true));
  }
}

class _TextFieldState extends State<TextField> with RestorationMixin implements TextSelectionGestureDetectorBuilderDelegate, AutofillClient {
  RestorableTextEditingController? _controller;
  TextEditingController get _effectiveController => widget.controller ?? _controller!.value;

  FocusNode? _focusNode;
  FocusNode get _effectiveFocusNode => widget.focusNode ?? (_focusNode ??= FocusNode());

  MaxLengthEnforcement get _effectiveMaxLengthEnforcement => widget.maxLengthEnforcement
    ?? LengthLimitingTextInputFormatter.getDefaultMaxLengthEnforcement(Theme.of(context).platform);

  bool _isHovering = false;

  bool get needsCounter => widget.maxLength != null
    && widget.decoration != null
    && widget.decoration!.counterText == null;

  bool _showSelectionHandles = false;

  late _TextFieldSelectionGestureDetectorBuilder _selectionGestureDetectorBuilder;

  // API for TextSelectionGestureDetectorBuilderDelegate.
  @override
  late bool forcePressEnabled;

  @override
  final GlobalKey<EditableTextState> editableTextKey = GlobalKey<EditableTextState>();

  @override
  bool get selectionEnabled => widget.selectionEnabled;
  // End of API for TextSelectionGestureDetectorBuilderDelegate.

  bool get _isEnabled =>  widget.enabled ?? widget.decoration?.enabled ?? true;

  int get _currentLength => _effectiveController.value.text.characters.length;

  bool get _hasIntrinsicError => widget.maxLength != null && widget.maxLength! > 0 && _effectiveController.value.text.characters.length > widget.maxLength!;

  bool get _hasError => widget.decoration?.errorText != null || _hasIntrinsicError;

  InputDecoration _getEffectiveDecoration() {
    final MaterialLocalizations localizations = MaterialLocalizations.of(context);
    final ThemeData themeData = Theme.of(context);
    final InputDecoration effectiveDecoration = (widget.decoration ?? const InputDecoration())
      .applyDefaults(themeData.inputDecorationTheme)
      .copyWith(
        enabled: _isEnabled,
        hintMaxLines: widget.decoration?.hintMaxLines ?? widget.maxLines,
      );

    // No need to build anything if counter or counterText were given directly.
    if (effectiveDecoration.counter != null || effectiveDecoration.counterText != null) {
      return effectiveDecoration;
    }

    // If buildCounter was provided, use it to generate a counter widget.
    Widget? counter;
    final int currentLength = _currentLength;
    if (effectiveDecoration.counter == null
        && effectiveDecoration.counterText == null
        && widget.buildCounter != null) {
      final bool isFocused = _effectiveFocusNode.hasFocus;
      final Widget? builtCounter = widget.buildCounter!(
        context,
        currentLength: currentLength,
        maxLength: widget.maxLength,
        isFocused: isFocused,
      );
      // If buildCounter returns null, don't add a counter widget to the field.
      if (builtCounter != null) {
        counter = Semantics(
          container: true,
          liveRegion: isFocused,
          child: builtCounter,
        );
      }
      return effectiveDecoration.copyWith(counter: counter);
    }

    if (widget.maxLength == null) {
      return effectiveDecoration;
    } // No counter widget

    String counterText = '$currentLength';
    String semanticCounterText = '';

    // Handle a real maxLength (positive number)
    if (widget.maxLength! > 0) {
      // Show the maxLength in the counter
      counterText += '/${widget.maxLength}';
      final int remaining = (widget.maxLength! - currentLength).clamp(0, widget.maxLength!); // ignore_clamp_double_lint
      semanticCounterText = localizations.remainingTextFieldCharacterCount(remaining);
    }

    if (_hasIntrinsicError) {
      return effectiveDecoration.copyWith(
        errorText: effectiveDecoration.errorText ?? '',
        counterStyle: effectiveDecoration.errorStyle
          ?? themeData.textTheme.caption!.copyWith(color: themeData.errorColor),
        counterText: counterText,
        semanticCounterText: semanticCounterText,
      );
    }

    return effectiveDecoration.copyWith(
      counterText: counterText,
      semanticCounterText: semanticCounterText,
    );
  }

  @override
  void initState() {
    super.initState();
    _selectionGestureDetectorBuilder = _TextFieldSelectionGestureDetectorBuilder(state: this);
    if (widget.controller == null) {
      _createLocalController();
    }
    _effectiveFocusNode.canRequestFocus = _isEnabled;
    _effectiveFocusNode.addListener(_handleFocusChanged);
  }

  bool get _canRequestFocus {
    final NavigationMode mode = MediaQuery.maybeOf(context)?.navigationMode ?? NavigationMode.traditional;
    switch (mode) {
      case NavigationMode.traditional:
        return _isEnabled;
      case NavigationMode.directional:
        return true;
    }
  }

  @override
  void didChangeDependencies() {
    super.didChangeDependencies();
    _effectiveFocusNode.canRequestFocus = _canRequestFocus;
  }

  @override
  void didUpdateWidget(TextField oldWidget) {
    super.didUpdateWidget(oldWidget);
    if (widget.controller == null && oldWidget.controller != null) {
      _createLocalController(oldWidget.controller!.value);
    } else if (widget.controller != null && oldWidget.controller == null) {
      unregisterFromRestoration(_controller!);
      _controller!.dispose();
      _controller = null;
    }

    if (widget.focusNode != oldWidget.focusNode) {
      (oldWidget.focusNode ?? _focusNode)?.removeListener(_handleFocusChanged);
      (widget.focusNode ?? _focusNode)?.addListener(_handleFocusChanged);
    }

    _effectiveFocusNode.canRequestFocus = _canRequestFocus;

    if (_effectiveFocusNode.hasFocus && widget.readOnly != oldWidget.readOnly && _isEnabled) {
      if(_effectiveController.selection.isCollapsed) {
        _showSelectionHandles = !widget.readOnly;
      }
    }
  }

  @override
  void restoreState(RestorationBucket? oldBucket, bool initialRestore) {
    if (_controller != null) {
      _registerController();
    }
  }

  void _registerController() {
    assert(_controller != null);
    registerForRestoration(_controller!, 'controller');
  }

  void _createLocalController([TextEditingValue? value]) {
    assert(_controller == null);
    _controller = value == null
        ? RestorableTextEditingController()
        : RestorableTextEditingController.fromValue(value);
    if (!restorePending) {
      _registerController();
    }
  }

  @override
  String? get restorationId => widget.restorationId;

  @override
  void dispose() {
    _effectiveFocusNode.removeListener(_handleFocusChanged);
    _focusNode?.dispose();
    _controller?.dispose();
    super.dispose();
  }

  EditableTextState? get _editableText => editableTextKey.currentState;

  void _requestKeyboard() {
    _editableText?.requestKeyboard();
  }

  bool _shouldShowSelectionHandles(SelectionChangedCause? cause) {
    // When the text field is activated by something that doesn't trigger the
    // selection overlay, we shouldn't show the handles either.
    if (!_selectionGestureDetectorBuilder.shouldShowSelectionToolbar) {
      return false;
    }

    if (cause == SelectionChangedCause.keyboard) {
      return false;
    }

    if (widget.readOnly && _effectiveController.selection.isCollapsed) {
      return false;
    }

    if (!_isEnabled) {
      return false;
    }

    if (cause == SelectionChangedCause.longPress || cause == SelectionChangedCause.scribble) {
      return true;
    }

    if (_effectiveController.text.isNotEmpty) {
      return true;
    }

    return false;
  }

  void _handleFocusChanged() {
    setState(() {
      // Rebuild the widget on focus change to show/hide the text selection
      // highlight.
    });
  }

  void _handleSelectionChanged(TextSelection selection, SelectionChangedCause? cause) {
    final bool willShowSelectionHandles = _shouldShowSelectionHandles(cause);
    if (willShowSelectionHandles != _showSelectionHandles) {
      setState(() {
        _showSelectionHandles = willShowSelectionHandles;
      });
    }

    switch (Theme.of(context).platform) {
      case TargetPlatform.iOS:
      case TargetPlatform.macOS:
        if (cause == SelectionChangedCause.longPress
            || cause == SelectionChangedCause.drag) {
          _editableText?.bringIntoView(selection.extent);
        }
        break;
      case TargetPlatform.linux:
      case TargetPlatform.windows:
      case TargetPlatform.fuchsia:
      case TargetPlatform.android:
        if (cause == SelectionChangedCause.drag) {
          _editableText?.bringIntoView(selection.extent);
        }
        break;
    }

    switch (Theme.of(context).platform) {
      case TargetPlatform.iOS:
      case TargetPlatform.fuchsia:
      case TargetPlatform.android:
        break;
      case TargetPlatform.macOS:
      case TargetPlatform.linux:
      case TargetPlatform.windows:
        if (cause == SelectionChangedCause.drag) {
          _editableText?.hideToolbar();
        }
        break;
    }
  }

  /// Toggle the toolbar when a selection handle is tapped.
  void _handleSelectionHandleTapped() {
    if (_effectiveController.selection.isCollapsed) {
      _editableText!.toggleToolbar();
    }
  }

  void _handleHover(bool hovering) {
    if (hovering != _isHovering) {
      setState(() {
        _isHovering = hovering;
      });
    }
  }

  // AutofillClient implementation start.
  @override
  String get autofillId => _editableText!.autofillId;

  @override
  void autofill(TextEditingValue newEditingValue) => _editableText!.autofill(newEditingValue);

  @override
  TextInputConfiguration get textInputConfiguration {
    final List<String>? autofillHints = widget.autofillHints?.toList(growable: false);
    final AutofillConfiguration autofillConfiguration = autofillHints != null
      ? AutofillConfiguration(
          uniqueIdentifier: autofillId,
          autofillHints: autofillHints,
          currentEditingValue: _effectiveController.value,
          hintText: (widget.decoration ?? const InputDecoration()).hintText,
        )
      : AutofillConfiguration.disabled;

    return _editableText!.textInputConfiguration.copyWith(autofillConfiguration: autofillConfiguration);
  }
  // AutofillClient implementation end.

  @override
  Widget build(BuildContext context) {
    assert(debugCheckHasMaterial(context));
    assert(debugCheckHasMaterialLocalizations(context));
    assert(debugCheckHasDirectionality(context));
    assert(
      !(widget.style != null && widget.style!.inherit == false &&
        (widget.style!.fontSize == null || widget.style!.textBaseline == null)),
      'inherit false style must supply fontSize and textBaseline',
    );

    final ThemeData theme = Theme.of(context);
    final DefaultSelectionStyle selectionStyle = DefaultSelectionStyle.of(context);
    final TextStyle style = (theme.useMaterial3 ? _m3InputStyle(context) : theme.textTheme.subtitle1!).merge(widget.style);
    final Brightness keyboardAppearance = widget.keyboardAppearance ?? theme.brightness;
    final TextEditingController controller = _effectiveController;
    final FocusNode focusNode = _effectiveFocusNode;
    final List<TextInputFormatter> formatters = <TextInputFormatter>[
      ...?widget.inputFormatters,
      if (widget.maxLength != null)
        LengthLimitingTextInputFormatter(
          widget.maxLength,
          maxLengthEnforcement: _effectiveMaxLengthEnforcement,
        ),
    ];

    TextSelectionControls? textSelectionControls = widget.selectionControls;
    final bool paintCursorAboveText;
    final bool cursorOpacityAnimates;
    Offset? cursorOffset;
    final Color cursorColor;
    final Color selectionColor;
    Color? autocorrectionTextRectColor;
    Radius? cursorRadius = widget.cursorRadius;
    VoidCallback? handleDidGainAccessibilityFocus;

    switch (theme.platform) {
      case TargetPlatform.iOS:
        final CupertinoThemeData cupertinoTheme = CupertinoTheme.of(context);
        forcePressEnabled = true;
        textSelectionControls ??= cupertinoTextSelectionHandleControls;
        paintCursorAboveText = true;
        cursorOpacityAnimates = true;
        cursorColor = widget.cursorColor ?? selectionStyle.cursorColor ?? cupertinoTheme.primaryColor;
        selectionColor = selectionStyle.selectionColor ?? cupertinoTheme.primaryColor.withOpacity(0.40);
        cursorRadius ??= const Radius.circular(2.0);
        cursorOffset = Offset(iOSHorizontalOffset / MediaQuery.of(context).devicePixelRatio, 0);
        autocorrectionTextRectColor = selectionColor;
        break;

      case TargetPlatform.macOS:
        final CupertinoThemeData cupertinoTheme = CupertinoTheme.of(context);
        forcePressEnabled = false;
        textSelectionControls ??= cupertinoDesktopTextSelectionHandleControls;
        paintCursorAboveText = true;
        cursorOpacityAnimates = false;
        cursorColor = widget.cursorColor ?? selectionStyle.cursorColor ?? cupertinoTheme.primaryColor;
        selectionColor = selectionStyle.selectionColor ?? cupertinoTheme.primaryColor.withOpacity(0.40);
        cursorRadius ??= const Radius.circular(2.0);
        cursorOffset = Offset(iOSHorizontalOffset / MediaQuery.of(context).devicePixelRatio, 0);
        handleDidGainAccessibilityFocus = () {
          // Automatically activate the TextField when it receives accessibility focus.
          if (!_effectiveFocusNode.hasFocus && _effectiveFocusNode.canRequestFocus) {
            _effectiveFocusNode.requestFocus();
          }
        };
        break;

      case TargetPlatform.android:
      case TargetPlatform.fuchsia:
        forcePressEnabled = false;
        textSelectionControls ??= materialTextSelectionHandleControls;
        paintCursorAboveText = false;
        cursorOpacityAnimates = false;
        cursorColor = widget.cursorColor ?? selectionStyle.cursorColor ?? theme.colorScheme.primary;
        selectionColor = selectionStyle.selectionColor ?? theme.colorScheme.primary.withOpacity(0.40);
        break;

      case TargetPlatform.linux:
        forcePressEnabled = false;
        textSelectionControls ??= desktopTextSelectionHandleControls;
        paintCursorAboveText = false;
        cursorOpacityAnimates = false;
        cursorColor = widget.cursorColor ?? selectionStyle.cursorColor ?? theme.colorScheme.primary;
        selectionColor = selectionStyle.selectionColor ?? theme.colorScheme.primary.withOpacity(0.40);
        break;

      case TargetPlatform.windows:
        forcePressEnabled = false;
        textSelectionControls ??= desktopTextSelectionHandleControls;
        paintCursorAboveText = false;
        cursorOpacityAnimates = false;
        cursorColor = widget.cursorColor ?? selectionStyle.cursorColor ?? theme.colorScheme.primary;
        selectionColor = selectionStyle.selectionColor ?? theme.colorScheme.primary.withOpacity(0.40);
        handleDidGainAccessibilityFocus = () {
          // Automatically activate the TextField when it receives accessibility focus.
          if (!_effectiveFocusNode.hasFocus && _effectiveFocusNode.canRequestFocus) {
            _effectiveFocusNode.requestFocus();
          }
        };
        break;
    }

    Widget child = RepaintBoundary(
      child: UnmanagedRestorationScope(
        bucket: bucket,
        child: EditableText(
          key: editableTextKey,
          readOnly: widget.readOnly || !_isEnabled,
          toolbarOptions: widget.toolbarOptions,
          showCursor: widget.showCursor,
          showSelectionHandles: _showSelectionHandles,
          controller: controller,
          focusNode: focusNode,
          keyboardType: widget.keyboardType,
          textInputAction: widget.textInputAction,
          textCapitalization: widget.textCapitalization,
          style: style,
          strutStyle: widget.strutStyle,
          textAlign: widget.textAlign,
          textDirection: widget.textDirection,
          autofocus: widget.autofocus,
          obscuringCharacter: widget.obscuringCharacter,
          obscureText: widget.obscureText,
          autocorrect: widget.autocorrect,
          smartDashesType: widget.smartDashesType,
          smartQuotesType: widget.smartQuotesType,
          enableSuggestions: widget.enableSuggestions,
          maxLines: widget.maxLines,
          minLines: widget.minLines,
          expands: widget.expands,
          // Only show the selection highlight when the text field is focused.
          selectionColor: focusNode.hasFocus ? selectionColor : null,
          selectionControls: widget.selectionEnabled ? textSelectionControls : null,
          onChanged: widget.onChanged,
          onSelectionChanged: _handleSelectionChanged,
          onEditingComplete: widget.onEditingComplete,
          onSubmitted: widget.onSubmitted,
          onAppPrivateCommand: widget.onAppPrivateCommand,
          onSelectionHandleTapped: _handleSelectionHandleTapped,
          onTapOutside: widget.onTapOutside,
          inputFormatters: formatters,
          rendererIgnoresPointer: true,
          mouseCursor: MouseCursor.defer, // TextField will handle the cursor
          cursorWidth: widget.cursorWidth,
          cursorHeight: widget.cursorHeight,
          cursorRadius: cursorRadius,
          cursorColor: cursorColor,
          selectionHeightStyle: widget.selectionHeightStyle,
          selectionWidthStyle: widget.selectionWidthStyle,
          cursorOpacityAnimates: cursorOpacityAnimates,
          cursorOffset: cursorOffset,
          paintCursorAboveText: paintCursorAboveText,
          backgroundCursorColor: CupertinoColors.inactiveGray,
          scrollPadding: widget.scrollPadding,
          keyboardAppearance: keyboardAppearance,
          enableInteractiveSelection: widget.enableInteractiveSelection,
          dragStartBehavior: widget.dragStartBehavior,
          scrollController: widget.scrollController,
          scrollPhysics: widget.scrollPhysics,
          autofillClient: this,
          autocorrectionTextRectColor: autocorrectionTextRectColor,
          clipBehavior: widget.clipBehavior,
          restorationId: 'editable',
          scribbleEnabled: widget.scribbleEnabled,
          enableIMEPersonalizedLearning: widget.enableIMEPersonalizedLearning,
<<<<<<< HEAD
          contextMenuBuilder: widget.contextMenuBuilder,
=======
          magnifierConfiguration: widget.magnifierConfiguration ?? TextMagnifier.adaptiveMagnifierConfiguration,
>>>>>>> 14626c0a
        ),
      ),
    );

    if (widget.decoration != null) {
      child = AnimatedBuilder(
        animation: Listenable.merge(<Listenable>[ focusNode, controller ]),
        builder: (BuildContext context, Widget? child) {
          return InputDecorator(
            decoration: _getEffectiveDecoration(),
            baseStyle: widget.style,
            textAlign: widget.textAlign,
            textAlignVertical: widget.textAlignVertical,
            isHovering: _isHovering,
            isFocused: focusNode.hasFocus,
            isEmpty: controller.value.text.isEmpty,
            expands: widget.expands,
            child: child,
          );
        },
        child: child,
      );
    }
    final MouseCursor effectiveMouseCursor = MaterialStateProperty.resolveAs<MouseCursor>(
      widget.mouseCursor ?? MaterialStateMouseCursor.textable,
      <MaterialState>{
        if (!_isEnabled) MaterialState.disabled,
        if (_isHovering) MaterialState.hovered,
        if (focusNode.hasFocus) MaterialState.focused,
        if (_hasError) MaterialState.error,
      },
    );

    final int? semanticsMaxValueLength;
    if (_effectiveMaxLengthEnforcement != MaxLengthEnforcement.none &&
      widget.maxLength != null &&
      widget.maxLength! > 0) {
      semanticsMaxValueLength = widget.maxLength;
    } else {
      semanticsMaxValueLength = null;
    }

    return MouseRegion(
      cursor: effectiveMouseCursor,
      onEnter: (PointerEnterEvent event) => _handleHover(true),
      onExit: (PointerExitEvent event) => _handleHover(false),
      child: TextFieldTapRegion(
        child: IgnorePointer(
          ignoring: !_isEnabled,
          child: AnimatedBuilder(
            animation: controller, // changes the _currentLength
            builder: (BuildContext context, Widget? child) {
              return Semantics(
                maxValueLength: semanticsMaxValueLength,
                currentValueLength: _currentLength,
                onTap: widget.readOnly ? null : () {
                  if (!_effectiveController.selection.isValid) {
                    _effectiveController.selection = TextSelection.collapsed(offset: _effectiveController.text.length);
                  }
                  _requestKeyboard();
                },
                onDidGainAccessibilityFocus: handleDidGainAccessibilityFocus,
                child: child,
              );
            },
            child: _selectionGestureDetectorBuilder.buildGestureDetector(
              behavior: HitTestBehavior.translucent,
              child: child,
            ),
          ),
        ),
      ),
    );
  }
}

// BEGIN GENERATED TOKEN PROPERTIES - TextField

// Do not edit by hand. The code between the "BEGIN GENERATED" and
// "END GENERATED" comments are generated from data in the Material
// Design token database by the script:
//   dev/tools/gen_defaults/bin/gen_defaults.dart.

// Token database version: v0_101

// Generated version v0_101

TextStyle _m3InputStyle(BuildContext context) => Theme.of(context).textTheme.bodyLarge!;

// END GENERATED TOKEN PROPERTIES - TextField<|MERGE_RESOLUTION|>--- conflicted
+++ resolved
@@ -335,11 +335,8 @@
     this.restorationId,
     this.scribbleEnabled = true,
     this.enableIMEPersonalizedLearning = true,
-<<<<<<< HEAD
     this.contextMenuBuilder = _defaultContextMenuBuilder,
-=======
     this.magnifierConfiguration,
->>>>>>> 14626c0a
   }) : assert(textAlign != null),
        assert(readOnly != null),
        assert(autofocus != null),
@@ -1333,11 +1330,8 @@
           restorationId: 'editable',
           scribbleEnabled: widget.scribbleEnabled,
           enableIMEPersonalizedLearning: widget.enableIMEPersonalizedLearning,
-<<<<<<< HEAD
           contextMenuBuilder: widget.contextMenuBuilder,
-=======
           magnifierConfiguration: widget.magnifierConfiguration ?? TextMagnifier.adaptiveMagnifierConfiguration,
->>>>>>> 14626c0a
         ),
       ),
     );
