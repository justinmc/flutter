--- conflicted
+++ resolved
@@ -234,32 +234,6 @@
   static double _getXShift(BuildContext context) {
     final Size size = MediaQuery.sizeOf(context);
     final double screenWidth = size.width;
-<<<<<<< HEAD
-    return (screenWidth / 20) - 8;
-  }
-
-  // TODO(justinmc): Save this (or the actual shift/scale/fade values?) and then
-  // in the reverse builder, start the animation from those values.
-  double? _lastSecondaryForwardValue;
-
-  // TODO(justinmc): The animation is jumping when it reverses.
-  Widget _secondaryAnimationBuilderForward(BuildContext context, Animation<double> animation, Widget? child) {
-    _lastSecondaryForwardValue = animation.value;
-    final Tween<double> xShiftTween = Tween<double>(begin: _getXShift(context), end: 0.0);
-    final Animatable<double> scaleTween = Tween<double>(begin: 0.95, end: 1.0);
-    // TODO(justinmc): Double check this fade.
-    final Animatable<double> fadeTween =
-        TweenSequence<double>(<TweenSequenceItem<double>>[
-          TweenSequenceItem<double>(
-            tween: Tween<double>(begin: 1.0, end: 0.8),
-            weight: 100.0 - _transitionPoint,
-          ),
-          TweenSequenceItem<double>(
-            tween: Tween<double>(begin: 1.0, end: 1.0),
-            weight: _transitionPoint,
-          ),
-        ]);
-=======
     final double xShift =
         (screenWidth / _screenWidthDivisionFactor) - _xShiftAdjustment;
 
@@ -303,7 +277,6 @@
               weight: _weightForEndState,
             ),
           ]);
->>>>>>> dbd72da9
 
     return Transform.translate(
       offset: Offset(
@@ -320,67 +293,6 @@
     );
   }
 
-<<<<<<< HEAD
-  Widget _secondaryAnimationBuilderReverse(BuildContext context, Animation<double> animation, Widget? child) {
-    final Tween<double> xShiftTween = Tween<double>(begin: 0.0, end: _getXShift(context));
-    final Animatable<double> scaleTween = Tween<double>(begin: 1.0, end: 0.95);
-    // TODO(justinmc): Double check this fade.
-    final Animatable<double> fadeTween =
-        TweenSequence<double>(<TweenSequenceItem<double>>[
-          TweenSequenceItem<double>(
-            tween: Tween<double>(begin: 1.0, end: 0.8),
-            weight: 100.0 - _transitionPoint,
-          ),
-          TweenSequenceItem<double>(
-            tween: Tween<double>(begin: 1.0, end: 1.0),
-            weight: _transitionPoint,
-          ),
-        ]);
-
-    return Transform.translate(
-      offset: Offset(
-        xShiftTween.animate(animation).value,
-        0.0,
-      ),
-      child: Transform.scale(
-        scale: scaleTween.animate(animation).value,
-        child: Opacity(
-          opacity: fadeTween.animate(animation).value,
-          child: child,
-        ),
-      ),
-    );
-  }
-
-  Widget _secondaryAnimatedBuilder(BuildContext context, Widget? child) {
-    return switch (secondaryAnimation.status) {
-      AnimationStatus.reverse => _secondaryAnimationBuilderReverse(
-        context,
-        secondaryAnimation,
-        child,
-      ),
-      _ => _secondaryAnimationBuilderForward(
-        context,
-        secondaryAnimation,
-        child,
-      ),
-    };
-  }
-
-  Widget _primaryAnimatedBuilder(BuildContext context, Widget? child) {
-    // These values were eyeballed from the Settings app on a physical Pixel 6
-    // running Android 14.
-    final double xShift = _getXShift(context);
-    final Tween<double> xShiftTween = Tween<double>(begin: 0.0, end: 1.0);
-    final Animatable<double> scaleTween = TweenSequence<double>(<TweenSequenceItem<double>>[
-      TweenSequenceItem<double>(
-        tween: Tween<double>(begin: 0.98, end: 0.98),
-        weight: 100.0 - _transitionPoint,
-      ),
-      TweenSequenceItem<double>(
-        tween: Tween<double>(begin: 0.98, end: 1.0),
-        weight: _transitionPoint,
-=======
   Widget _primaryAnimatedBuilder(BuildContext context, Widget? child) {
     final Size size = MediaQuery.sizeOf(context);
     final double screenWidth = size.width;
@@ -413,24 +325,11 @@
           end: _scaleFullyOpened,
         ),
         weight: _weightForEndState,
->>>>>>> dbd72da9
       ),
     ]);
     final Animatable<double> fadeTween =
         TweenSequence<double>(<TweenSequenceItem<double>>[
       TweenSequenceItem<double>(
-<<<<<<< HEAD
-        tween: Tween<double>(begin: 0.0, end: 0.05),
-        weight: 76.0,
-      ),
-      TweenSequenceItem<double>(
-        tween: Tween<double>(begin: 0.05, end: 0.95),
-        weight: 4.0,
-      ),
-      TweenSequenceItem<double>(
-        tween: Tween<double>(begin: 0.95, end: 1.0),
-        weight: _transitionPoint,
-=======
         tween: Tween<double>(begin: 0.0, end: 0.0),
         weight: _weightForStartState,
       ),
@@ -440,7 +339,6 @@
           end: _opacityFullyOpened,
         ),
         weight: _weightForEndState,
->>>>>>> dbd72da9
       ),
     ]);
 
