// Copyright 2014 The Flutter Authors. All rights reserved.
// Use of this source code is governed by a BSD-style license that can be
// found in the LICENSE file.

import 'dart:math' as math;

import 'package:flutter/gestures.dart';
import 'package:flutter/material.dart';
import 'package:flutter_test/flutter_test.dart';
import 'package:vector_math/vector_math_64.dart' show Quad, Vector3, Matrix4;

import 'gesture_utils.dart';

void main() {
  group('InteractiveViewer', () {
    testWidgets('child fits in viewport', (WidgetTester tester) async {
      final TransformationController transformationController = TransformationController();
      await tester.pumpWidget(
        MaterialApp(
          home: Scaffold(
            body: Center(
              child: InteractiveViewer(
                transformationController: transformationController,
                child: const SizedBox(width: 200.0, height: 200.0),
              ),
            ),
          ),
        ),
      );

      expect(transformationController.value, equals(Matrix4.identity()));

      // Attempting to drag to pan doesn't work because the child fits inside
      // the viewport and has a tight boundary.
      final Offset childOffset = tester.getTopLeft(find.byType(SizedBox));
      final Offset childInterior = Offset(
        childOffset.dx + 20.0,
        childOffset.dy + 20.0,
      );
      TestGesture gesture = await tester.startGesture(childInterior);
      addTearDown(gesture.removePointer);
      await tester.pump();
      await gesture.moveTo(childOffset);
      await tester.pump();
      await gesture.up();
      await tester.pumpAndSettle();
      expect(transformationController.value, equals(Matrix4.identity()));

      // Pinch to zoom works.
      final Offset scaleStart1 = childInterior;
      final Offset scaleStart2 = Offset(childInterior.dx + 10.0, childInterior.dy);
      final Offset scaleEnd1 = Offset(childInterior.dx - 10.0, childInterior.dy);
      final Offset scaleEnd2 = Offset(childInterior.dx + 20.0, childInterior.dy);
      gesture = await tester.createGesture();
      final TestGesture gesture2 = await tester.createGesture();
      await gesture.down(scaleStart1);
      await gesture2.down(scaleStart2);
      await tester.pump();
      await gesture.moveTo(scaleEnd1);
      await gesture2.moveTo(scaleEnd2);
      await tester.pump();
      await gesture.up();
      await gesture2.up();
      await tester.pumpAndSettle();
      expect(transformationController.value, isNot(equals(Matrix4.identity())));
    });

    testWidgets('boundary slightly bigger than child', (WidgetTester tester) async {
      final TransformationController transformationController = TransformationController();
      const double boundaryMargin = 10.0;
      await tester.pumpWidget(
        MaterialApp(
          home: Scaffold(
            body: Center(
              child: InteractiveViewer(
                boundaryMargin: const EdgeInsets.all(boundaryMargin),
                transformationController: transformationController,
                child: const SizedBox(width: 200.0, height: 200.0),
              ),
            ),
          ),
        ),
      );

      expect(transformationController.value, equals(Matrix4.identity()));

      // Dragging to pan works only until it hits the boundary.
      final Offset childOffset = tester.getTopLeft(find.byType(SizedBox));
      final Offset childInterior = Offset(
        childOffset.dx + 20.0,
        childOffset.dy + 20.0,
      );
      TestGesture gesture = await tester.startGesture(childInterior);
      addTearDown(gesture.removePointer);
      await tester.pump();
      await gesture.moveTo(childOffset);
      await tester.pump();
      await gesture.up();
      await tester.pumpAndSettle();
      final Vector3 translation = transformationController.value.getTranslation();
      expect(translation.x, -boundaryMargin);
      expect(translation.y, -boundaryMargin);

      // Pinch to zoom also only works until expanding to the boundary.
      final Offset scaleStart1 = childInterior;
      final Offset scaleStart2 = Offset(childInterior.dx + 20.0, childInterior.dy);
      final Offset scaleEnd1 = Offset(scaleStart1.dx + 5.0, scaleStart1.dy);
      final Offset scaleEnd2 = Offset(scaleStart2.dx - 5.0, scaleStart2.dy);
      gesture = await tester.createGesture();
      final TestGesture gesture2 = await tester.createGesture();
      await gesture.down(scaleStart1);
      await gesture2.down(scaleStart2);
      await tester.pump();
      await gesture.moveTo(scaleEnd1);
      await gesture2.moveTo(scaleEnd2);
      await tester.pump();
      await gesture.up();
      await gesture2.up();
      await tester.pumpAndSettle();
      // The new scale is the scale that makes the original size (200.0) as big
      // as the boundary (220.0).
      expect(transformationController.value.getMaxScaleOnAxis(), 200.0 / 220.0);
    });

    testWidgets('child bigger than viewport', (WidgetTester tester) async {
      final TransformationController transformationController = TransformationController();
      await tester.pumpWidget(
        MaterialApp(
          home: Scaffold(
            body: Center(
              child: InteractiveViewer(
                constrained: false,
                scaleEnabled: false,
                transformationController: transformationController,
                child: const SizedBox(width: 2000.0, height: 2000.0),
              ),
            ),
          ),
        ),
      );

      expect(transformationController.value, equals(Matrix4.identity()));

      // Attempting to move against the boundary doesn't work.
      final Offset childOffset = tester.getTopLeft(find.byType(SizedBox));
      final Offset childInterior = Offset(
        childOffset.dx + 20.0,
        childOffset.dy + 20.0,
      );
      TestGesture gesture = await tester.startGesture(childOffset);
      addTearDown(gesture.removePointer);
      await tester.pump();
      await gesture.moveTo(childInterior);
      await tester.pump();
      await gesture.up();
      await tester.pumpAndSettle();
      expect(transformationController.value, equals(Matrix4.identity()));

      // Attempting to pinch to zoom doesn't work because it's disabled.
      final Offset scaleStart1 = childInterior;
      final Offset scaleStart2 = Offset(childInterior.dx + 10.0, childInterior.dy);
      final Offset scaleEnd1 = Offset(childInterior.dx - 10.0, childInterior.dy);
      final Offset scaleEnd2 = Offset(childInterior.dx + 20.0, childInterior.dy);
      gesture = await tester.startGesture(scaleStart1);
      TestGesture gesture2 = await tester.startGesture(scaleStart2);
      addTearDown(gesture2.removePointer);
      await tester.pump();
      await gesture.moveTo(scaleEnd1);
      await gesture2.moveTo(scaleEnd2);
      await tester.pump();
      await gesture.up();
      await gesture2.up();
      await tester.pumpAndSettle();
      expect(transformationController.value, equals(Matrix4.identity()));

      // Attempting to pinch to rotate doesn't work because it's disabled.
      final Offset rotateStart1 = childInterior;
      final Offset rotateStart2 = Offset(childInterior.dx + 10.0, childInterior.dy);
      final Offset rotateEnd1 = Offset(childInterior.dx + 5.0, childInterior.dy + 5.0);
      final Offset rotateEnd2 = Offset(childInterior.dx - 5.0, childInterior.dy - 5.0);
      gesture = await tester.startGesture(rotateStart1);
      gesture2 = await tester.startGesture(rotateStart2);
      await tester.pump();
      await gesture.moveTo(rotateEnd1);
      await gesture2.moveTo(rotateEnd2);
      await tester.pump();
      await gesture.up();
      await gesture2.up();
      await tester.pumpAndSettle();
      expect(transformationController.value, equals(Matrix4.identity()));

      // Drag to pan away from the boundary.
      gesture = await tester.startGesture(childInterior);
      await tester.pump();
      await gesture.moveTo(childOffset);
      await tester.pump();
      await gesture.up();
      await tester.pumpAndSettle();
      expect(transformationController.value, isNot(equals(Matrix4.identity())));
    });

    testWidgets('child has no dimensions', (WidgetTester tester) async {
      final TransformationController transformationController = TransformationController();
      await tester.pumpWidget(
        MaterialApp(
          home: Scaffold(
            body: Center(
              child: InteractiveViewer(
                constrained: false,
                scaleEnabled: false,
                transformationController: transformationController,
                child: const SizedBox(width: 0.0, height: 0.0),
              ),
            ),
          ),
        ),
      );

      expect(transformationController.value, equals(Matrix4.identity()));

      // Interacting throws an error because the child has no size.
      final Offset childOffset = tester.getTopLeft(find.byType(SizedBox));
      final Offset childInterior = Offset(
        childOffset.dx + 20.0,
        childOffset.dy + 20.0,
      );
      final TestGesture gesture = await tester.startGesture(childOffset);
      addTearDown(gesture.removePointer);
      await tester.pump();
      await gesture.moveTo(childInterior);
      await tester.pump();
      await gesture.up();
      await tester.pumpAndSettle();
      expect(transformationController.value, equals(Matrix4.identity()));
      expect(tester.takeException(), isAssertionError);
    });

    testWidgets('no boundary', (WidgetTester tester) async {
      final TransformationController transformationController = TransformationController();
      const double minScale = 0.8;
      await tester.pumpWidget(
        MaterialApp(
          home: Scaffold(
            body: Center(
              child: InteractiveViewer(
                boundaryMargin: const EdgeInsets.all(double.infinity),
                transformationController: transformationController,
                child: const SizedBox(width: 200.0, height: 200.0),
              ),
            ),
          ),
        ),
      );

      expect(transformationController.value, equals(Matrix4.identity()));

      // Drag to pan works because even though the viewport fits perfectly
      // around the child, there is no boundary.
      final Offset childOffset = tester.getTopLeft(find.byType(SizedBox));
      final Offset childInterior = Offset(
        childOffset.dx + 20.0,
        childOffset.dy + 20.0,
      );
      TestGesture gesture = await tester.startGesture(childInterior);
      addTearDown(gesture.removePointer);
      await tester.pump();
      await gesture.moveTo(childOffset);
      await tester.pump();
      await gesture.up();
      await tester.pumpAndSettle();
      final Vector3 translation = transformationController.value.getTranslation();
      expect(translation.x, childOffset.dx - childInterior.dx);
      expect(translation.y, childOffset.dy - childInterior.dy);

      // It's also possible to zoom out and view beyond the child because there
      // is no boundary.
      final Offset scaleStart1 = childInterior;
      final Offset scaleStart2 = Offset(childInterior.dx + 20.0, childInterior.dy);
      final Offset scaleEnd1 = Offset(childInterior.dx + 5.0, childInterior.dy);
      final Offset scaleEnd2 = Offset(childInterior.dx - 5.0, childInterior.dy);
      gesture = await tester.createGesture();
      final TestGesture gesture2 = await tester.createGesture();
      await gesture.down(scaleStart1);
      await gesture2.down(scaleStart2);
      await tester.pump();
      await gesture.moveTo(scaleEnd1);
      await gesture2.moveTo(scaleEnd2);
      await tester.pump();
      await gesture.up();
      await gesture2.up();
      await tester.pumpAndSettle();
      expect(transformationController.value.getMaxScaleOnAxis(), minScale);
    });

    testWidgets('alignPanAxis allows panning in one direction only for diagonal gesture', (WidgetTester tester) async {
      final TransformationController transformationController = TransformationController();
      await tester.pumpWidget(
        MaterialApp(
          home: Scaffold(
            body: Center(
              child: InteractiveViewer(
                alignPanAxis: true,
                boundaryMargin: const EdgeInsets.all(double.infinity),
                transformationController: transformationController,
                child: const SizedBox(width: 200.0, height: 200.0),
              ),
            ),
          ),
        ),
      );

      expect(transformationController.value, equals(Matrix4.identity()));

      // Perform a diagonal drag gesture.
      final Offset childOffset = tester.getTopLeft(find.byType(SizedBox));
      final Offset childInterior = Offset(
        childOffset.dx + 20.0,
        childOffset.dy + 20.0,
      );
      final TestGesture gesture = await tester.startGesture(childInterior);
      addTearDown(gesture.removePointer);
      await tester.pump();
      await gesture.moveTo(childOffset);
      await tester.pump();
      await gesture.up();
      await tester.pumpAndSettle();

      // Translation has only happened along the y axis (the default axis when
      // a gesture is perfectly at 45 degrees to the axes).
      final Vector3 translation = transformationController.value.getTranslation();
      expect(translation.x, 0.0);
      expect(translation.y, childOffset.dy - childInterior.dy);
    });

    testWidgets('alignPanAxis allows panning in one direction only for horizontal leaning gesture', (WidgetTester tester) async {
      final TransformationController transformationController = TransformationController();
      await tester.pumpWidget(
        MaterialApp(
          home: Scaffold(
            body: Center(
              child: InteractiveViewer(
                alignPanAxis: true,
                boundaryMargin: const EdgeInsets.all(double.infinity),
                transformationController: transformationController,
                child: const SizedBox(width: 200.0, height: 200.0),
              ),
            ),
          ),
        ),
      );

      expect(transformationController.value, equals(Matrix4.identity()));

      // Perform a horizontally leaning diagonal drag gesture.
      final Offset childOffset = tester.getTopLeft(find.byType(SizedBox));
      final Offset childInterior = Offset(
        childOffset.dx + 20.0,
        childOffset.dy + 10.0,
      );
      final TestGesture gesture = await tester.startGesture(childInterior);
      addTearDown(gesture.removePointer);
      await tester.pump();
      await gesture.moveTo(childOffset);
      await tester.pump();
      await gesture.up();
      await tester.pumpAndSettle();

      // Translation happened only along the x axis because that's the axis that
      // had the greatest movement.
      final Vector3 translation = transformationController.value.getTranslation();
      expect(translation.x, childOffset.dx - childInterior.dx);
      expect(translation.y, 0.0);
    });

    testWidgets('inertia fling and boundary sliding', (WidgetTester tester) async {
      final TransformationController transformationController = TransformationController();
      const double boundaryMargin = 50.0;
      await tester.pumpWidget(
        MaterialApp(
          home: Scaffold(
            body: Center(
              child: InteractiveViewer(
                boundaryMargin: const EdgeInsets.all(boundaryMargin),
                transformationController: transformationController,
                child: const SizedBox(width: 200.0, height: 200.0),
              ),
            ),
          ),
        ),
      );

      // Fling the child.
      final Offset childOffset = tester.getTopLeft(find.byType(SizedBox));
      const Offset flingEnd = Offset(20.0, 15.0);
      await tester.flingFrom(childOffset, flingEnd, 1000.0);
      await tester.pump();

      // Immediately after the gesture, the child has moved to exactly follow
      // the gesture.
      Vector3 translation = transformationController.value.getTranslation();
      expect(translation.x, flingEnd.dx);
      expect(translation.y, flingEnd.dy);

      // A short time after the gesture was released, it continues to move with
      // inertia.
      await tester.pump(const Duration(milliseconds: 10));
      translation = transformationController.value.getTranslation();
      expect(translation.x, greaterThan(20.0));
      expect(translation.y, greaterThan(10.0));
      expect(translation.x, lessThan(boundaryMargin));
      expect(translation.y, lessThan(boundaryMargin));

      // It hits the boundary in the x direction first.
      await tester.pump(const Duration(milliseconds: 60));
      translation = transformationController.value.getTranslation();
      expect(translation.x, moreOrLessEquals(boundaryMargin, epsilon: 1e-9));
      expect(translation.y, lessThan(boundaryMargin));
      final double yWhenXHits = translation.y;

      // x is held to the boundary while y slides along.
      await tester.pump(const Duration(milliseconds: 50));
      translation = transformationController.value.getTranslation();
      expect(translation.x, moreOrLessEquals(boundaryMargin, epsilon: 1e-9));
      expect(translation.y, greaterThan(yWhenXHits));
      expect(translation.y, lessThan(boundaryMargin));

      // Eventually it ends up in the corner.
      await tester.pumpAndSettle();
      translation = transformationController.value.getTranslation();
      expect(translation.x, moreOrLessEquals(boundaryMargin, epsilon: 1e-9));
      expect(translation.y, moreOrLessEquals(boundaryMargin, epsilon: 1e-9));
    });

    testWidgets('Scaling automatically causes a centering translation', (WidgetTester tester) async {
      final TransformationController transformationController = TransformationController();
      const double boundaryMargin = 50.0;
      const double minScale = 0.1;
      await tester.pumpWidget(
        MaterialApp(
          home: Scaffold(
            body: Center(
              child: InteractiveViewer(
                boundaryMargin: const EdgeInsets.all(boundaryMargin),
                minScale: minScale,
                transformationController: transformationController,
                child: const SizedBox(width: 200.0, height: 200.0),
              ),
            ),
          ),
        ),
      );

      Vector3 translation = transformationController.value.getTranslation();
      expect(translation.x, 0.0);
      expect(translation.y, 0.0);

      // Pan into the corner of the boundaries.
      final Offset childOffset = tester.getTopLeft(find.byType(SizedBox));
      const Offset flingEnd = Offset(20.0, 15.0);
      await tester.flingFrom(childOffset, flingEnd, 1000.0);
      await tester.pumpAndSettle();
      translation = transformationController.value.getTranslation();
      expect(translation.x, moreOrLessEquals(boundaryMargin, epsilon: 1e-9));
      expect(translation.y, moreOrLessEquals(boundaryMargin, epsilon: 1e-9));

      // Zoom out so the entire child is visible. The child will also be
      // translated in order to keep it inside the boundaries.
      final Offset childCenter = tester.getCenter(find.byType(SizedBox));
      Offset scaleStart1 = Offset(childCenter.dx - 40.0, childCenter.dy);
      Offset scaleStart2 = Offset(childCenter.dx + 40.0, childCenter.dy);
      Offset scaleEnd1 = Offset(childCenter.dx - 10.0, childCenter.dy);
      Offset scaleEnd2 = Offset(childCenter.dx + 10.0, childCenter.dy);
      TestGesture gesture = await tester.createGesture();
      TestGesture gesture2 = await tester.createGesture();
      await gesture.down(scaleStart1);
      await gesture2.down(scaleStart2);
      await tester.pump();
      await gesture.moveTo(scaleEnd1);
      await gesture2.moveTo(scaleEnd2);
      await tester.pump();
      await gesture.up();
      await gesture2.up();
      await tester.pumpAndSettle();
      expect(transformationController.value.getMaxScaleOnAxis(), lessThan(1.0));
      translation = transformationController.value.getTranslation();
      expect(translation.x, lessThan(boundaryMargin));
      expect(translation.y, lessThan(boundaryMargin));
      expect(translation.x, greaterThan(0.0));
      expect(translation.y, greaterThan(0.0));
      expect(translation.x, moreOrLessEquals(translation.y, epsilon: 1e-9));

      // Zoom in on a point that's not the center, and see that it remains at
      // roughly the same location in the viewport after the zoom.
      scaleStart1 = Offset(childCenter.dx - 50.0, childCenter.dy);
      scaleStart2 = Offset(childCenter.dx - 30.0, childCenter.dy);
      scaleEnd1 = Offset(childCenter.dx - 51.0, childCenter.dy);
      scaleEnd2 = Offset(childCenter.dx - 29.0, childCenter.dy);
      final Offset viewportFocalPoint = Offset(
        childCenter.dx - 40.0 - childOffset.dx,
        childCenter.dy - childOffset.dy,
      );
      final Offset sceneFocalPoint = transformationController.toScene(viewportFocalPoint);
      gesture = await tester.createGesture();
      gesture2 = await tester.createGesture();
      await gesture.down(scaleStart1);
      await gesture2.down(scaleStart2);
      await tester.pump();
      await gesture.moveTo(scaleEnd1);
      await gesture2.moveTo(scaleEnd2);
      await tester.pump();
      await gesture.up();
      await gesture2.up();
      await tester.pumpAndSettle();
      final Offset newSceneFocalPoint = transformationController.toScene(viewportFocalPoint);
      expect(newSceneFocalPoint.dx, moreOrLessEquals(sceneFocalPoint.dx, epsilon: 1.0));
      expect(newSceneFocalPoint.dy, moreOrLessEquals(sceneFocalPoint.dy, epsilon: 1.0));
    });

    testWidgets('Scaling automatically causes a centering translation even when alignPanAxis is set', (WidgetTester tester) async {
      final TransformationController transformationController = TransformationController();
      const double boundaryMargin = 50.0;
      const double minScale = 0.1;
      await tester.pumpWidget(
        MaterialApp(
          home: Scaffold(
            body: Center(
              child: InteractiveViewer(
                alignPanAxis: true,
                boundaryMargin: const EdgeInsets.all(boundaryMargin),
                minScale: minScale,
                transformationController: transformationController,
                child: const SizedBox(width: 200.0, height: 200.0),
              ),
            ),
          ),
        ),
      );

      Vector3 translation = transformationController.value.getTranslation();
      expect(translation.x, 0.0);
      expect(translation.y, 0.0);

      // Pan into the corner of the boundaries in two gestures, since
      // alignPanAxis prevents diagonal panning.
      final Offset childOffset1 = tester.getTopLeft(find.byType(SizedBox));
      const Offset flingEnd1 = Offset(20.0, 0.0);
      await tester.flingFrom(childOffset1, flingEnd1, 1000.0);
      await tester.pumpAndSettle();
      await tester.pump(const Duration(seconds: 5));
      final Offset childOffset2 = tester.getTopLeft(find.byType(SizedBox));
      const Offset flingEnd2 = Offset(0.0, 15.0);
      await tester.flingFrom(childOffset2, flingEnd2, 1000.0);
      await tester.pumpAndSettle();
      translation = transformationController.value.getTranslation();
      expect(translation.x, moreOrLessEquals(boundaryMargin, epsilon: 1e-9));
      expect(translation.y, moreOrLessEquals(boundaryMargin, epsilon: 1e-9));

      // Zoom out so the entire child is visible. The child will also be
      // translated in order to keep it inside the boundaries.
      final Offset childCenter = tester.getCenter(find.byType(SizedBox));
      Offset scaleStart1 = Offset(childCenter.dx - 40.0, childCenter.dy);
      Offset scaleStart2 = Offset(childCenter.dx + 40.0, childCenter.dy);
      Offset scaleEnd1 = Offset(childCenter.dx - 10.0, childCenter.dy);
      Offset scaleEnd2 = Offset(childCenter.dx + 10.0, childCenter.dy);
      TestGesture gesture = await tester.createGesture();
      TestGesture gesture2 = await tester.createGesture();
      await gesture.down(scaleStart1);
      await gesture2.down(scaleStart2);
      await tester.pump();
      await gesture.moveTo(scaleEnd1);
      await gesture2.moveTo(scaleEnd2);
      await tester.pump();
      await gesture.up();
      await gesture2.up();
      await tester.pumpAndSettle();
      expect(transformationController.value.getMaxScaleOnAxis(), lessThan(1.0));
      translation = transformationController.value.getTranslation();
      expect(translation.x, lessThan(boundaryMargin));
      expect(translation.y, lessThan(boundaryMargin));
      expect(translation.x, greaterThan(0.0));
      expect(translation.y, greaterThan(0.0));
      expect(translation.x, moreOrLessEquals(translation.y, epsilon: 1e-9));

      // Zoom in on a point that's not the center, and see that it remains at
      // roughly the same location in the viewport after the zoom.
      scaleStart1 = Offset(childCenter.dx - 50.0, childCenter.dy);
      scaleStart2 = Offset(childCenter.dx - 30.0, childCenter.dy);
      scaleEnd1 = Offset(childCenter.dx - 51.0, childCenter.dy);
      scaleEnd2 = Offset(childCenter.dx - 29.0, childCenter.dy);
      final Offset viewportFocalPoint = Offset(
        childCenter.dx - 40.0 - childOffset1.dx,
        childCenter.dy - childOffset1.dy,
      );
      final Offset sceneFocalPoint = transformationController.toScene(viewportFocalPoint);
      gesture = await tester.createGesture();
      gesture2 = await tester.createGesture();
      await gesture.down(scaleStart1);
      await gesture2.down(scaleStart2);
      await tester.pump();
      await gesture.moveTo(scaleEnd1);
      await gesture2.moveTo(scaleEnd2);
      await tester.pump();
      await gesture.up();
      await gesture2.up();
      await tester.pumpAndSettle();
      final Offset newSceneFocalPoint = transformationController.toScene(viewportFocalPoint);
      expect(newSceneFocalPoint.dx, moreOrLessEquals(sceneFocalPoint.dx, epsilon: 1.0));
      expect(newSceneFocalPoint.dy, moreOrLessEquals(sceneFocalPoint.dy, epsilon: 1.0));
    });

    testWidgets('Can scale with mouse', (WidgetTester tester) async {
      final TransformationController transformationController = TransformationController();
      await tester.pumpWidget(
        MaterialApp(
          home: Scaffold(
            body: Center(
              child: InteractiveViewer(
                transformationController: transformationController,
                child: const SizedBox(width: 200.0, height: 200.0),
              ),
            ),
          ),
        ),
      );

      final Offset center = tester.getCenter(find.byType(InteractiveViewer));
      await scrollAt(center, tester, const Offset(0.0, -20.0));
      await tester.pumpAndSettle();

      expect(transformationController.value.getMaxScaleOnAxis(), greaterThan(1.0));
    });

    testWidgets('Cannot scale with mouse when scale is disabled', (WidgetTester tester) async {
      final TransformationController transformationController = TransformationController();
      await tester.pumpWidget(
        MaterialApp(
          home: Scaffold(
            body: Center(
              child: InteractiveViewer(
                transformationController: transformationController,
                scaleEnabled: false,
                child: const SizedBox(width: 200.0, height: 200.0),
              ),
            ),
          ),
        ),
      );

      final Offset center = tester.getCenter(find.byType(InteractiveViewer));
      await scrollAt(center, tester, const Offset(0.0, -20.0));
      await tester.pumpAndSettle();

      expect(transformationController.value.getMaxScaleOnAxis(), equals(1.0));
    });

    testWidgets('Scale with mouse returns onInteraction properties', (WidgetTester tester) async{
      final TransformationController transformationController = TransformationController();
      late Offset focalPoint;
      late Offset localFocalPoint;
      late double scaleChange;
      late Velocity currentVelocity;
      late bool calledStart;
      await tester.pumpWidget(
        MaterialApp(
          home: Scaffold(
            body: Center(
              child: InteractiveViewer(
                transformationController: transformationController,
                onInteractionStart: (ScaleStartDetails details) {
                  calledStart = true;
                },
                onInteractionUpdate: (ScaleUpdateDetails details) {
                  scaleChange = details.scale;
                  focalPoint = details.focalPoint;
                  localFocalPoint = details.localFocalPoint;
                },
                onInteractionEnd: (ScaleEndDetails details) {
                  currentVelocity = details.velocity;
                },
                child: const SizedBox(width: 200.0, height: 200.0),
              ),
            ),
          ),
        ),
      );

      final Offset center = tester.getCenter(find.byType(InteractiveViewer));
      await scrollAt(center, tester, const Offset(0.0, -20.0));
      await tester.pumpAndSettle();
      const Velocity noMovement = Velocity.zero;
      final double afterScaling = transformationController.value.getMaxScaleOnAxis();

      expect(scaleChange, greaterThan(1.0));
      expect(afterScaling, scaleChange);
      expect(currentVelocity, equals(noMovement));
      expect(calledStart, equals(true));
      // Focal points are given in coordinates outside of InteractiveViewer,
      // with local being in relation to the viewport.
      expect(focalPoint, center);
      expect(localFocalPoint, const Offset(100, 100));

      // The scene point is the same as localFocalPoint because the center of
      // the scene is at the center of the viewport.
      final Offset scenePoint = transformationController.toScene(localFocalPoint);
      expect(scenePoint, const Offset(100, 100));
    });

     testWidgets('Scaling amount is equal forth and back with a mouse scroll', (WidgetTester tester) async {
      final TransformationController transformationController = TransformationController();
      await tester.pumpWidget(
        MaterialApp(
          home: Scaffold(
            body: Center(
              child: InteractiveViewer(
                constrained: false,
                maxScale: 100000,
                minScale: 0.01,
                transformationController: transformationController,
                child: const SizedBox(width: 1000.0, height: 1000.0),
              ),
            ),
          ),
        ),
      );

      final Offset center = tester.getCenter(find.byType(InteractiveViewer));
      await scrollAt(center, tester, const Offset(0.0, -200.0));
      await tester.pumpAndSettle();
      expect(transformationController.value.getMaxScaleOnAxis(), math.exp(200 / 200));
      await scrollAt(center, tester, const Offset(0.0, -200.0));
      await tester.pumpAndSettle();
      // math.exp round the number too short compared to the one in transformationController.
      expect(transformationController.value.getMaxScaleOnAxis(), closeTo(math.exp(400 / 200), 0.000000000000001));
      await scrollAt(center, tester, const Offset(0.0, 200.0));
      await scrollAt(center, tester, const Offset(0.0, 200.0));
      await tester.pumpAndSettle();
      expect(transformationController.value.getMaxScaleOnAxis(), 1.0);
    });

    testWidgets('onInteraction can be used to get scene point', (WidgetTester tester) async{
      final TransformationController transformationController = TransformationController();
      late Offset focalPoint;
      late Offset localFocalPoint;
      late double scaleChange;
      late Velocity currentVelocity;
      late bool calledStart;
      await tester.pumpWidget(
        MaterialApp(
          home: Scaffold(
            body: Center(
              child: InteractiveViewer(
                transformationController: transformationController,
                onInteractionStart: (ScaleStartDetails details) {
                  calledStart = true;
                },
                onInteractionUpdate: (ScaleUpdateDetails details) {
                  scaleChange = details.scale;
                  focalPoint = details.focalPoint;
                  localFocalPoint = details.localFocalPoint;
                },
                onInteractionEnd: (ScaleEndDetails details) {
                  currentVelocity = details.velocity;
                },
                child: const SizedBox(width: 200.0, height: 200.0),
              ),
            ),
          ),
        ),
      );

      final Offset center = tester.getCenter(find.byType(InteractiveViewer));
      final Offset offCenter = Offset(center.dx - 20.0, center.dy - 20.0);
      await scrollAt(offCenter, tester, const Offset(0.0, -20.0));
      await tester.pumpAndSettle();
      const Velocity noMovement = Velocity.zero;
      final double afterScaling = transformationController.value.getMaxScaleOnAxis();

      expect(scaleChange, greaterThan(1.0));
      expect(afterScaling, scaleChange);
      expect(currentVelocity, equals(noMovement));
      expect(calledStart, equals(true));
      // Focal points are given in coordinates outside of InteractiveViewer,
      // with local being in relation to the viewport.
      expect(focalPoint, offCenter);
      expect(localFocalPoint, const Offset(80, 80));

      // The top left corner of the viewport is not at the top left corner of
      // the scene.
      final Offset scenePoint = transformationController.toScene(Offset.zero);
      expect(scenePoint.dx, greaterThan(0.0));
      expect(scenePoint.dy, greaterThan(0.0));
    });

    testWidgets('onInteraction is called even when disabled (touch)', (WidgetTester tester) async {
      final TransformationController transformationController = TransformationController();
      bool calledStart = false;
      bool calledUpdate = false;
      bool calledEnd = false;
      await tester.pumpWidget(
        MaterialApp(
          home: Scaffold(
            body: Center(
              child: InteractiveViewer(
                transformationController: transformationController,
                scaleEnabled: false,
                onInteractionStart: (ScaleStartDetails details) {
                  calledStart = true;
                },
                onInteractionUpdate: (ScaleUpdateDetails details) {
                  calledUpdate = true;
                },
                onInteractionEnd: (ScaleEndDetails details) {
                  calledEnd = true;
                },
                child: const SizedBox(width: 200.0, height: 200.0),
              ),
            ),
          ),
        ),
      );

      final Offset childOffset = tester.getTopLeft(find.byType(SizedBox));
      final Offset childInterior = Offset(
        childOffset.dx + 20.0,
        childOffset.dy + 20.0,
      );
      TestGesture gesture = await tester.startGesture(childOffset);

      // Attempting to pan doesn't work because it's disabled, but the
      // interaction methods are still called.
      addTearDown(gesture.removePointer);
      await tester.pump();
      await gesture.moveTo(childInterior);
      await tester.pump();
      await gesture.up();
      await tester.pumpAndSettle();
      expect(transformationController.value, equals(Matrix4.identity()));
      expect(calledStart, isTrue);
      expect(calledUpdate, isTrue);
      expect(calledEnd, isTrue);

      // Attempting to pinch to zoom doesn't work because it's disabled, but the
      // interaction methods are still called.
      calledStart = false;
      calledUpdate = false;
      calledEnd = false;
      final Offset scaleStart1 = childInterior;
      final Offset scaleStart2 = Offset(childInterior.dx + 10.0, childInterior.dy);
      final Offset scaleEnd1 = Offset(childInterior.dx - 10.0, childInterior.dy);
      final Offset scaleEnd2 = Offset(childInterior.dx + 20.0, childInterior.dy);
      gesture = await tester.startGesture(scaleStart1);
      final TestGesture gesture2 = await tester.startGesture(scaleStart2);
      addTearDown(gesture2.removePointer);
      await tester.pump();
      await gesture.moveTo(scaleEnd1);
      await gesture2.moveTo(scaleEnd2);
      await tester.pump();
      await gesture.up();
      await gesture2.up();
      await tester.pumpAndSettle();
      expect(transformationController.value, equals(Matrix4.identity()));
      expect(calledStart, isTrue);
      expect(calledUpdate, isTrue);
      expect(calledEnd, isTrue);
    }, variant: const TargetPlatformVariant(<TargetPlatform>{ TargetPlatform.android, TargetPlatform.iOS }));

    testWidgets('onInteraction is called even when disabled (mouse)', (WidgetTester tester) async {
      final TransformationController transformationController = TransformationController();
      bool calledStart = false;
      bool calledUpdate = false;
      bool calledEnd = false;
      await tester.pumpWidget(
        MaterialApp(
          home: Scaffold(
            body: Center(
              child: InteractiveViewer(
                transformationController: transformationController,
                scaleEnabled: false,
                onInteractionStart: (ScaleStartDetails details) {
                  calledStart = true;
                },
                onInteractionUpdate: (ScaleUpdateDetails details) {
                  calledUpdate = true;
                },
                onInteractionEnd: (ScaleEndDetails details) {
                  calledEnd = true;
                },
                child: const SizedBox(width: 200.0, height: 200.0),
              ),
            ),
          ),
        ),
      );

      final Offset childOffset = tester.getTopLeft(find.byType(SizedBox));
      final Offset childInterior = Offset(
        childOffset.dx + 20.0,
        childOffset.dy + 20.0,
      );
      final TestGesture gesture = await tester.startGesture(childOffset, kind: PointerDeviceKind.mouse);

      // Attempting to pan doesn't work because it's disabled, but the
      // interaction methods are still called.
      addTearDown(gesture.removePointer);
      await tester.pump();
      await gesture.moveTo(childInterior);
      await tester.pump();
      await gesture.up();
      await tester.pumpAndSettle();
      expect(transformationController.value, equals(Matrix4.identity()));
      expect(calledStart, isTrue);
      expect(calledUpdate, isTrue);
      expect(calledEnd, isTrue);

      // Attempting to scroll with a mouse to zoom doesn't work because it's
      // disabled, but the interaction methods are still called.
      calledStart = false;
      calledUpdate = false;
      calledEnd = false;
      await scrollAt(childInterior, tester, const Offset(0.0, -20.0));
      await tester.pumpAndSettle();
      expect(transformationController.value, equals(Matrix4.identity()));
      expect(calledStart, isTrue);
      expect(calledUpdate, isTrue);
      expect(calledEnd, isTrue);
    }, variant: const TargetPlatformVariant(<TargetPlatform>{ TargetPlatform.macOS, TargetPlatform.linux, TargetPlatform.windows }));

    testWidgets('viewport changes size', (WidgetTester tester) async {
      final TransformationController transformationController = TransformationController();
      await tester.pumpWidget(
        MaterialApp(
          home: Scaffold(
            body: Center(
              child: InteractiveViewer(
                transformationController: transformationController,
                child: Container(),
              ),
            ),
          ),
        ),
      );

      expect(transformationController.value, equals(Matrix4.identity()));

      // Attempting to drag to pan doesn't work because the child fits inside
      // the viewport and has a tight boundary.
      final Offset childOffset = tester.getTopLeft(find.byType(Container));
      final Offset childInterior = Offset(
        childOffset.dx + 20.0,
        childOffset.dy + 20.0,
      );
      TestGesture gesture = await tester.startGesture(childInterior);
      addTearDown(gesture.removePointer);
      await tester.pump();
      await gesture.moveTo(childOffset);
      await tester.pump();
      await gesture.up();
      await tester.pumpAndSettle();
      expect(transformationController.value, equals(Matrix4.identity()));

      // Shrink the size of the screen.
      tester.binding.window.physicalSizeTestValue = const Size(100.0, 100.0);
      addTearDown(tester.binding.window.clearPhysicalSizeTestValue);
      await tester.pump();

      // Attempting to drag to pan still doesn't work, because the image has
      // resized itself to fit the new screen size, and InteractiveViewer has
      // updated its measurements to take that into consideration.
      gesture = await tester.startGesture(childInterior);
      await tester.pump();
      await gesture.moveTo(childOffset);
      await tester.pump();
      await gesture.up();
      await tester.pumpAndSettle();
      expect(transformationController.value, equals(Matrix4.identity()));
    });

    testWidgets('gesture can start as pan and become scale', (WidgetTester tester) async {
      final TransformationController transformationController = TransformationController();
      const double boundaryMargin = 50.0;
      await tester.pumpWidget(
        MaterialApp(
          home: Scaffold(
            body: Center(
              child: InteractiveViewer(
                boundaryMargin: const EdgeInsets.all(boundaryMargin),
                transformationController: transformationController,
                child: const SizedBox(width: 200.0, height: 200.0),
              ),
            ),
          ),
        ),
      );

      Vector3 translation = transformationController.value.getTranslation();
      expect(translation.x, 0.0);
      expect(translation.y, 0.0);

      // Start a pan gesture.
      final Offset childCenter = tester.getCenter(find.byType(SizedBox));
      final TestGesture gesture = await tester.createGesture();
      await gesture.down(childCenter);
      await tester.pump();
      await gesture.moveTo(Offset(
        childCenter.dx + 5.0,
        childCenter.dy + 5.0,
      ));
      await tester.pump();
      translation = transformationController.value.getTranslation();
      expect(translation.x, greaterThan(0.0));
      expect(translation.y, greaterThan(0.0));

      // Put another finger down and turn it into a scale gesture.
      final TestGesture gesture2 = await tester.createGesture();
      await gesture2.down(Offset(
        childCenter.dx - 5.0,
        childCenter.dy - 5.0,
      ));
      await tester.pump();
      await gesture.moveTo(Offset(
        childCenter.dx + 25.0,
        childCenter.dy + 25.0,
      ));
      await gesture2.moveTo(Offset(
        childCenter.dx - 25.0,
        childCenter.dy - 25.0,
      ));
      await tester.pump();
      await gesture.up();
      await gesture2.up();
      await tester.pumpAndSettle();
      expect(transformationController.value.getMaxScaleOnAxis(), greaterThan(1.0));
    });

<<<<<<< HEAD
    testWidgets('can double tap to zoom', (WidgetTester tester) async {
      final TransformationController transformationController = TransformationController();
      const double maxScale = 2.0;
=======
    // Regression test for https://github.com/flutter/flutter/issues/65304
    testWidgets('can view beyond boundary when necessary for a small child', (WidgetTester tester) async {
      final TransformationController transformationController = TransformationController();
>>>>>>> d70a9390
      await tester.pumpWidget(
        MaterialApp(
          home: Scaffold(
            body: Center(
              child: InteractiveViewer(
<<<<<<< HEAD
                transformationController: transformationController,
                child: Container(width: 200.0, height: 200.0),
              ),
            ),
          ),
        ),
      );

      double scale = transformationController.value.getMaxScaleOnAxis();
      expect(scale, 1.0);

      // Double tap.
      final Offset center = tester.getCenter(find.byType(InteractiveViewer));
      await tester.tapAt(center);
      await tester.pump(const Duration(milliseconds: 500));
      await tester.tapAt(center);
      await tester.pumpAndSettle();

      double oldScale = transformationController.value.getMaxScaleOnAxis();
      scale = transformationController.value.getMaxScaleOnAxis();
      expect(scale, greaterThan(oldScale));

      // Double tap a second time.
      await tester.tapAt(center);
      await tester.pump(const Duration(milliseconds: 500));
      await tester.tapAt(center);
      await tester.pumpAndSettle();

      // TODO(justinmc): This test is unfinished because other tests are
      // failing. The addition of onDoubleTap has made the delayed scale bug
      // happen all the time. That should ideally be fixed, if possible, before
      // moving forward with double tap.
=======
                constrained: false,
                minScale: 1.0,
                maxScale: 1.0,
                transformationController: transformationController,
                child: const SizedBox(width: 200.0, height: 200.0),
              ),
            ),
          ),
        ),
      );

      expect(transformationController.value, equals(Matrix4.identity()));

      // Pinch to zoom does nothing because minScale and maxScale are 1.0.
      final Offset center = tester.getCenter(find.byType(SizedBox));
      final Offset scaleStart1 = Offset(center.dx - 10.0, center.dy - 10.0);
      final Offset scaleStart2 = Offset(center.dx + 10.0, center.dy + 10.0);
      final Offset scaleEnd1 = Offset(center.dx - 20.0, center.dy - 20.0);
      final Offset scaleEnd2 = Offset(center.dx + 20.0, center.dy + 20.0);
      final TestGesture gesture = await tester.createGesture();
      final TestGesture gesture2 = await tester.createGesture();
      await gesture.down(scaleStart1);
      await gesture2.down(scaleStart2);
      await tester.pump();
      await gesture.moveTo(scaleEnd1);
      await gesture2.moveTo(scaleEnd2);
      await tester.pump();
      await gesture.up();
      await gesture2.up();
      await tester.pumpAndSettle();
      expect(transformationController.value, equals(Matrix4.identity()));
    });

    testWidgets('scale does not jump when wrapped in GestureDetector', (WidgetTester tester) async {
      final TransformationController transformationController = TransformationController();
      double? initialScale;
      double? scale;
      await tester.pumpWidget(
        MaterialApp(
          home: Scaffold(
            body: Center(
              child: GestureDetector(
                onTapUp: (TapUpDetails details) {},
                child: InteractiveViewer(
                  onInteractionUpdate: (ScaleUpdateDetails details) {
                    initialScale ??= details.scale;
                    scale = details.scale;
                  },
                  transformationController: transformationController,
                  child: const SizedBox(width: 200.0, height: 200.0),
                ),
              ),
            ),
          ),
        ),
      );

      expect(transformationController.value, equals(Matrix4.identity()));
      expect(initialScale, null);
      expect(scale, null);

      // Pinch to zoom isn't immediately detected for a small amount of
      // movement due to the GestureDetector.
      final Offset childOffset = tester.getTopLeft(find.byType(SizedBox));
      final Offset childInterior = Offset(
        childOffset.dx + 20.0,
        childOffset.dy + 20.0,
      );
      final Offset scaleStart1 = childInterior;
      final Offset scaleStart2 = Offset(childInterior.dx + 10.0, childInterior.dy);
      Offset scaleEnd1 = Offset(childInterior.dx - 10.0, childInterior.dy);
      Offset scaleEnd2 = Offset(childInterior.dx + 20.0, childInterior.dy);
      TestGesture gesture = await tester.createGesture();
      TestGesture gesture2 = await tester.createGesture();
      addTearDown(gesture.removePointer);
      addTearDown(gesture2.removePointer);
      await gesture.down(scaleStart1);
      await gesture2.down(scaleStart2);
      await tester.pump();
      await gesture.moveTo(scaleEnd1);
      await gesture2.moveTo(scaleEnd2);
      await tester.pump();
      await gesture.up();
      await gesture2.up();
      await tester.pumpAndSettle();
      expect(transformationController.value, equals(Matrix4.identity()));
      expect(initialScale, null);
      expect(scale, null);

      // Pinch to zoom for a larger amount is detected. It starts smoothly at
      // 1.0 despite the fact that the gesture has already moved a bit.
      scaleEnd1 = Offset(childInterior.dx - 38.0, childInterior.dy);
      scaleEnd2 = Offset(childInterior.dx + 48.0, childInterior.dy);
      gesture = await tester.createGesture();
      gesture2 = await tester.createGesture();
      addTearDown(gesture.removePointer);
      addTearDown(gesture2.removePointer);
      await gesture.down(scaleStart1);
      await gesture2.down(scaleStart2);
      await tester.pump();
      await gesture.moveTo(scaleEnd1);
      await gesture2.moveTo(scaleEnd2);
      await tester.pump();
      await gesture.up();
      await gesture2.up();
      await tester.pumpAndSettle();
      expect(initialScale, 1.0);
      expect(scale, greaterThan(1.0));
      expect(transformationController.value.getMaxScaleOnAxis(), greaterThan(1.0));
    });

    testWidgets('Check if ClipRect is present in the tree', (WidgetTester tester) async {
      await tester.pumpWidget(
        MaterialApp(
          home: Scaffold(
            body: Center(
              child: InteractiveViewer(
                constrained: false,
                clipBehavior: Clip.none,
                minScale: 1.0,
                maxScale: 1.0,
                child: const SizedBox(width: 200.0, height: 200.0),
              ),
            ),
          ),
        ),
      );

      expect(
        find.byType(ClipRect),
        findsNothing,
      );

      await tester.pumpWidget(
        MaterialApp(
          home: Scaffold(
            body: Center(
              child: InteractiveViewer(
                constrained: false,
                minScale: 1.0,
                maxScale: 1.0,
                child: const SizedBox(width: 200.0, height: 200.0),
              ),
            ),
          ),
        ),
      );

      expect(
        find.byType(ClipRect),
        findsOneWidget,
      );
    });

    testWidgets('builder can change widgets that are off-screen', (WidgetTester tester) async {
      final TransformationController transformationController = TransformationController();
      const double childHeight = 10.0;
      await tester.pumpWidget(
        MaterialApp(
          home: Scaffold(
            body: Center(
              child: SizedBox(
                height: 50.0,
                child: InteractiveViewer.builder(
                  transformationController: transformationController,
                  scaleEnabled: false,
                  boundaryMargin: const EdgeInsets.all(double.infinity),
                  // Build visible children green, off-screen children red.
                  builder: (BuildContext context, Quad viewportQuad) {
                    final Rect viewport = _axisAlignedBoundingBox(viewportQuad);
                    final List<Container> children = <Container>[];
                    for (int i = 0; i < 10; i++) {
                      final double childTop = i * childHeight;
                      final double childBottom = childTop + childHeight;
                      final bool visible = (childBottom >= viewport.top && childBottom <= viewport.bottom)
                          || (childTop >= viewport.top && childTop <= viewport.bottom);
                      children.add(Container(
                        height: childHeight,
                        color: visible ? Colors.green : Colors.red,
                      ));
                    }
                    return Column(
                      children: children,
                    );
                  },
                ),
              ),
            ),
          ),
        ),
      );

      expect(transformationController.value, equals(Matrix4.identity()));

      // The first six are partially visible and therefore green.
      int i = 0;
      for (final Element element in find.byType(Container, skipOffstage: false).evaluate()) {
        final Container container = element.widget as Container;
        if (i < 6) {
          expect(container.color, Colors.green);
        } else {
          expect(container.color, Colors.red);
        }
        i++;
      }

      // Drag to pan down past the first child.
      final Offset childOffset = tester.getTopLeft(find.byType(SizedBox));
      const double translationY = 15.0;
      final Offset childInterior = Offset(
        childOffset.dx,
        childOffset.dy + translationY,
      );
      final TestGesture gesture = await tester.startGesture(childInterior);
      addTearDown(gesture.removePointer);
      await tester.pump();
      await gesture.moveTo(childOffset);
      await tester.pump();
      await gesture.up();
      await tester.pumpAndSettle();
      expect(transformationController.value, isNot(Matrix4.identity()));
      expect(transformationController.value.getTranslation().y, -translationY);

      // After scrolling down a bit, the first child is not visible, the next
      // six are, and the final three are not.
      i = 0;
      for (final Element element in find.byType(Container, skipOffstage: false).evaluate()) {
        final Container container = element.widget as Container;
        if (i > 0 && i < 7) {
          expect(container.color, Colors.green);
        } else {
          expect(container.color, Colors.red);
        }
        i++;
      }
    });

    // Accessing the intrinsic size of a LayoutBuilder throws an error, so
    // InteractiveViewer only uses a LayoutBuilder when it's needed by
    // InteractiveViewer.builder.
    testWidgets('LayoutBuilder is only used for InteractiveViewer.builder', (WidgetTester tester) async {
      await tester.pumpWidget(
        MaterialApp(
          home: Scaffold(
            body: Center(
              child: InteractiveViewer(
                child: const SizedBox(width: 200.0, height: 200.0),
              ),
            ),
          ),
        ),
      );

      expect(find.byType(LayoutBuilder), findsNothing);

      await tester.pumpWidget(
        MaterialApp(
          home: Scaffold(
            body: Center(
              child: InteractiveViewer.builder(
                builder: (BuildContext context, Quad viewport) {
                  return const SizedBox(width: 200.0, height: 200.0);
                },
              ),
            ),
          ),
        ),
      );

      expect(find.byType(LayoutBuilder), findsOneWidget);
    });

    testWidgets('scaleFactor', (WidgetTester tester) async {
      const double scrollAmount = 30.0;
      final TransformationController transformationController = TransformationController();
      Future<void> pumpScaleFactor(double scaleFactor) {
        return tester.pumpWidget(
          MaterialApp(
            home: Scaffold(
              body: Center(
                child: InteractiveViewer(
                  boundaryMargin: const EdgeInsets.all(double.infinity),
                  transformationController: transformationController,
                  scaleFactor: scaleFactor,
                  child: const SizedBox(width: 200.0, height: 200.0),
                ),
              ),
            ),
          ),
        );
      }

      // Start with the default scaleFactor.
      await pumpScaleFactor(200.0);

      expect(transformationController.value, equals(Matrix4.identity()));

      // Zoom out. The scale decreases.
      final Offset center = tester.getCenter(find.byType(InteractiveViewer));
      await scrollAt(center, tester, const Offset(0.0, scrollAmount));
      await tester.pumpAndSettle();
      final double scaleZoomedOut = transformationController.value.getMaxScaleOnAxis();
      expect(scaleZoomedOut, lessThan(1.0));

      // Zoom in. The scale increases.
      await scrollAt(center, tester, const Offset(0.0, -scrollAmount));
      await tester.pumpAndSettle();
      final double scaleZoomedIn = transformationController.value.getMaxScaleOnAxis();
      expect(scaleZoomedIn, greaterThan(scaleZoomedOut));

      // Reset and decrease the scaleFactor below the default, so that scaling
      // will happen more quickly.
      transformationController.value = Matrix4.identity();
      await pumpScaleFactor(100.0);

      // Zoom out. The scale decreases more quickly than with the default
      // (higher) scaleFactor.
      await scrollAt(center, tester, const Offset(0.0, scrollAmount));
      await tester.pumpAndSettle();
      final double scaleLowZoomedOut = transformationController.value.getMaxScaleOnAxis();
      expect(scaleLowZoomedOut, lessThan(1.0));
      expect(scaleLowZoomedOut, lessThan(scaleZoomedOut));

      // Zoom in. The scale increases more quickly than with the default
      // (higher) scaleFactor.
      await scrollAt(center, tester, const Offset(0.0, -scrollAmount));
      await tester.pumpAndSettle();
      final double scaleLowZoomedIn = transformationController.value.getMaxScaleOnAxis();
      expect(scaleLowZoomedIn, greaterThan(scaleLowZoomedOut));
      expect(scaleLowZoomedIn - scaleLowZoomedOut, greaterThan(scaleZoomedIn - scaleZoomedOut));

      // Reset and increase the scaleFactor above the default.
      transformationController.value = Matrix4.identity();
      await pumpScaleFactor(400.0);

      // Zoom out. The scale decreases, but not by as much as with the default
      // (higher) scaleFactor.
      await scrollAt(center, tester, const Offset(0.0, scrollAmount));
      await tester.pumpAndSettle();
      final double scaleHighZoomedOut = transformationController.value.getMaxScaleOnAxis();
      expect(scaleHighZoomedOut, lessThan(1.0));
      expect(scaleHighZoomedOut, greaterThan(scaleZoomedOut));

      // Zoom in. The scale increases, but not by as much as with the default
      // (higher) scaleFactor.
      await scrollAt(center, tester, const Offset(0.0, -scrollAmount));
      await tester.pumpAndSettle();
      final double scaleHighZoomedIn = transformationController.value.getMaxScaleOnAxis();
      expect(scaleHighZoomedIn, greaterThan(scaleHighZoomedOut));
      expect(scaleHighZoomedIn - scaleHighZoomedOut, lessThan(scaleZoomedIn - scaleZoomedOut));
>>>>>>> d70a9390
    });
  });

  group('getNearestPointOnLine', () {
    test('does not modify parameters', () {
      final Vector3 point = Vector3(5.0, 5.0, 0.0);
      final Vector3 a = Vector3(0.0, 0.0, 0.0);
      final Vector3 b = Vector3(10.0, 0.0, 0.0);

      final Vector3 closestPoint = InteractiveViewer.getNearestPointOnLine(point, a , b);

      expect(closestPoint, Vector3(5.0, 0.0, 0.0));
      expect(point, Vector3(5.0, 5.0, 0.0));
      expect(a, Vector3(0.0, 0.0, 0.0));
      expect(b, Vector3(10.0, 0.0, 0.0));
    });

    test('simple example', () {
      final Vector3 point = Vector3(0.0, 5.0, 0.0);
      final Vector3 a = Vector3(0.0, 0.0, 0.0);
      final Vector3 b = Vector3(5.0, 5.0, 0.0);

      expect(InteractiveViewer.getNearestPointOnLine(point, a, b), Vector3(2.5, 2.5, 0.0));
    });

    test('closest to a', () {
      final Vector3 point = Vector3(-1.0, -1.0, 0.0);
      final Vector3 a = Vector3(0.0, 0.0, 0.0);
      final Vector3 b = Vector3(5.0, 5.0, 0.0);

      expect(InteractiveViewer.getNearestPointOnLine(point, a, b), a);
    });

    test('closest to b', () {
      final Vector3 point = Vector3(6.0, 6.0, 0.0);
      final Vector3 a = Vector3(0.0, 0.0, 0.0);
      final Vector3 b = Vector3(5.0, 5.0, 0.0);

      expect(InteractiveViewer.getNearestPointOnLine(point, a, b), b);
    });

    test('point already on the line returns the point', () {
      final Vector3 point = Vector3(2.0, 2.0, 0.0);
      final Vector3 a = Vector3(0.0, 0.0, 0.0);
      final Vector3 b = Vector3(5.0, 5.0, 0.0);

      expect(InteractiveViewer.getNearestPointOnLine(point, a, b), point);
    });

    test('real example', () {
      final Vector3 point = Vector3(-436.9, 433.6, 0.0);
      final Vector3 a = Vector3(-1114.0, -60.3, 0.0);
      final Vector3 b = Vector3(288.8, 432.7, 0.0);

      final Vector3 closestPoint = InteractiveViewer.getNearestPointOnLine(point, a , b);

      expect(closestPoint.x, moreOrLessEquals(-356.8, epsilon: 0.1));
      expect(closestPoint.y, moreOrLessEquals(205.8, epsilon: 0.1));
    });
  });

  group('getAxisAlignedBoundingBox', () {
    test('rectangle already axis aligned returns the rectangle', () {
      final Quad quad = Quad.points(
        Vector3(0.0, 0.0, 0.0),
        Vector3(10.0, 0.0, 0.0),
        Vector3(10.0, 10.0, 0.0),
        Vector3(0.0, 10.0, 0.0),
      );

      final Quad aabb = InteractiveViewer.getAxisAlignedBoundingBox(quad);

      expect(aabb.point0, quad.point0);
      expect(aabb.point1, quad.point1);
      expect(aabb.point2, quad.point2);
      expect(aabb.point3, quad.point3);
    });

    test('rectangle rotated by 45 degrees', () {
      final Quad quad = Quad.points(
        Vector3(0.0, 5.0, 0.0),
        Vector3(5.0, 10.0, 0.0),
        Vector3(10.0, 5.0, 0.0),
        Vector3(5.0, 0.0, 0.0),
      );

      final Quad aabb = InteractiveViewer.getAxisAlignedBoundingBox(quad);

      expect(aabb.point0, Vector3(0.0, 0.0, 0.0));
      expect(aabb.point1, Vector3(10.0, 0.0, 0.0));
      expect(aabb.point2, Vector3(10.0, 10.0, 0.0));
      expect(aabb.point3, Vector3(0.0, 10.0, 0.0));
    });

    test('rectangle rotated very slightly', () {
      final Quad quad = Quad.points(
        Vector3(0.0, 1.0, 0.0),
        Vector3(1.0, 11.0, 0.0),
        Vector3(11.0, 9.0, 0.0),
        Vector3(9.0, -1.0, 0.0),
      );

      final Quad aabb = InteractiveViewer.getAxisAlignedBoundingBox(quad);

      expect(aabb.point0, Vector3(0.0, -1.0, 0.0));
      expect(aabb.point1, Vector3(11.0, -1.0, 0.0));
      expect(aabb.point2, Vector3(11.0, 11.0, 0.0));
      expect(aabb.point3, Vector3(0.0, 11.0, 0.0));
    });

    test('example from hexagon board', () {
      final Quad quad = Quad.points(
        Vector3(-462.7, 165.9, 0.0),
        Vector3(690.6, -576.7, 0.0),
        Vector3(1188.1, 196.0, 0.0),
        Vector3(34.9, 938.6, 0.0),
      );

      final Quad aabb = InteractiveViewer.getAxisAlignedBoundingBox(quad);

      expect(aabb.point0, Vector3(-462.7, -576.7, 0.0));
      expect(aabb.point1, Vector3(1188.1, -576.7, 0.0));
      expect(aabb.point2, Vector3(1188.1, 938.6, 0.0));
      expect(aabb.point3, Vector3(-462.7, 938.6, 0.0));
    });
  });

  group('pointIsInside', () {
    test('inside', () {
      final Quad quad = Quad.points(
        Vector3(0.0, 0.0, 0.0),
        Vector3(0.0, 10.0, 0.0),
        Vector3(10.0, 10.0, 0.0),
        Vector3(10.0, 0.0, 0.0),
      );
      final Vector3 point = Vector3(5.0, 5.0, 0.0);

      expect(InteractiveViewer.pointIsInside(point, quad), true);
    });

    test('outside', () {
      final Quad quad = Quad.points(
        Vector3(0.0, 0.0, 0.0),
        Vector3(0.0, 10.0, 0.0),
        Vector3(10.0, 10.0, 0.0),
        Vector3(10.0, 0.0, 0.0),
      );
      final Vector3 point = Vector3(12.0, 0.0, 0.0);

      expect(InteractiveViewer.pointIsInside(point, quad), false);
    });

    test('on the edge', () {
      final Quad quad = Quad.points(
        Vector3(0.0, 0.0, 0.0),
        Vector3(0.0, 10.0, 0.0),
        Vector3(10.0, 10.0, 0.0),
        Vector3(10.0, 0.0, 0.0),
      );
      final Vector3 point = Vector3(0.0, 0.0, 0.0);

      expect(InteractiveViewer.pointIsInside(point, quad), true);
    });
  });

  group('getNearestPointInside', () {
    test('point already inside quad', () {
      final Vector3 point = Vector3(5.0, 5.0, 0.0);
      final Quad quad = Quad.points(
        Vector3(0.0, 0.0, 0.0),
        Vector3(0.0, 10.0, 0.0),
        Vector3(10.0, 10.0, 0.0),
        Vector3(10.0, 0.0, 0.0),
      );

      final Vector3 nearestPoint = InteractiveViewer.getNearestPointInside(point, quad);

      expect(nearestPoint, point);
    });

    test('axis aligned quad', () {
      final Vector3 point = Vector3(5.0, 15.0, 0.0);
      final Quad quad = Quad.points(
        Vector3(0.0, 0.0, 0.0),
        Vector3(0.0, 10.0, 0.0),
        Vector3(10.0, 10.0, 0.0),
        Vector3(10.0, 0.0, 0.0),
      );

      final Vector3 nearestPoint = InteractiveViewer.getNearestPointInside(point, quad);

      expect(nearestPoint, Vector3(5.0, 10.0, 0.0));
    });

    test('not axis aligned quad', () {
      final Vector3 point = Vector3(5.0, 15.0, 0.0);
      final Quad quad = Quad.points(
        Vector3(0.0, 0.0, 0.0),
        Vector3(2.0, 10.0, 0.0),
        Vector3(12.0, 12.0, 0.0),
        Vector3(10.0, 2.0, 0.0),
      );

      final Vector3 nearestPoint = InteractiveViewer.getNearestPointInside(point, quad);

      expect(nearestPoint.x, moreOrLessEquals(5.8, epsilon: 0.1));
      expect(nearestPoint.y, moreOrLessEquals(10.8, epsilon: 0.1));
    });
  });
}

Rect _axisAlignedBoundingBox(Quad quad) {
  double? xMin;
  double? xMax;
  double? yMin;
  double? yMax;
  for (final Vector3 point in <Vector3>[quad.point0, quad.point1, quad.point2, quad.point3]) {
    if (xMin == null || point.x < xMin) {
      xMin = point.x;
    }
    if (xMax == null || point.x > xMax) {
      xMax = point.x;
    }
    if (yMin == null || point.y < yMin) {
      yMin = point.y;
    }
    if (yMax == null || point.y > yMax) {
      yMax = point.y;
    }
  }
  return Rect.fromLTRB(xMin!, yMin!, xMax!, yMax!);
}<|MERGE_RESOLUTION|>--- conflicted
+++ resolved
@@ -1032,54 +1032,14 @@
       expect(transformationController.value.getMaxScaleOnAxis(), greaterThan(1.0));
     });
 
-<<<<<<< HEAD
-    testWidgets('can double tap to zoom', (WidgetTester tester) async {
-      final TransformationController transformationController = TransformationController();
-      const double maxScale = 2.0;
-=======
     // Regression test for https://github.com/flutter/flutter/issues/65304
     testWidgets('can view beyond boundary when necessary for a small child', (WidgetTester tester) async {
       final TransformationController transformationController = TransformationController();
->>>>>>> d70a9390
-      await tester.pumpWidget(
-        MaterialApp(
-          home: Scaffold(
-            body: Center(
-              child: InteractiveViewer(
-<<<<<<< HEAD
-                transformationController: transformationController,
-                child: Container(width: 200.0, height: 200.0),
-              ),
-            ),
-          ),
-        ),
-      );
-
-      double scale = transformationController.value.getMaxScaleOnAxis();
-      expect(scale, 1.0);
-
-      // Double tap.
-      final Offset center = tester.getCenter(find.byType(InteractiveViewer));
-      await tester.tapAt(center);
-      await tester.pump(const Duration(milliseconds: 500));
-      await tester.tapAt(center);
-      await tester.pumpAndSettle();
-
-      double oldScale = transformationController.value.getMaxScaleOnAxis();
-      scale = transformationController.value.getMaxScaleOnAxis();
-      expect(scale, greaterThan(oldScale));
-
-      // Double tap a second time.
-      await tester.tapAt(center);
-      await tester.pump(const Duration(milliseconds: 500));
-      await tester.tapAt(center);
-      await tester.pumpAndSettle();
-
-      // TODO(justinmc): This test is unfinished because other tests are
-      // failing. The addition of onDoubleTap has made the delayed scale bug
-      // happen all the time. That should ideally be fixed, if possible, before
-      // moving forward with double tap.
-=======
+      await tester.pumpWidget(
+        MaterialApp(
+          home: Scaffold(
+            body: Center(
+              child: InteractiveViewer(
                 constrained: false,
                 minScale: 1.0,
                 maxScale: 1.0,
@@ -1430,7 +1390,50 @@
       final double scaleHighZoomedIn = transformationController.value.getMaxScaleOnAxis();
       expect(scaleHighZoomedIn, greaterThan(scaleHighZoomedOut));
       expect(scaleHighZoomedIn - scaleHighZoomedOut, lessThan(scaleZoomedIn - scaleZoomedOut));
->>>>>>> d70a9390
+    });
+
+    testWidgets('can double tap to zoom', (WidgetTester tester) async {
+      final TransformationController transformationController = TransformationController();
+      const double maxScale = 2.0;
+      await tester.pumpWidget(
+        MaterialApp(
+          home: Scaffold(
+            body: Center(
+              child: InteractiveViewer(
+                transformationController: transformationController,
+                child: Container(width: 200.0, height: 200.0),
+              ),
+            ),
+          ),
+        ),
+      );
+
+      double scale = transformationController.value.getMaxScaleOnAxis();
+      expect(scale, 1.0);
+
+      // Double tap.
+      final Offset center = tester.getCenter(find.byType(InteractiveViewer));
+      await tester.tapAt(center);
+      await tester.pump(const Duration(milliseconds: 500));
+      await tester.tapAt(center);
+      await tester.pumpAndSettle();
+
+      double oldScale = transformationController.value.getMaxScaleOnAxis();
+      scale = transformationController.value.getMaxScaleOnAxis();
+      expect(scale, greaterThan(oldScale));
+
+      // Double tap a second time.
+      await tester.tapAt(center);
+      await tester.pump(const Duration(milliseconds: 500));
+      await tester.tapAt(center);
+      await tester.pumpAndSettle();
+
+      // TODO(justinmc): This test is unfinished because other tests are
+      // failing. The addition of onDoubleTap has made scale gestures have a
+      // delay before taking effect. I think this is caused by GestureDetector
+      // needing time to disambiguate between gestures. However, it shouldn't
+      // matter for double tap! Is that something we could fix in
+      // GestureDetector?
     });
   });
 
