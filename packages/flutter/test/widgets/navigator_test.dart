--- conflicted
+++ resolved
@@ -5567,75 +5567,422 @@
                   builderSetState = setState;
                   return Navigator(
                     onDidRemovePage: (Page<void> page) {
-                      final bool pageIsPresent =
-                          pages.where((_Page testPage) {
-                            return testPage.toString() == page.name;
-                          }).isNotEmpty;
+                      final bool pageIsPresent = pages.where((_Page testPage) {
+                        return testPage.name == page.name;
+                      }).isNotEmpty;
                       if (!pageIsPresent) {
                         return;
                       }
                       setState(() {
                         pages.removeWhere((_Page testPage) {
-                          return testPage.toString() == page.name;
+                          return testPage.name == page.name;
                         });
                       });
                     },
-<<<<<<< HEAD
-                    pages:
-                        pages.map((_Page page) {
-                          switch (page) {
-                            case _Page.home:
-                              return MaterialPage<void>(
-                                name: _Page.home.toString(),
-                                child: _LinksPage(
-                                  title: 'Home page',
-                                  buttons: <Widget>[
-                                    TextButton(
-                                      onPressed: () {
-                                        setState(() {
-                                          pages.add(_Page.one);
-                                        });
-                                      },
-                                      child: const Text('Go to _Page.one'),
-                                    ),
-                                    TextButton(
-                                      onPressed: () {
-                                        setState(() {
-                                          pages.add(_Page.noPop);
-                                        });
-                                      },
-                                      child: const Text('Go to _Page.noPop'),
-                                    ),
-                                  ],
+                    pages: pages.map((_Page page) {
+                      switch (page) {
+                        case _Page.home:
+                          return MaterialPage<void>(
+                            name: page.name,
+                            child: _LinksPage(
+                              title: 'Home page',
+                              buttons: <Widget>[
+                                TextButton(
+                                  onPressed: () {
+                                    setState(() {
+                                      pages.add(_Page.one);
+                                    });
+                                  },
+                                  child: const Text('Go to _Page.one'),
                                 ),
-                              );
-                            case _Page.one:
-                              return MaterialPage<void>(
-                                name: _Page.one.toString(),
-                                child: const _LinksPage(title: 'Page one'),
-                              );
-                            case _Page.noPop:
-                              return MaterialPage<void>(
-                                name: _Page.noPop.toString(),
-                                child: const _LinksPage(title: 'Cannot pop page', canPop: false),
-                              );
-                          }
-                        }).toList(),
-=======
+                                TextButton(
+                                  onPressed: () {
+                                    setState(() {
+                                      pages.add(_Page.noPop);
+                                    });
+                                  },
+                                  child: const Text('Go to _Page.noPop'),
+                                ),
+                              ],
+                            ),
+                          );
+                        case _Page.one:
+                          return MaterialPage<void>(
+                            name: page.name,
+                            child: const _LinksPage(title: 'Page one'),
+                          );
+                        case _Page.noPop:
+                          return MaterialPage<void>(
+                            name: page.name,
+                            child: const _LinksPage(title: 'Cannot pop page', canPop: false),
+                          );
+                      }
+                    }).toList(),
+                  );
+                },
+              ),
+            ),
+          );
+
+          expect(find.text('Home page'), findsOneWidget);
+          expect(lastFrameworkHandlesBack, isFalse);
+
+          await tester.tap(find.text('Go to _Page.one'));
+          await tester.pumpAndSettle();
+
+          expect(pages, <_Page>{_Page.home, _Page.one});
+          expect(find.text('Page one'), findsOneWidget);
+          expect(lastFrameworkHandlesBack, isTrue);
+
+          await simulateSystemBack();
+          await tester.pumpAndSettle();
+
+          expect(pages, <_Page>{_Page.home});
+          expect(find.text('Home page'), findsOneWidget);
+          expect(lastFrameworkHandlesBack, isFalse);
+
+          await tester.tap(find.text('Go to _Page.noPop'));
+          await tester.pumpAndSettle();
+
+          expect(pages, <_Page>{_Page.home, _Page.noPop});
+          expect(find.text('Cannot pop page'), findsOneWidget);
+          expect(lastFrameworkHandlesBack, isTrue);
+
+          await simulateSystemBack();
+          await tester.pumpAndSettle();
+
+          expect(pages, <_Page>{_Page.home, _Page.noPop});
+          expect(find.text('Cannot pop page'), findsOneWidget);
+          expect(lastFrameworkHandlesBack, isTrue);
+
+          // Circumvent "Cannot pop page" by directly modifying pages.
+          expect(pages, <_Page>{_Page.home, _Page.noPop});
+          builderSetState(() {
+            pages.removeLast();
+          });
+          await tester.pumpAndSettle();
+
+          expect(pages, <_Page>{_Page.home});
+          expect(find.text('Home page'), findsOneWidget);
+          expect(lastFrameworkHandlesBack, isFalse);
+        },
+        variant: const TargetPlatformVariant(<TargetPlatform>{TargetPlatform.android}),
+        skip: isBrowser, // [intended] only non-web Android supports predictive back.
+      );
+
+      testWidgets(
+        'starting with existing route history',
+        (WidgetTester tester) async {
+          final List<_Page> pages = <_Page>[_Page.home, _Page.one];
+
+          await tester.pumpWidget(
+            MaterialApp(
+              home: StatefulBuilder(
+                builder: (BuildContext context, StateSetter setState) {
+                  return Navigator(
+                    onDidRemovePage: (Page<void> page) {
+                      final bool pageIsPresent = pages.where((_Page testPage) {
+                        return testPage.name == page.name;
+                      }).isNotEmpty;
+                      if (!pageIsPresent) {
+                        return;
+                      }
+                      setState(() {
+                        pages.removeWhere((_Page testPage) {
+                          return testPage.name == page.name;
+                        });
+                      });
+                    },
+                    pages: pages.map((_Page page) {
+                      switch (page) {
+                        case _Page.home:
+                          return MaterialPage<void>(
+                            name: page.name,
+                            child: _LinksPage(
+                              title: 'Home page',
+                              buttons: <Widget>[
+                                TextButton(
+                                  onPressed: () {
+                                    setState(() {
+                                      pages.add(_Page.one);
+                                    });
+                                  },
+                                  child: const Text('Go to _Page.one'),
+                                ),
+                                TextButton(
+                                  onPressed: () {
+                                    setState(() {
+                                      pages.add(_Page.noPop);
+                                    });
+                                  },
+                                  child: const Text('Go to _Page.noPop'),
+                                ),
+                              ],
+                            ),
+                          );
+                        case _Page.one:
+                          return MaterialPage<void>(
+                            name: page.name,
+                            child: const _LinksPage(title: 'Page one'),
+                          );
+                        case _Page.noPop:
+                          return MaterialPage<void>(
+                            name: page.name,
+                            child: const _LinksPage(title: 'Cannot pop page', canPop: false),
+                          );
+                      }
+                    }).toList(),
+                  );
+                },
+              ),
+            ),
+          );
+
+          expect(find.text('Home page'), findsNothing);
+          expect(find.text('Page one'), findsOneWidget);
+          expect(lastFrameworkHandlesBack, isTrue);
+
+          await simulateSystemBack();
+          await tester.pumpAndSettle();
+
+          expect(pages, <_Page>{_Page.home});
+          expect(find.text('Home page'), findsOneWidget);
+          expect(find.text('Page one'), findsNothing);
+          expect(lastFrameworkHandlesBack, isFalse);
+        },
+        variant: const TargetPlatformVariant(<TargetPlatform>{TargetPlatform.android}),
+        skip: isBrowser, // [intended] only non-web Android supports predictive back.
+      );
+
+      testWidgets(
+        'popping a page with canPop true still calls onPopInvoked',
+        (WidgetTester tester) async {
+          // Regression test for https://github.com/flutter/flutter/issues/141189.
+          final List<_PageWithYesPop> pages = <_PageWithYesPop>[_PageWithYesPop.home];
+          int onPopInvokedCallCount = 0;
+
+          await tester.pumpWidget(
+            MaterialApp(
+              home: StatefulBuilder(
+                builder: (BuildContext context, StateSetter setState) {
+                  return Navigator(
+                    onDidRemovePage: (Page<void> page) {
+                      final bool pageIsPresent = pages.where((_PageWithYesPop testPage) {
+                        return testPage.name == page.name;
+                      }).isNotEmpty;
+                      if (!pageIsPresent) {
+                        return;
+                      }
+                      setState(() {
+                        pages.removeWhere((_PageWithYesPop testPage) {
+                          return testPage.name == page.name;
+                        });
+                      });
+                    },
+                    pages: pages.map((_PageWithYesPop page) {
+                      switch (page) {
+                        case _PageWithYesPop.home:
+                          return MaterialPage<void>(
+                            name: page.name,
+                            child: _LinksPage(
+                              title: 'Home page',
+                              buttons: <Widget>[
+                                TextButton(
+                                  onPressed: () {
+                                    setState(() {
+                                      pages.add(_PageWithYesPop.one);
+                                    });
+                                  },
+                                  child: const Text('Go to _PageWithYesPop.one'),
+                                ),
+                                TextButton(
+                                  onPressed: () {
+                                    setState(() {
+                                      pages.add(_PageWithYesPop.noPop);
+                                    });
+                                  },
+                                  child: const Text('Go to _PageWithYesPop.noPop'),
+                                ),
+                                TextButton(
+                                  onPressed: () {
+                                    setState(() {
+                                      pages.add(_PageWithYesPop.yesPop);
+                                    });
+                                  },
+                                  child: const Text('Go to _PageWithYesPop.yesPop'),
+                                ),
+                              ],
+                            ),
+                          );
+                        case _PageWithYesPop.one:
+                          return MaterialPage<void>(
+                            name: page.name,
+                            child: const _LinksPage(title: 'Page one'),
+                          );
+                        case _PageWithYesPop.noPop:
+                          return MaterialPage<void>(
+                            name: page.name,
+                            child: const _LinksPage(title: 'Cannot pop page', canPop: false),
+                          );
+                        case _PageWithYesPop.yesPop:
+                          return MaterialPage<void>(
+                            name: page.name,
+                            child: _LinksPage(
+                              title: 'Can pop page',
+                              canPop: true,
+                              onPopInvoked: (bool didPop, void result) {
+                                onPopInvokedCallCount += 1;
+                              },
+                            ),
+                          );
+                      }
+                    }).toList(),
+                  );
+                },
+              ),
+            ),
+          );
+
+          expect(find.text('Home page'), findsOneWidget);
+          expect(lastFrameworkHandlesBack, isFalse);
+          expect(onPopInvokedCallCount, equals(0));
+
+          await tester.tap(find.text('Go to _PageWithYesPop.yesPop'));
+          await tester.pumpAndSettle();
+
+          expect(pages, <_PageWithYesPop>{_PageWithYesPop.home, _PageWithYesPop.yesPop});
+          expect(find.text('Can pop page'), findsOneWidget);
+          expect(lastFrameworkHandlesBack, isTrue);
+          expect(onPopInvokedCallCount, equals(0));
+
+          // A system back calls onPopInvoked.
+          await simulateSystemBack();
+          await tester.pumpAndSettle();
+
+          expect(pages, <_PageWithYesPop>{_PageWithYesPop.home});
+          expect(find.text('Home page'), findsOneWidget);
+          expect(lastFrameworkHandlesBack, isFalse);
+          expect(onPopInvokedCallCount, equals(1));
+
+          await tester.tap(find.text('Go to _PageWithYesPop.yesPop'));
+          await tester.pumpAndSettle();
+
+          expect(pages, <_PageWithYesPop>{_PageWithYesPop.home, _PageWithYesPop.yesPop});
+          expect(find.text('Can pop page'), findsOneWidget);
+          expect(lastFrameworkHandlesBack, isTrue);
+          expect(onPopInvokedCallCount, equals(1));
+
+          // Tapping a back button also calls onPopInvoked.
+          await tester.tap(find.text('Go back'));
+          await tester.pumpAndSettle();
+
+          expect(pages, <_PageWithYesPop>{_PageWithYesPop.home});
+          expect(find.text('Home page'), findsOneWidget);
+          expect(lastFrameworkHandlesBack, isFalse);
+          expect(onPopInvokedCallCount, equals(2));
+        },
+        variant: const TargetPlatformVariant(<TargetPlatform>{TargetPlatform.android}),
+        skip: isBrowser, // [intended] only non-web Android supports predictive back.
+      );
+
+      testWidgets('canPop and onPopInvoked', (WidgetTester tester) async {
+        bool page2CanPop = false;
+        bool page3CanPop = false;
+        final CanPopPage<int> page1 = CanPopPage<int>(name: 'page1', pageCanPop: () => false);
+        final CanPopPage<String> page2 = CanPopPage<String>(
+          name: 'page2',
+          pageCanPop: () => page2CanPop,
+        );
+        final CanPopPage<bool> page3 = CanPopPage<bool>(
+          name: 'page3',
+          pageCanPop: () => page3CanPop,
+        );
+        final List<Page<Object?>> pages = <Page<Object?>>[page1, page2, page3];
+        final GlobalKey<NavigatorState> key = GlobalKey<NavigatorState>();
+        await tester.pumpWidget(
+          MaterialApp(
+            home: Navigator(
+              key: key,
+              pages: pages,
+              onDidRemovePage: (Page<Object?> page) => pages.remove(page),
+            ),
+          ),
+        );
+
+        expect(find.text('page3'), findsOneWidget);
+
+        key.currentState!.maybePop(true);
+        await tester.pumpAndSettle();
+        expect(find.text('page3'), findsOneWidget);
+        expect(page3.popInvoked, <CanPopPageInvoke>[(false, true)]);
+
+        page3CanPop = true;
+        key.currentState!.maybePop(false);
+        await tester.pumpAndSettle();
+        expect(find.text('page3'), findsNothing);
+        expect(find.text('page2'), findsOneWidget);
+        expect(page3.popInvoked, <CanPopPageInvoke>[(false, true), (true, false)]);
+
+        key.currentState!.maybePop('some string');
+        await tester.pumpAndSettle();
+        expect(find.text('page2'), findsOneWidget);
+        expect(page2.popInvoked, <CanPopPageInvoke>[(false, 'some string')]);
+
+        page2CanPop = true;
+        key.currentState!.maybePop('another string');
+        await tester.pumpAndSettle();
+        expect(find.text('page2'), findsNothing);
+        expect(find.text('page1'), findsOneWidget);
+        expect(page2.popInvoked, <CanPopPageInvoke>[
+          (false, 'some string'),
+          (true, 'another string'),
+        ]);
+
+        key.currentState!.maybePop(1);
+        await tester.pumpAndSettle();
+        expect(find.text('page1'), findsOneWidget);
+        expect(page1.popInvoked, <CanPopPageInvoke>[(false, 1)]);
+      });
+
+      testWidgets(
+        'using both handlesBacksWhenNested and NavigatorPopHandler',
+        (WidgetTester tester) async {
+          late StateSetter builderSetState;
+          final List<_Page> pages = <_Page>[_Page.home];
+          final GlobalKey<NavigatorState> nestedNavigatorKey = GlobalKey<NavigatorState>();
+
+          await tester.pumpWidget(
+            MaterialApp(
+              home: StatefulBuilder(
+                builder: (BuildContext context, StateSetter setState) {
+                  builderSetState = setState;
+                  // This setup mimics someone that manually handled nested
+                  // Navigators before handlesBacksWhenNested was introduced in
+                  // https://github.com/flutter/flutter/pull/152330.
+                  return NavigatorPopHandler<void>(
+                    onPopWithResult: (void result) async {
+                      nestedNavigatorKey.currentState!.maybePop();
+                    },
                     child: Navigator(
-                      onPopPage: (Route<void> route, void result) {
-                        if (!route.didPop(null)) {
-                          return false;
+                      key: nestedNavigatorKey,
+                      onDidRemovePage: (Page<void> page) {
+                        final bool pageIsPresent = pages.where((_Page testPage) {
+                          return testPage.toString() == page.name;
+                        }).isNotEmpty;
+                        if (!pageIsPresent) {
+                          return;
                         }
                         setState(() {
-                          pages.removeLast();
+                          pages.removeWhere((_Page testPage) {
+                            return testPage.toString() == page.name;
+                          });
                         });
-                        return true;
                       },
                       pages: pages.map((_Page page) {
                         switch (page) {
                           case _Page.home:
                             return MaterialPage<void>(
+                              name: _Page.home.toString(),
                               child: _LinksPage(
                                 title: 'Home page',
                                 buttons: <Widget>[
@@ -5659,591 +6006,23 @@
                               ),
                             );
                           case _Page.one:
-                            return const MaterialPage<void>(child: _LinksPage(title: 'Page one'));
+                            return MaterialPage<void>(
+                              name: _Page.one.toString(),
+                              child: const _LinksPage(title: 'Page one'),
+                            );
                           case _Page.noPop:
-                            return const MaterialPage<void>(
-                              child: _LinksPage(title: 'Cannot pop page', canPop: false),
+                            return MaterialPage<void>(
+                              name: _Page.noPop.toString(),
+                              child: const _LinksPage(title: 'Cannot pop page', canPop: false),
                             );
                         }
                       }).toList(),
                     ),
->>>>>>> b0c8612e
                   );
                 },
               ),
             ),
           );
-
-          expect(find.text('Home page'), findsOneWidget);
-          expect(lastFrameworkHandlesBack, isFalse);
-
-          await tester.tap(find.text('Go to _Page.one'));
-          await tester.pumpAndSettle();
-
-          expect(pages, <_Page>{_Page.home, _Page.one});
-          expect(find.text('Page one'), findsOneWidget);
-          expect(lastFrameworkHandlesBack, isTrue);
-
-          await simulateSystemBack();
-          await tester.pumpAndSettle();
-
-          expect(pages, <_Page>{_Page.home});
-          expect(find.text('Home page'), findsOneWidget);
-          expect(lastFrameworkHandlesBack, isFalse);
-
-          await tester.tap(find.text('Go to _Page.noPop'));
-          await tester.pumpAndSettle();
-
-          expect(pages, <_Page>{_Page.home, _Page.noPop});
-          expect(find.text('Cannot pop page'), findsOneWidget);
-          expect(lastFrameworkHandlesBack, isTrue);
-
-          await simulateSystemBack();
-          await tester.pumpAndSettle();
-
-          expect(pages, <_Page>{_Page.home, _Page.noPop});
-          expect(find.text('Cannot pop page'), findsOneWidget);
-          expect(lastFrameworkHandlesBack, isTrue);
-
-          // Circumvent "Cannot pop page" by directly modifying pages.
-          expect(pages, <_Page>{_Page.home, _Page.noPop});
-          builderSetState(() {
-            pages.removeLast();
-          });
-          await tester.pumpAndSettle();
-
-          expect(pages, <_Page>{_Page.home});
-          expect(find.text('Home page'), findsOneWidget);
-          expect(lastFrameworkHandlesBack, isFalse);
-        },
-        variant: const TargetPlatformVariant(<TargetPlatform>{TargetPlatform.android}),
-        skip: isBrowser, // [intended] only non-web Android supports predictive back.
-      );
-
-      testWidgets(
-        'starting with existing route history',
-        (WidgetTester tester) async {
-          final List<_Page> pages = <_Page>[_Page.home, _Page.one];
-
-          await tester.pumpWidget(
-            MaterialApp(
-              home: StatefulBuilder(
-                builder: (BuildContext context, StateSetter setState) {
-                  return Navigator(
-                    onDidRemovePage: (Page<void> page) {
-                      final bool pageIsPresent =
-                          pages.where((_Page testPage) {
-                            return testPage.toString() == page.name;
-                          }).isNotEmpty;
-                      if (!pageIsPresent) {
-                        return;
-                      }
-                      setState(() {
-                        pages.removeWhere((_Page testPage) {
-                          return testPage.toString() == page.name;
-                        });
-                      });
-                    },
-<<<<<<< HEAD
-                    pages:
-                        pages.map((_Page page) {
-                          switch (page) {
-                            case _Page.home:
-                              return MaterialPage<void>(
-                                name: _Page.home.toString(),
-                                child: _LinksPage(
-                                  title: 'Home page',
-                                  buttons: <Widget>[
-                                    TextButton(
-                                      onPressed: () {
-                                        setState(() {
-                                          pages.add(_Page.one);
-                                        });
-                                      },
-                                      child: const Text('Go to _Page.one'),
-                                    ),
-                                    TextButton(
-                                      onPressed: () {
-                                        setState(() {
-                                          pages.add(_Page.noPop);
-                                        });
-                                      },
-                                      child: const Text('Go to _Page.noPop'),
-                                    ),
-                                  ],
-                                ),
-                              );
-                            case _Page.one:
-                              return MaterialPage<void>(
-                                name: _Page.one.toString(),
-                                child: const _LinksPage(title: 'Page one'),
-                              );
-                            case _Page.noPop:
-                              return MaterialPage<void>(
-                                name: _Page.noPop.toString(),
-                                child: const _LinksPage(title: 'Cannot pop page', canPop: false),
-                              );
-                          }
-                        }).toList(),
-=======
-                    child: Navigator(
-                      onPopPage: (Route<void> route, void result) {
-                        if (!route.didPop(null)) {
-                          return false;
-                        }
-                        setState(() {
-                          pages.removeLast();
-                        });
-                        return true;
-                      },
-                      pages: pages.map((_Page page) {
-                        switch (page) {
-                          case _Page.home:
-                            return MaterialPage<void>(
-                              child: _LinksPage(
-                                title: 'Home page',
-                                buttons: <Widget>[
-                                  TextButton(
-                                    onPressed: () {
-                                      setState(() {
-                                        pages.add(_Page.one);
-                                      });
-                                    },
-                                    child: const Text('Go to _Page.one'),
-                                  ),
-                                  TextButton(
-                                    onPressed: () {
-                                      setState(() {
-                                        pages.add(_Page.noPop);
-                                      });
-                                    },
-                                    child: const Text('Go to _Page.noPop'),
-                                  ),
-                                ],
-                              ),
-                            );
-                          case _Page.one:
-                            return const MaterialPage<void>(child: _LinksPage(title: 'Page one'));
-                          case _Page.noPop:
-                            return const MaterialPage<void>(
-                              child: _LinksPage(title: 'Cannot pop page', canPop: false),
-                            );
-                        }
-                      }).toList(),
-                    ),
->>>>>>> b0c8612e
-                  );
-                },
-              ),
-            ),
-          );
-
-          expect(find.text('Home page'), findsNothing);
-          expect(find.text('Page one'), findsOneWidget);
-          expect(lastFrameworkHandlesBack, isTrue);
-
-          await simulateSystemBack();
-          await tester.pumpAndSettle();
-
-          expect(pages, <_Page>{_Page.home});
-          expect(find.text('Home page'), findsOneWidget);
-          expect(find.text('Page one'), findsNothing);
-          expect(lastFrameworkHandlesBack, isFalse);
-        },
-        variant: const TargetPlatformVariant(<TargetPlatform>{TargetPlatform.android}),
-        skip: isBrowser, // [intended] only non-web Android supports predictive back.
-      );
-
-      testWidgets(
-        'popping a page with canPop true still calls onPopInvoked',
-        (WidgetTester tester) async {
-          // Regression test for https://github.com/flutter/flutter/issues/141189.
-          final List<_PageWithYesPop> pages = <_PageWithYesPop>[_PageWithYesPop.home];
-          int onPopInvokedCallCount = 0;
-
-          await tester.pumpWidget(
-            MaterialApp(
-              home: StatefulBuilder(
-                builder: (BuildContext context, StateSetter setState) {
-                  return Navigator(
-                    onDidRemovePage: (Page<void> page) {
-                      final bool pageIsPresent =
-                          pages.where((_PageWithYesPop testPage) {
-                            return testPage.toString() == page.name;
-                          }).isNotEmpty;
-                      if (!pageIsPresent) {
-                        return;
-                      }
-                      setState(() {
-                        pages.removeWhere((_PageWithYesPop testPage) {
-                          return testPage.toString() == page.name;
-                        });
-                      });
-                    },
-<<<<<<< HEAD
-                    pages:
-                        pages.map((_PageWithYesPop page) {
-                          switch (page) {
-                            case _PageWithYesPop.home:
-                              return MaterialPage<void>(
-                                name: _PageWithYesPop.home.toString(),
-                                child: _LinksPage(
-                                  title: 'Home page',
-                                  buttons: <Widget>[
-                                    TextButton(
-                                      onPressed: () {
-                                        setState(() {
-                                          pages.add(_PageWithYesPop.one);
-                                        });
-                                      },
-                                      child: const Text('Go to _PageWithYesPop.one'),
-                                    ),
-                                    TextButton(
-                                      onPressed: () {
-                                        setState(() {
-                                          pages.add(_PageWithYesPop.noPop);
-                                        });
-                                      },
-                                      child: const Text('Go to _PageWithYesPop.noPop'),
-                                    ),
-                                    TextButton(
-                                      onPressed: () {
-                                        setState(() {
-                                          pages.add(_PageWithYesPop.yesPop);
-                                        });
-                                      },
-                                      child: const Text('Go to _PageWithYesPop.yesPop'),
-                                    ),
-                                  ],
-                                ),
-                              );
-                            case _PageWithYesPop.one:
-                              return MaterialPage<void>(
-                                name: _PageWithYesPop.one.toString(),
-                                child: const _LinksPage(title: 'Page one'),
-                              );
-                            case _PageWithYesPop.noPop:
-                              return MaterialPage<void>(
-                                name: _PageWithYesPop.noPop.toString(),
-                                child: const _LinksPage(title: 'Cannot pop page', canPop: false),
-                              );
-                            case _PageWithYesPop.yesPop:
-                              return MaterialPage<void>(
-                                name: _PageWithYesPop.yesPop.toString(),
-                                child: _LinksPage(
-                                  title: 'Can pop page',
-                                  canPop: true,
-                                  onPopInvoked: (bool didPop, void result) {
-                                    onPopInvokedCallCount += 1;
-                                  },
-                                ),
-                              );
-                          }
-                        }).toList(),
-=======
-                    child: Navigator(
-                      onPopPage: (Route<void> route, void result) {
-                        if (!route.didPop(null)) {
-                          return false;
-                        }
-                        setState(() {
-                          pages.removeLast();
-                        });
-                        return true;
-                      },
-                      pages: pages.map((_PageWithYesPop page) {
-                        switch (page) {
-                          case _PageWithYesPop.home:
-                            return MaterialPage<void>(
-                              child: _LinksPage(
-                                title: 'Home page',
-                                buttons: <Widget>[
-                                  TextButton(
-                                    onPressed: () {
-                                      setState(() {
-                                        pages.add(_PageWithYesPop.one);
-                                      });
-                                    },
-                                    child: const Text('Go to _PageWithYesPop.one'),
-                                  ),
-                                  TextButton(
-                                    onPressed: () {
-                                      setState(() {
-                                        pages.add(_PageWithYesPop.noPop);
-                                      });
-                                    },
-                                    child: const Text('Go to _PageWithYesPop.noPop'),
-                                  ),
-                                  TextButton(
-                                    onPressed: () {
-                                      setState(() {
-                                        pages.add(_PageWithYesPop.yesPop);
-                                      });
-                                    },
-                                    child: const Text('Go to _PageWithYesPop.yesPop'),
-                                  ),
-                                ],
-                              ),
-                            );
-                          case _PageWithYesPop.one:
-                            return const MaterialPage<void>(child: _LinksPage(title: 'Page one'));
-                          case _PageWithYesPop.noPop:
-                            return const MaterialPage<void>(
-                              child: _LinksPage(title: 'Cannot pop page', canPop: false),
-                            );
-                          case _PageWithYesPop.yesPop:
-                            return MaterialPage<void>(
-                              child: _LinksPage(
-                                title: 'Can pop page',
-                                canPop: true,
-                                onPopInvoked: (bool didPop, void result) {
-                                  onPopInvokedCallCount += 1;
-                                },
-                              ),
-                            );
-                        }
-                      }).toList(),
-                    ),
->>>>>>> b0c8612e
-                  );
-                },
-              ),
-            ),
-          );
-
-          expect(find.text('Home page'), findsOneWidget);
-          expect(lastFrameworkHandlesBack, isFalse);
-          expect(onPopInvokedCallCount, equals(0));
-
-          await tester.tap(find.text('Go to _PageWithYesPop.yesPop'));
-          await tester.pumpAndSettle();
-
-          expect(pages, <_PageWithYesPop>{_PageWithYesPop.home, _PageWithYesPop.yesPop});
-          expect(find.text('Can pop page'), findsOneWidget);
-          expect(lastFrameworkHandlesBack, isTrue);
-          expect(onPopInvokedCallCount, equals(0));
-
-          // A system back calls onPopInvoked.
-          await simulateSystemBack();
-          await tester.pumpAndSettle();
-
-          expect(pages, <_PageWithYesPop>{_PageWithYesPop.home});
-          expect(find.text('Home page'), findsOneWidget);
-          expect(lastFrameworkHandlesBack, isFalse);
-          expect(onPopInvokedCallCount, equals(1));
-
-          await tester.tap(find.text('Go to _PageWithYesPop.yesPop'));
-          await tester.pumpAndSettle();
-
-          expect(pages, <_PageWithYesPop>{_PageWithYesPop.home, _PageWithYesPop.yesPop});
-          expect(find.text('Can pop page'), findsOneWidget);
-          expect(lastFrameworkHandlesBack, isTrue);
-          expect(onPopInvokedCallCount, equals(1));
-
-          // Tapping a back button also calls onPopInvoked.
-          await tester.tap(find.text('Go back'));
-          await tester.pumpAndSettle();
-
-          expect(pages, <_PageWithYesPop>{_PageWithYesPop.home});
-          expect(find.text('Home page'), findsOneWidget);
-          expect(lastFrameworkHandlesBack, isFalse);
-          expect(onPopInvokedCallCount, equals(2));
-        },
-        variant: const TargetPlatformVariant(<TargetPlatform>{TargetPlatform.android}),
-        skip: isBrowser, // [intended] only non-web Android supports predictive back.
-      );
-
-      testWidgets('canPop and onPopInvoked', (WidgetTester tester) async {
-        bool page2CanPop = false;
-        bool page3CanPop = false;
-        final CanPopPage<int> page1 = CanPopPage<int>(name: 'page1', pageCanPop: () => false);
-        final CanPopPage<String> page2 = CanPopPage<String>(
-          name: 'page2',
-          pageCanPop: () => page2CanPop,
-        );
-        final CanPopPage<bool> page3 = CanPopPage<bool>(
-          name: 'page3',
-          pageCanPop: () => page3CanPop,
-        );
-        final List<Page<Object?>> pages = <Page<Object?>>[page1, page2, page3];
-        final GlobalKey<NavigatorState> key = GlobalKey<NavigatorState>();
-        await tester.pumpWidget(
-          MaterialApp(
-            home: Navigator(
-              key: key,
-              pages: pages,
-              onDidRemovePage: (Page<Object?> page) => pages.remove(page),
-            ),
-          ),
-        );
-
-        expect(find.text('page3'), findsOneWidget);
-
-        key.currentState!.maybePop(true);
-        await tester.pumpAndSettle();
-        expect(find.text('page3'), findsOneWidget);
-        expect(page3.popInvoked, <CanPopPageInvoke>[(false, true)]);
-
-        page3CanPop = true;
-        key.currentState!.maybePop(false);
-        await tester.pumpAndSettle();
-        expect(find.text('page3'), findsNothing);
-        expect(find.text('page2'), findsOneWidget);
-        expect(page3.popInvoked, <CanPopPageInvoke>[(false, true), (true, false)]);
-
-        key.currentState!.maybePop('some string');
-        await tester.pumpAndSettle();
-        expect(find.text('page2'), findsOneWidget);
-        expect(page2.popInvoked, <CanPopPageInvoke>[(false, 'some string')]);
-
-        page2CanPop = true;
-        key.currentState!.maybePop('another string');
-        await tester.pumpAndSettle();
-        expect(find.text('page2'), findsNothing);
-        expect(find.text('page1'), findsOneWidget);
-        expect(page2.popInvoked, <CanPopPageInvoke>[
-          (false, 'some string'),
-          (true, 'another string'),
-        ]);
-
-        key.currentState!.maybePop(1);
-        await tester.pumpAndSettle();
-        expect(find.text('page1'), findsOneWidget);
-        expect(page1.popInvoked, <CanPopPageInvoke>[(false, 1)]);
-      });
-
-<<<<<<< HEAD
-      testWidgets(
-        'using both handlesBacksWhenNested and NavigatorPopHandler',
-        (WidgetTester tester) async {
-          late StateSetter builderSetState;
-          final List<_Page> pages = <_Page>[_Page.home];
-          final GlobalKey<NavigatorState> _nestedNavigatorKey = GlobalKey<NavigatorState>();
-
-          await tester.pumpWidget(
-            MaterialApp(
-              home: StatefulBuilder(
-                builder: (BuildContext context, StateSetter setState) {
-                  builderSetState = setState;
-                  // This setup mimics someone that manually handled nested
-                  // Navigators before handlesBacksWhenNested was introduced in
-                  // https://github.com/flutter/flutter/pull/152330.
-                  return NavigatorPopHandler<void>(
-                    onPopWithResult: (void result) async {
-                      _nestedNavigatorKey.currentState!.maybePop();
-                    },
-                    child: Navigator(
-                      key: _nestedNavigatorKey,
-                      onDidRemovePage: (Page<void> page) {
-                        final bool pageIsPresent =
-                            pages.where((_Page testPage) {
-                              return testPage.toString() == page.name;
-                            }).isNotEmpty;
-                        if (!pageIsPresent) {
-                          return;
-                        }
-                        setState(() {
-                          pages.removeWhere((_Page testPage) {
-                            return testPage.toString() == page.name;
-                          });
-                        });
-                      },
-                      pages:
-                          pages.map((_Page page) {
-                            switch (page) {
-                              case _Page.home:
-                                return MaterialPage<void>(
-                                  name: _Page.home.toString(),
-                                  child: _LinksPage(
-                                    title: 'Home page',
-                                    buttons: <Widget>[
-                                      TextButton(
-                                        onPressed: () {
-                                          setState(() {
-                                            pages.add(_Page.one);
-                                          });
-                                        },
-                                        child: const Text('Go to _Page.one'),
-                                      ),
-                                      TextButton(
-                                        onPressed: () {
-                                          setState(() {
-                                            pages.add(_Page.noPop);
-                                          });
-                                        },
-                                        child: const Text('Go to _Page.noPop'),
-                                      ),
-                                    ],
-                                  ),
-                                );
-                              case _Page.one:
-                                return MaterialPage<void>(
-                                  name: _Page.one.toString(),
-                                  child: const _LinksPage(title: 'Page one'),
-                                );
-                              case _Page.noPop:
-                                return MaterialPage<void>(
-                                  name: _Page.noPop.toString(),
-                                  child: const _LinksPage(title: 'Cannot pop page', canPop: false),
-                                );
-                            }
-                          }).toList(),
-                    ),
-                  );
-=======
-  testWidgets('NavigatorPopHandler.onPopWithResult', (WidgetTester tester) async {
-    final GlobalKey<NavigatorState> nav = GlobalKey<NavigatorState>();
-    final GlobalKey<NavigatorState> nestedNav = GlobalKey<NavigatorState>();
-    const String result = 'i am a result';
-    final List<String?> results = <String>[];
-    await tester.pumpWidget(
-      MaterialApp(
-        navigatorKey: nav,
-        initialRoute: '/',
-        routes: <String, WidgetBuilder>{
-          '/': (BuildContext context) => _LinksPage(
-            title: 'Home page',
-            buttons: <Widget>[
-              TextButton(
-                onPressed: () {
-                  Navigator.of(context).pushNamed('/one');
-                },
-                child: const Text('Go to one'),
-              ),
-              TextButton(
-                onPressed: () {
-                  Navigator.of(context).pushNamed('/nested');
-                },
-                child: const Text('Go to nested'),
-              ),
-            ],
-          ),
-          '/one': (BuildContext context) => _LinksPage(
-            title: 'Page one',
-            buttons: <Widget>[
-              TextButton(
-                onPressed: () {
-                  Navigator.of(context).pushNamed('/one/one');
->>>>>>> b0c8612e
-                },
-                child: const Text('Go to one/one'),
-              ),
-<<<<<<< HEAD
-            ),
-          );
-=======
-            ],
-          ),
-          '/nested': (BuildContext context) => _NestedNavigatorsPage(
-            navigatorKey: nestedNav,
-            onPopWithResult: (String? result) {
-              results.add(result);
-            },
-          ),
-        },
-      ),
-    );
->>>>>>> b0c8612e
 
           expect(find.text('Home page'), findsOneWidget);
           expect(lastFrameworkHandlesBack, isFalse);
@@ -6305,43 +6084,40 @@
           navigatorKey: nav,
           initialRoute: '/',
           routes: <String, WidgetBuilder>{
-            '/':
-                (BuildContext context) => _LinksPage(
-                  title: 'Home page',
-                  buttons: <Widget>[
-                    TextButton(
-                      onPressed: () {
-                        Navigator.of(context).pushNamed('/one');
-                      },
-                      child: const Text('Go to one'),
-                    ),
-                    TextButton(
-                      onPressed: () {
-                        Navigator.of(context).pushNamed('/nested');
-                      },
-                      child: const Text('Go to nested'),
-                    ),
-                  ],
+            '/': (BuildContext context) => _LinksPage(
+              title: 'Home page',
+              buttons: <Widget>[
+                TextButton(
+                  onPressed: () {
+                    Navigator.of(context).pushNamed('/one');
+                  },
+                  child: const Text('Go to one'),
                 ),
-            '/one':
-                (BuildContext context) => _LinksPage(
-                  title: 'Page one',
-                  buttons: <Widget>[
-                    TextButton(
-                      onPressed: () {
-                        Navigator.of(context).pushNamed('/one/one');
-                      },
-                      child: const Text('Go to one/one'),
-                    ),
-                  ],
+                TextButton(
+                  onPressed: () {
+                    Navigator.of(context).pushNamed('/nested');
+                  },
+                  child: const Text('Go to nested'),
                 ),
-            '/nested':
-                (BuildContext context) => _NestedNavigatorsPage(
-                  navigatorKey: nestedNav,
-                  onPopWithResult: (String? result) {
-                    results.add(result);
+              ],
+            ),
+            '/one': (BuildContext context) => _LinksPage(
+              title: 'Page one',
+              buttons: <Widget>[
+                TextButton(
+                  onPressed: () {
+                    Navigator.of(context).pushNamed('/one/one');
                   },
+                  child: const Text('Go to one/one'),
                 ),
+              ],
+            ),
+            '/nested': (BuildContext context) => _NestedNavigatorsPage(
+              navigatorKey: nestedNav,
+              onPopWithResult: (String? result) {
+                results.add(result);
+              },
+            ),
           },
         ),
       );
