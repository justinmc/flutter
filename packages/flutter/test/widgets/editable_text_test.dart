// Copyright 2014 The Flutter Authors. All rights reserved.
// Use of this source code is governed by a BSD-style license that can be
// found in the LICENSE file.

import 'dart:convert' show jsonDecode;
import 'dart:ui' as ui;

import 'package:flutter/cupertino.dart';
import 'package:flutter/foundation.dart';
import 'package:flutter/gestures.dart';
import 'package:flutter/material.dart';
import 'package:flutter/rendering.dart';
import 'package:flutter/services.dart';
import 'package:flutter_test/flutter_test.dart';

import '../rendering/mock_canvas.dart';
import '../widgets/clipboard_utils.dart';
import 'editable_text_utils.dart';
import 'semantics_tester.dart';

Matcher matchesMethodCall(String method, { dynamic args }) => _MatchesMethodCall(method, arguments: args == null ? null : wrapMatcher(args));

class _MatchesMethodCall extends Matcher {
  const _MatchesMethodCall(this.name, {this.arguments});

  final String name;
  final Matcher? arguments;

  @override
  bool matches(dynamic item, Map<dynamic, dynamic> matchState) {
    if (item is MethodCall && item.method == name) {
      return arguments?.matches(item.arguments, matchState) ?? true;
    }
    return false;
  }

  @override
  Description describe(Description description) {
    final Description newDescription = description.add('has method name: ').addDescriptionOf(name);
    if (arguments != null) {
      newDescription.add(' with arguments: ').addDescriptionOf(arguments);
    }
    return newDescription;
  }
}

// Used to set window.viewInsets since the real ui.WindowPadding has only a
// private constructor.
class _TestWindowPadding implements ui.WindowPadding {
  const _TestWindowPadding({
    required this.bottom,
  });

  @override
  final double bottom;

  @override
  double get top => 0.0;

  @override
  double get left => 0.0;

  @override
  double get right => 0.0;
}

late TextEditingController controller;
final FocusNode focusNode = FocusNode(debugLabel: 'EditableText Node');
final FocusScopeNode focusScopeNode = FocusScopeNode(debugLabel: 'EditableText Scope Node');
const TextStyle textStyle = TextStyle();
const Color cursorColor = Color.fromARGB(0xFF, 0xFF, 0x00, 0x00);

enum HandlePositionInViewport {
  leftEdge, rightEdge, within,
}

typedef _VoidFutureCallback = Future<void> Function();

void main() {
  final MockClipboard mockClipboard = MockClipboard();
  TestWidgetsFlutterBinding.ensureInitialized()
    .defaultBinaryMessenger.setMockMethodCallHandler(SystemChannels.platform, mockClipboard.handleMethodCall);

  setUp(() async {
    debugResetSemanticsIdCounter();
    controller = TextEditingController();
    // Fill the clipboard so that the Paste option is available in the text
    // selection menu.
    await Clipboard.setData(const ClipboardData(text: 'Clipboard data'));
  });

  tearDown(() {
    controller.dispose();
  });

  // Tests that the desired keyboard action button is requested.
  //
  // More technically, when an EditableText is given a particular [action], Flutter
  // requests [serializedActionName] when attaching to the platform's input
  // system.
  Future<void> desiredKeyboardActionIsRequested({
    required WidgetTester tester,
    TextInputAction? action,
    String serializedActionName = '',
  }) async {
    await tester.pumpWidget(
      MediaQuery(
        data: const MediaQueryData(),
        child: Directionality(
          textDirection: TextDirection.ltr,
          child: FocusScope(
            node: focusScopeNode,
            autofocus: true,
            child: EditableText(
              backgroundCursorColor: Colors.grey,
              controller: controller,
              focusNode: focusNode,
              textInputAction: action,
              style: textStyle,
              cursorColor: cursorColor,
            ),
          ),
        ),
      ),
    );

    await tester.tap(find.byType(EditableText));
    await tester.showKeyboard(find.byType(EditableText));
    controller.text = 'test';
    await tester.idle();
    expect(tester.testTextInput.editingState!['text'], equals('test'));
    expect(tester.testTextInput.setClientArgs!['inputAction'], equals(serializedActionName));
  }

  // Related issue: https://github.com/flutter/flutter/issues/98115
  testWidgets('ScheduleShowCaretOnScreen with no animation when the window changes metrics', (WidgetTester tester) async {
    final ScrollController scrollController = ScrollController();
    final Widget widget = MaterialApp(
      home: Scaffold(
        body: SingleChildScrollView(
          controller: scrollController,
          child: Column(
            children: <Widget>[
              Column(
                children: List<Widget>.generate(
                  5,
                  (_) {
                    return Container(
                      height: 1200.0,
                      color: Colors.black12,
                    );
                  },
                ),
              ),
              SizedBox(
                height: 20,
                child: EditableText(
                  controller: TextEditingController(),
                  backgroundCursorColor: Colors.grey,
                  focusNode: focusNode,
                  style: const TextStyle(),
                  cursorColor: Colors.red,
                ),
              ),
            ],
          ),
        ),
      ),
    );
    await tester.pumpWidget(widget);
    await tester.showKeyboard(find.byType(EditableText));
    TestWidgetsFlutterBinding.instance.window.viewInsetsTestValue = const _TestWindowPadding(bottom: 500);
    await tester.pump();

    // The offset of the scrollController should change immediately after window changes its metrics.
    final double offsetAfter = scrollController.offset;
    expect(offsetAfter, isNot(0.0));
  });

  // Regression test for https://github.com/flutter/flutter/issues/34538.
  testWidgets('RTL arabic correct caret placement after trailing whitespace', (WidgetTester tester) async {
    final TextEditingController controller = TextEditingController();
    await tester.pumpWidget(
      MediaQuery(
        data: const MediaQueryData(),
        child: Directionality(
          textDirection: TextDirection.rtl,
          child: FocusScope(
            node: focusScopeNode,
            autofocus: true,
            child: EditableText(
              backgroundCursorColor: Colors.blue,
              controller: controller,
              focusNode: focusNode,
              style: textStyle,
              cursorColor: cursorColor,
            ),
          ),
        ),
      ),
    );

    await tester.tap(find.byType(EditableText));
    await tester.showKeyboard(find.byType(EditableText));
    await tester.idle();

    final EditableTextState state = tester.state<EditableTextState>(find.byType(EditableText));

    // Simulates Gboard Persian input.
    state.updateEditingValue(const TextEditingValue(text: 'گ', selection: TextSelection.collapsed(offset: 1)));
    await tester.pump();
    double previousCaretXPosition = state.renderEditable.getLocalRectForCaret(state.textEditingValue.selection.base).left;

    state.updateEditingValue(const TextEditingValue(text: 'گی', selection: TextSelection.collapsed(offset: 2)));
    await tester.pump();
    double caretXPosition = state.renderEditable.getLocalRectForCaret(state.textEditingValue.selection.base).left;
    expect(caretXPosition, lessThan(previousCaretXPosition));
    previousCaretXPosition = caretXPosition;

    state.updateEditingValue(const TextEditingValue(text: 'گیگ', selection: TextSelection.collapsed(offset: 3)));
    await tester.pump();
    caretXPosition = state.renderEditable.getLocalRectForCaret(state.textEditingValue.selection.base).left;
    expect(caretXPosition, lessThan(previousCaretXPosition));
    previousCaretXPosition = caretXPosition;

    // Enter a whitespace in a RTL input field moves the caret to the left.
    state.updateEditingValue(const TextEditingValue(text: 'گیگ ', selection: TextSelection.collapsed(offset: 4)));
    await tester.pump();
    caretXPosition = state.renderEditable.getLocalRectForCaret(state.textEditingValue.selection.base).left;
    expect(caretXPosition, lessThan(previousCaretXPosition));

    expect(state.currentTextEditingValue.text, equals('گیگ '));
  }, skip: isBrowser); // https://github.com/flutter/flutter/issues/78550.

  testWidgets('has expected defaults', (WidgetTester tester) async {
    await tester.pumpWidget(
      MediaQuery(
        data: const MediaQueryData(),
        child: Directionality(
          textDirection: TextDirection.ltr,
          child: EditableText(
            controller: controller,
            backgroundCursorColor: Colors.grey,
            focusNode: focusNode,
            style: textStyle,
            cursorColor: cursorColor,
          ),
        ),
      ),
    );

    final EditableText editableText =
        tester.firstWidget(find.byType(EditableText));
    expect(editableText.maxLines, equals(1));
    expect(editableText.obscureText, isFalse);
    expect(editableText.autocorrect, isTrue);
    expect(editableText.enableSuggestions, isTrue);
    expect(editableText.enableIMEPersonalizedLearning, isTrue);
    expect(editableText.textAlign, TextAlign.start);
    expect(editableText.cursorWidth, 2.0);
    expect(editableText.cursorHeight, isNull);
    expect(editableText.textHeightBehavior, isNull);
  });

  testWidgets('text keyboard is requested when maxLines is default', (WidgetTester tester) async {
    await tester.pumpWidget(
      MediaQuery(
        data: const MediaQueryData(),
        child: Directionality(
          textDirection: TextDirection.ltr,
          child: FocusScope(
            node: focusScopeNode,
            autofocus: true,
            child: EditableText(
              controller: controller,
              backgroundCursorColor: Colors.grey,
              focusNode: focusNode,
              style: textStyle,
              cursorColor: cursorColor,
            ),
          ),
        ),
      ),
    );
    await tester.tap(find.byType(EditableText));
    await tester.showKeyboard(find.byType(EditableText));
    controller.text = 'test';
    await tester.idle();
    final EditableText editableText =
        tester.firstWidget(find.byType(EditableText));
    expect(editableText.maxLines, equals(1));
    expect(tester.testTextInput.editingState!['text'], equals('test'));
    expect((tester.testTextInput.setClientArgs!['inputType'] as Map<String, dynamic>)['name'], equals('TextInputType.text'));
    expect(tester.testTextInput.setClientArgs!['inputAction'], equals('TextInputAction.done'));
  });

  testWidgets('Keyboard is configured for "unspecified" action when explicitly requested', (WidgetTester tester) async {
    await desiredKeyboardActionIsRequested(
      tester: tester,
      action: TextInputAction.unspecified,
      serializedActionName: 'TextInputAction.unspecified',
    );
  });

  testWidgets('Keyboard is configured for "none" action when explicitly requested', (WidgetTester tester) async {
    await desiredKeyboardActionIsRequested(
      tester: tester,
      action: TextInputAction.none,
      serializedActionName: 'TextInputAction.none',
    );
  });

  testWidgets('Keyboard is configured for "done" action when explicitly requested', (WidgetTester tester) async {
    await desiredKeyboardActionIsRequested(
      tester: tester,
      action: TextInputAction.done,
      serializedActionName: 'TextInputAction.done',
    );
  });

  testWidgets('Keyboard is configured for "send" action when explicitly requested', (WidgetTester tester) async {
    await desiredKeyboardActionIsRequested(
      tester: tester,
      action: TextInputAction.send,
      serializedActionName: 'TextInputAction.send',
    );
  });

  testWidgets('Keyboard is configured for "go" action when explicitly requested', (WidgetTester tester) async {
    await desiredKeyboardActionIsRequested(
      tester: tester,
      action: TextInputAction.go,
      serializedActionName: 'TextInputAction.go',
    );
  });

  testWidgets('Keyboard is configured for "search" action when explicitly requested', (WidgetTester tester) async {
    await desiredKeyboardActionIsRequested(
      tester: tester,
      action: TextInputAction.search,
      serializedActionName: 'TextInputAction.search',
    );
  });

  testWidgets('Keyboard is configured for "send" action when explicitly requested', (WidgetTester tester) async {
    await desiredKeyboardActionIsRequested(
      tester: tester,
      action: TextInputAction.send,
      serializedActionName: 'TextInputAction.send',
    );
  });

  testWidgets('Keyboard is configured for "next" action when explicitly requested', (WidgetTester tester) async {
    await desiredKeyboardActionIsRequested(
      tester: tester,
      action: TextInputAction.next,
      serializedActionName: 'TextInputAction.next',
    );
  });

  testWidgets('Keyboard is configured for "previous" action when explicitly requested', (WidgetTester tester) async {
    await desiredKeyboardActionIsRequested(
      tester: tester,
      action: TextInputAction.previous,
      serializedActionName: 'TextInputAction.previous',
    );
  });

  testWidgets('Keyboard is configured for "continue" action when explicitly requested', (WidgetTester tester) async {
    await desiredKeyboardActionIsRequested(
      tester: tester,
      action: TextInputAction.continueAction,
      serializedActionName: 'TextInputAction.continueAction',
    );
  });

  testWidgets('Keyboard is configured for "join" action when explicitly requested', (WidgetTester tester) async {
    await desiredKeyboardActionIsRequested(
      tester: tester,
      action: TextInputAction.join,
      serializedActionName: 'TextInputAction.join',
    );
  });

  testWidgets('Keyboard is configured for "route" action when explicitly requested', (WidgetTester tester) async {
    await desiredKeyboardActionIsRequested(
      tester: tester,
      action: TextInputAction.route,
      serializedActionName: 'TextInputAction.route',
    );
  });

  testWidgets('Keyboard is configured for "emergencyCall" action when explicitly requested', (WidgetTester tester) async {
    await desiredKeyboardActionIsRequested(
      tester: tester,
      action: TextInputAction.emergencyCall,
      serializedActionName: 'TextInputAction.emergencyCall',
    );
  });

  testWidgets('onAppPrivateCommand does not throw', (WidgetTester tester) async {
    await tester.pumpWidget(
      MediaQuery(
        data: const MediaQueryData(),
        child: Directionality(
          textDirection: TextDirection.ltr,
          child: FocusScope(
            node: focusScopeNode,
            autofocus: true,
            child: EditableText(
              backgroundCursorColor: Colors.grey,
              controller: controller,
              focusNode: focusNode,
              style: textStyle,
              cursorColor: cursorColor,
            ),
          ),
        ),
      ),
    );

    await tester.tap(find.byType(EditableText));
    await tester.showKeyboard(find.byType(EditableText));
    controller.text = 'test';
    await tester.idle();

    final ByteData? messageBytes = const JSONMessageCodec().encodeMessage(<String, dynamic>{
      'args': <dynamic>[
        -1, // The magic clint id that points to the current client.
        jsonDecode('{"action": "actionCommand", "data": {"input_context" : "abcdefg"}}'),
      ],
      'method': 'TextInputClient.performPrivateCommand',
    });

    Object? error;
    try {
      await ServicesBinding.instance.defaultBinaryMessenger.handlePlatformMessage(
        'flutter/textinput',
        messageBytes,
        (ByteData? _) {},
      );
    } catch (e) {
      error = e;
    }
    expect(error, isNull);
  });

  group('Infer keyboardType from autofillHints', () {
    testWidgets(
      'infer keyboard types from autofillHints: ios',
      (WidgetTester tester) async {
        await tester.pumpWidget(
          MediaQuery(
            data: const MediaQueryData(),
            child: Directionality(
              textDirection: TextDirection.ltr,
              child: FocusScope(
                node: focusScopeNode,
                autofocus: true,
                child: EditableText(
                  controller: controller,
                  backgroundCursorColor: Colors.grey,
                  focusNode: focusNode,
                  style: textStyle,
                  cursorColor: cursorColor,
                  autofillHints: const <String>[AutofillHints.streetAddressLine1],
                ),
              ),
            ),
          ),
        );

        await tester.tap(find.byType(EditableText));
        await tester.showKeyboard(find.byType(EditableText));
        controller.text = 'test';
        await tester.idle();
        expect(tester.testTextInput.editingState!['text'], equals('test'));
        expect(
          (tester.testTextInput.setClientArgs!['inputType'] as Map<String, dynamic>)['name'],
          // On web, we don't infer the keyboard type as "name". We only infer
          // on iOS and macOS.
          kIsWeb ? equals('TextInputType.address') : equals('TextInputType.name'),
        );
      },
      variant: const TargetPlatformVariant(<TargetPlatform>{ TargetPlatform.iOS,  TargetPlatform.macOS }),
    );

    testWidgets(
      'infer keyboard types from autofillHints: non-ios',
      (WidgetTester tester) async {
        await tester.pumpWidget(
          MediaQuery(
            data: const MediaQueryData(),
            child: Directionality(
              textDirection: TextDirection.ltr,
              child: FocusScope(
                node: focusScopeNode,
                autofocus: true,
                child: EditableText(
                  controller: controller,
                  backgroundCursorColor: Colors.grey,
                  focusNode: focusNode,
                  style: textStyle,
                  cursorColor: cursorColor,
                  autofillHints: const <String>[AutofillHints.streetAddressLine1],
                ),
              ),
            ),
          ),
        );

        await tester.tap(find.byType(EditableText));
        await tester.showKeyboard(find.byType(EditableText));
        controller.text = 'test';
        await tester.idle();
        expect(tester.testTextInput.editingState!['text'], equals('test'));
        expect((tester.testTextInput.setClientArgs!['inputType'] as Map<String, dynamic>)['name'], equals('TextInputType.address'));
      },
    );

    testWidgets(
      'inferred keyboard types can be overridden: ios',
      (WidgetTester tester) async {
        await tester.pumpWidget(
          MediaQuery(
            data: const MediaQueryData(),
            child: Directionality(
              textDirection: TextDirection.ltr,
              child: FocusScope(
                node: focusScopeNode,
                autofocus: true,
                child: EditableText(
                  controller: controller,
                  backgroundCursorColor: Colors.grey,
                  focusNode: focusNode,
                  style: textStyle,
                  cursorColor: cursorColor,
                  keyboardType: TextInputType.text,
                  autofillHints: const <String>[AutofillHints.streetAddressLine1],
                ),
              ),
            ),
          ),
        );

        await tester.tap(find.byType(EditableText));
        await tester.showKeyboard(find.byType(EditableText));
        controller.text = 'test';
        await tester.idle();
        expect(tester.testTextInput.editingState!['text'], equals('test'));
        expect((tester.testTextInput.setClientArgs!['inputType'] as Map<String, dynamic>)['name'], equals('TextInputType.text'));
      },
      variant: const TargetPlatformVariant(<TargetPlatform>{ TargetPlatform.iOS,  TargetPlatform.macOS }),
    );

    testWidgets(
      'inferred keyboard types can be overridden: non-ios',
      (WidgetTester tester) async {
        await tester.pumpWidget(
          MediaQuery(
            data: const MediaQueryData(),
            child: Directionality(
              textDirection: TextDirection.ltr,
              child: FocusScope(
                node: focusScopeNode,
                autofocus: true,
                child: EditableText(
                  controller: controller,
                  backgroundCursorColor: Colors.grey,
                  focusNode: focusNode,
                  style: textStyle,
                  cursorColor: cursorColor,
                  keyboardType: TextInputType.text,
                  autofillHints: const <String>[AutofillHints.streetAddressLine1],
                ),
              ),
            ),
          ),
        );

        await tester.tap(find.byType(EditableText));
        await tester.showKeyboard(find.byType(EditableText));
        controller.text = 'test';
        await tester.idle();
        expect(tester.testTextInput.editingState!['text'], equals('test'));
        expect((tester.testTextInput.setClientArgs!['inputType'] as Map<String, dynamic>)['name'], equals('TextInputType.text'));
      },
    );
  });

  testWidgets('multiline keyboard is requested when set explicitly', (WidgetTester tester) async {
    await tester.pumpWidget(
      MediaQuery(
        data: const MediaQueryData(),
        child: Directionality(
          textDirection: TextDirection.ltr,
          child: FocusScope(
            node: focusScopeNode,
            autofocus: true,
            child: EditableText(
              controller: controller,
              backgroundCursorColor: Colors.grey,
              focusNode: focusNode,
              keyboardType: TextInputType.multiline,
              style: textStyle,
              cursorColor: cursorColor,
            ),
          ),
        ),
      ),
    );

    await tester.tap(find.byType(EditableText));
    await tester.showKeyboard(find.byType(EditableText));
    controller.text = 'test';
    await tester.idle();
    expect(tester.testTextInput.editingState!['text'], equals('test'));
    expect((tester.testTextInput.setClientArgs!['inputType'] as Map<String, dynamic>)['name'], equals('TextInputType.multiline'));
    expect(tester.testTextInput.setClientArgs!['inputAction'], equals('TextInputAction.newline'));
  });

  testWidgets('EditableText sends enableInteractiveSelection to config', (WidgetTester tester) async {
    await tester.pumpWidget(
      MediaQuery(
        data: const MediaQueryData(),
        child: Directionality(
          textDirection: TextDirection.ltr,
          child: FocusScope(
            node: focusScopeNode,
            autofocus: true,
            child: EditableText(
              enableInteractiveSelection: true,
              controller: controller,
              backgroundCursorColor: Colors.grey,
              focusNode: focusNode,
              keyboardType: TextInputType.multiline,
              style: textStyle,
              cursorColor: cursorColor,
            ),
          ),
        ),
      ),
    );

    EditableTextState state = tester.state<EditableTextState>(find.byType(EditableText));
    expect(state.textInputConfiguration.enableInteractiveSelection, isTrue);

    await tester.pumpWidget(
      MediaQuery(
        data: const MediaQueryData(),
        child: Directionality(
          textDirection: TextDirection.ltr,
          child: FocusScope(
            node: focusScopeNode,
            autofocus: true,
            child: EditableText(
              enableInteractiveSelection: false,
              controller: controller,
              backgroundCursorColor: Colors.grey,
              focusNode: focusNode,
              keyboardType: TextInputType.multiline,
              style: textStyle,
              cursorColor: cursorColor,
            ),
          ),
        ),
      ),
    );

    state = tester.state<EditableTextState>(find.byType(EditableText));
    expect(state.textInputConfiguration.enableInteractiveSelection, isFalse);
  });

  testWidgets('selection persists when unfocused', (WidgetTester tester) async {
    const TextEditingValue value = TextEditingValue(
      text: 'test test',
      selection: TextSelection(affinity: TextAffinity.upstream, baseOffset: 5, extentOffset: 7),
    );
    controller.value = value;
    await tester.pumpWidget(
      MediaQuery(
        data: const MediaQueryData(),
        child: Directionality(
          textDirection: TextDirection.ltr,
          child: EditableText(
            controller: controller,
            backgroundCursorColor: Colors.grey,
            focusNode: focusNode,
            keyboardType: TextInputType.multiline,
            style: textStyle,
            cursorColor: cursorColor,
          ),
        ),
      ),
    );

    expect(controller.value, value);
    expect(focusNode.hasFocus, isFalse);

    focusNode.requestFocus();
    await tester.pump();

    expect(controller.value, value);
    expect(focusNode.hasFocus, isTrue);

    focusNode.unfocus();
    await tester.pump();

    expect(controller.value, value);
    expect(focusNode.hasFocus, isFalse);
  });

  testWidgets('EditableText does not derive selection color from DefaultSelectionStyle', (WidgetTester tester) async {
    // Regression test for https://github.com/flutter/flutter/issues/103341.
    const TextEditingValue value = TextEditingValue(
      text: 'test test',
      selection: TextSelection(affinity: TextAffinity.upstream, baseOffset: 5, extentOffset: 7),
    );
    const Color selectionColor = Colors.orange;
    controller.value = value;
    await tester.pumpWidget(
      DefaultSelectionStyle(
        selectionColor: selectionColor,
        child: MediaQuery(
          data: const MediaQueryData(),
          child: Directionality(
            textDirection: TextDirection.ltr,
            child: EditableText(
              controller: controller,
              backgroundCursorColor: Colors.grey,
              focusNode: focusNode,
              keyboardType: TextInputType.multiline,
              style: textStyle,
              cursorColor: cursorColor,
            ),
          ),
        )
      ),
    );
    final EditableTextState state = tester.state<EditableTextState>(find.byType(EditableText));
    expect(state.renderEditable.selectionColor, null);
  });

  testWidgets('visiblePassword keyboard is requested when set explicitly', (WidgetTester tester) async {
    await tester.pumpWidget(
      MediaQuery(
        data: const MediaQueryData(),
        child: Directionality(
          textDirection: TextDirection.ltr,
          child: FocusScope(
            node: focusScopeNode,
            autofocus: true,
            child: EditableText(
              controller: controller,
              backgroundCursorColor: Colors.grey,
              focusNode: focusNode,
              keyboardType: TextInputType.visiblePassword,
              style: textStyle,
              cursorColor: cursorColor,
            ),
          ),
        ),
      ),
    );

    await tester.tap(find.byType(EditableText));
    await tester.showKeyboard(find.byType(EditableText));
    controller.text = 'test';
    await tester.idle();
    expect(tester.testTextInput.editingState!['text'], equals('test'));
    expect((tester.testTextInput.setClientArgs!['inputType'] as Map<String, dynamic>)['name'], equals('TextInputType.visiblePassword'));
    expect(tester.testTextInput.setClientArgs!['inputAction'], equals('TextInputAction.done'));
  });

  testWidgets('enableSuggestions flag is sent to the engine properly', (WidgetTester tester) async {
    final TextEditingController controller = TextEditingController();
    const bool enableSuggestions = false;
    await tester.pumpWidget(
      MediaQuery(
        data: const MediaQueryData(),
        child: Directionality(
          textDirection: TextDirection.ltr,
          child: FocusScope(
            node: focusScopeNode,
            autofocus: true,
            child: EditableText(
              controller: controller,
              backgroundCursorColor: Colors.grey,
              focusNode: focusNode,
              enableSuggestions: enableSuggestions,
              style: textStyle,
              cursorColor: cursorColor,
            ),
          ),
        ),
      ),
    );

    await tester.tap(find.byType(EditableText));
    await tester.showKeyboard(find.byType(EditableText));
    await tester.idle();
    expect(tester.testTextInput.setClientArgs!['enableSuggestions'], enableSuggestions);
  });

  testWidgets('enableIMEPersonalizedLearning flag is sent to the engine properly', (WidgetTester tester) async {
    final TextEditingController controller = TextEditingController();
    const bool enableIMEPersonalizedLearning = false;
    await tester.pumpWidget(
      MediaQuery(
        data: const MediaQueryData(),
        child: Directionality(
          textDirection: TextDirection.ltr,
          child: FocusScope(
            node: focusScopeNode,
            autofocus: true,
            child: EditableText(
              controller: controller,
              backgroundCursorColor: Colors.grey,
              focusNode: focusNode,
              enableIMEPersonalizedLearning: enableIMEPersonalizedLearning,
              style: textStyle,
              cursorColor: cursorColor,
            ),
          ),
        ),
      ),
    );

    await tester.tap(find.byType(EditableText));
    await tester.showKeyboard(find.byType(EditableText));
    await tester.idle();
    expect(tester.testTextInput.setClientArgs!['enableIMEPersonalizedLearning'], enableIMEPersonalizedLearning);
  });

  group('smartDashesType and smartQuotesType', () {
    testWidgets('sent to the engine properly', (WidgetTester tester) async {
      final TextEditingController controller = TextEditingController();
      const SmartDashesType smartDashesType = SmartDashesType.disabled;
      const SmartQuotesType smartQuotesType = SmartQuotesType.disabled;
      await tester.pumpWidget(
        MediaQuery(
          data: const MediaQueryData(),
          child: Directionality(
            textDirection: TextDirection.ltr,
            child: FocusScope(
              node: focusScopeNode,
              autofocus: true,
              child: EditableText(
                controller: controller,
                backgroundCursorColor: Colors.grey,
                focusNode: focusNode,
                smartDashesType: smartDashesType,
                smartQuotesType: smartQuotesType,
                style: textStyle,
                cursorColor: cursorColor,
              ),
            ),
          ),
        ),
      );

      await tester.tap(find.byType(EditableText));
      await tester.showKeyboard(find.byType(EditableText));
      await tester.idle();
      expect(tester.testTextInput.setClientArgs!['smartDashesType'], smartDashesType.index.toString());
      expect(tester.testTextInput.setClientArgs!['smartQuotesType'], smartQuotesType.index.toString());
    });

    testWidgets('default to true when obscureText is false', (WidgetTester tester) async {
      final TextEditingController controller = TextEditingController();
      await tester.pumpWidget(
        MediaQuery(
          data: const MediaQueryData(),
          child: Directionality(
            textDirection: TextDirection.ltr,
            child: FocusScope(
              node: focusScopeNode,
              autofocus: true,
              child: EditableText(
                controller: controller,
                backgroundCursorColor: Colors.grey,
                focusNode: focusNode,
                style: textStyle,
                cursorColor: cursorColor,
              ),
            ),
          ),
        ),
      );

      await tester.tap(find.byType(EditableText));
      await tester.showKeyboard(find.byType(EditableText));
      await tester.idle();
      expect(tester.testTextInput.setClientArgs!['smartDashesType'], '1');
      expect(tester.testTextInput.setClientArgs!['smartQuotesType'], '1');
    });

    testWidgets('default to false when obscureText is true', (WidgetTester tester) async {
      final TextEditingController controller = TextEditingController();
      await tester.pumpWidget(
        MediaQuery(
          data: const MediaQueryData(),
          child: Directionality(
            textDirection: TextDirection.ltr,
            child: FocusScope(
              node: focusScopeNode,
              autofocus: true,
              child: EditableText(
                controller: controller,
                backgroundCursorColor: Colors.grey,
                focusNode: focusNode,
                style: textStyle,
                cursorColor: cursorColor,
                obscureText: true,
              ),
            ),
          ),
        ),
      );

      await tester.tap(find.byType(EditableText));
      await tester.showKeyboard(find.byType(EditableText));
      await tester.idle();
      expect(tester.testTextInput.setClientArgs!['smartDashesType'], '0');
      expect(tester.testTextInput.setClientArgs!['smartQuotesType'], '0');
    });
  });

  testWidgets('selection overlay will update when text grow bigger', (WidgetTester tester) async {
    final TextEditingController controller = TextEditingController.fromValue(
        const TextEditingValue(
          text: 'initial value',
        ),
    );
    Future<void> pumpEditableTextWithTextStyle(TextStyle style) async {
      await tester.pumpWidget(
        MaterialApp(
          home: EditableText(
            backgroundCursorColor: Colors.grey,
            controller: controller,
            focusNode: focusNode,
            style: style,
            cursorColor: cursorColor,
            selectionControls: materialTextSelectionControls,
            showSelectionHandles: true,
          ),
        ),
      );
    }

    await pumpEditableTextWithTextStyle(const TextStyle(fontSize: 18));
    final EditableTextState state = tester.state<EditableTextState>(find.byType(EditableText));
    state.renderEditable.selectWordsInRange(
      from: Offset.zero,
      cause: SelectionChangedCause.longPress,
    );
    await tester.pumpAndSettle();
    await tester.idle();

    List<RenderBox> handles = List<RenderBox>.from(
      tester.renderObjectList<RenderBox>(
        find.descendant(
          of: find.byType(CompositedTransformFollower),
          matching: find.byType(Padding),
        ),
      ),
    );

    expect(handles[0].localToGlobal(Offset.zero), const Offset(-35.0, 5.0));
    expect(handles[1].localToGlobal(Offset.zero), const Offset(113.0, 5.0));

    await pumpEditableTextWithTextStyle(const TextStyle(fontSize: 30));
    await tester.pumpAndSettle();

    // Handles should be updated with bigger font size.
    handles = List<RenderBox>.from(
      tester.renderObjectList<RenderBox>(
        find.descendant(
          of: find.byType(CompositedTransformFollower),
          matching: find.byType(Padding),
        ),
      ),
    );
    // First handle should have the same dx but bigger dy.
    expect(handles[0].localToGlobal(Offset.zero), const Offset(-35.0, 17.0));
    expect(handles[1].localToGlobal(Offset.zero), const Offset(197.0, 17.0));
  });

  testWidgets('can update style of previous activated EditableText', (WidgetTester tester) async {
    final Key key1 = UniqueKey();
    final Key key2 = UniqueKey();
    await tester.pumpWidget(
      MediaQuery(
        data: const MediaQueryData(),
        child: Directionality(
          textDirection: TextDirection.ltr,
          child: FocusScope(
            node: focusScopeNode,
            autofocus: true,
            child: Column(
              children: <Widget>[
                EditableText(
                  key: key1,
                  controller: TextEditingController(),
                  backgroundCursorColor: Colors.grey,
                  focusNode: focusNode,
                  style: const TextStyle(fontSize: 9),
                  cursorColor: cursorColor,
                ),
                EditableText(
                  key: key2,
                  controller: TextEditingController(),
                  backgroundCursorColor: Colors.grey,
                  focusNode: focusNode,
                  style: const TextStyle(fontSize: 9),
                  cursorColor: cursorColor,
                ),
              ],
            ),
          ),
        ),
      ),
    );

    await tester.tap(find.byKey(key1));
    await tester.showKeyboard(find.byKey(key1));
    controller.text = 'test';
    await tester.idle();
    RenderBox renderEditable = tester.renderObject(find.byKey(key1));
    expect(renderEditable.size.height, 9.0);
    // Taps the other EditableText to deactivate the first one.
    await tester.tap(find.byKey(key2));
    await tester.showKeyboard(find.byKey(key2));
    // Updates the style.
    await tester.pumpWidget(
      MediaQuery(
        data: const MediaQueryData(),
        child: Directionality(
          textDirection: TextDirection.ltr,
          child: FocusScope(
            node: focusScopeNode,
            autofocus: true,
            child: Column(
              children: <Widget>[
                EditableText(
                  key: key1,
                  controller: TextEditingController(),
                  backgroundCursorColor: Colors.grey,
                  focusNode: focusNode,
                  style: const TextStyle(fontSize: 20),
                  cursorColor: cursorColor,
                ),
                EditableText(
                  key: key2,
                  controller: TextEditingController(),
                  backgroundCursorColor: Colors.grey,
                  focusNode: focusNode,
                  style: const TextStyle(fontSize: 9),
                  cursorColor: cursorColor,
                ),
              ],
            ),
          ),
        ),
      ),
    );
    renderEditable = tester.renderObject(find.byKey(key1));
    expect(renderEditable.size.height, 20.0);
    expect(tester.takeException(), null);
  });

  testWidgets('Multiline keyboard with newline action is requested when maxLines = null', (WidgetTester tester) async {
    await tester.pumpWidget(
      MediaQuery(
        data: const MediaQueryData(),
        child: Directionality(
          textDirection: TextDirection.ltr,
          child: FocusScope(
            node: focusScopeNode,
            autofocus: true,
            child: EditableText(
              controller: controller,
              backgroundCursorColor: Colors.grey,
              focusNode: focusNode,
              maxLines: null,
              style: textStyle,
              cursorColor: cursorColor,
            ),
          ),
        ),
      ),
    );

    await tester.tap(find.byType(EditableText));
    await tester.showKeyboard(find.byType(EditableText));
    controller.text = 'test';
    await tester.idle();
    expect(tester.testTextInput.editingState!['text'], equals('test'));
    expect((tester.testTextInput.setClientArgs!['inputType'] as Map<String, dynamic>)['name'], equals('TextInputType.multiline'));
    expect(tester.testTextInput.setClientArgs!['inputAction'], equals('TextInputAction.newline'));
  });

  testWidgets('Text keyboard is requested when explicitly set and maxLines = null', (WidgetTester tester) async {
    await tester.pumpWidget(
      MediaQuery(
        data: const MediaQueryData(),
        child: Directionality(
          textDirection: TextDirection.ltr,
          child: FocusScope(
            node: focusScopeNode,
            autofocus: true,
            child: EditableText(
              backgroundCursorColor: Colors.grey,
              controller: controller,
              focusNode: focusNode,
              maxLines: null,
              keyboardType: TextInputType.text,
              style: textStyle,
              cursorColor: cursorColor,
            ),
          ),
        ),
      ),
    );

    await tester.tap(find.byType(EditableText));
    await tester.showKeyboard(find.byType(EditableText));
    controller.text = 'test';
    await tester.idle();
    expect(tester.testTextInput.editingState!['text'], equals('test'));
    expect((tester.testTextInput.setClientArgs!['inputType'] as Map<String, dynamic>)['name'], equals('TextInputType.text'));
    expect(tester.testTextInput.setClientArgs!['inputAction'], equals('TextInputAction.done'));
  });

  testWidgets('Correct keyboard is requested when set explicitly and maxLines > 1', (WidgetTester tester) async {
    await tester.pumpWidget(
      MediaQuery(
        data: const MediaQueryData(),
        child: Directionality(
          textDirection: TextDirection.ltr,
          child: FocusScope(
            node: focusScopeNode,
            autofocus: true,
            child: EditableText(
              backgroundCursorColor: Colors.grey,
              controller: controller,
              focusNode: focusNode,
              keyboardType: TextInputType.phone,
              maxLines: 3,
              style: textStyle,
              cursorColor: cursorColor,
            ),
          ),
        ),
      ),
    );

    await tester.tap(find.byType(EditableText));
    await tester.showKeyboard(find.byType(EditableText));
    controller.text = 'test';
    await tester.idle();
    expect(tester.testTextInput.editingState!['text'], equals('test'));
    expect((tester.testTextInput.setClientArgs!['inputType'] as Map<String, dynamic>)['name'], equals('TextInputType.phone'));
    expect(tester.testTextInput.setClientArgs!['inputAction'], equals('TextInputAction.done'));
  });

  testWidgets('multiline keyboard is requested when set implicitly', (WidgetTester tester) async {
    await tester.pumpWidget(
      MediaQuery(
        data: const MediaQueryData(),
        child: Directionality(
          textDirection: TextDirection.ltr,
          child: FocusScope(
            node: focusScopeNode,
            autofocus: true,
            child: EditableText(
              backgroundCursorColor: Colors.grey,
              controller: controller,
              focusNode: focusNode,
              maxLines: 3, // Sets multiline keyboard implicitly.
              style: textStyle,
              cursorColor: cursorColor,
            ),
          ),
        ),
      ),
    );

    await tester.tap(find.byType(EditableText));
    await tester.showKeyboard(find.byType(EditableText));
    controller.text = 'test';
    await tester.idle();
    expect(tester.testTextInput.editingState!['text'], equals('test'));
    expect((tester.testTextInput.setClientArgs!['inputType'] as Map<String, dynamic>)['name'], equals('TextInputType.multiline'));
    expect(tester.testTextInput.setClientArgs!['inputAction'], equals('TextInputAction.newline'));
  });

  testWidgets('single line inputs have correct default keyboard', (WidgetTester tester) async {
    await tester.pumpWidget(
      MediaQuery(
        data: const MediaQueryData(),
        child: Directionality(
          textDirection: TextDirection.ltr,
          child: FocusScope(
            node: focusScopeNode,
            autofocus: true,
            child: EditableText(
              backgroundCursorColor: Colors.grey,
              controller: controller,
              focusNode: focusNode,
              style: textStyle,
              cursorColor: cursorColor,
            ),
          ),
        ),
      ),
    );

    await tester.tap(find.byType(EditableText));
    await tester.showKeyboard(find.byType(EditableText));
    controller.text = 'test';
    await tester.idle();
    expect(tester.testTextInput.editingState!['text'], equals('test'));
    expect((tester.testTextInput.setClientArgs!['inputType'] as Map<String, dynamic>)['name'], equals('TextInputType.text'));
    expect(tester.testTextInput.setClientArgs!['inputAction'], equals('TextInputAction.done'));
  });

  testWidgets('connection is closed when TextInputClient.onConnectionClosed message received', (WidgetTester tester) async {
    await tester.pumpWidget(
      MediaQuery(
        data: const MediaQueryData(),
        child: Directionality(
          textDirection: TextDirection.ltr,
          child: FocusScope(
            node: focusScopeNode,
            autofocus: true,
            child: EditableText(
              backgroundCursorColor: Colors.grey,
              controller: controller,
              focusNode: focusNode,
              style: textStyle,
              cursorColor: cursorColor,
            ),
          ),
        ),
      ),
    );

    await tester.tap(find.byType(EditableText));
    await tester.showKeyboard(find.byType(EditableText));
    controller.text = 'test';
    await tester.idle();

    final EditableTextState state =
        tester.state<EditableTextState>(find.byType(EditableText));
    expect(tester.testTextInput.editingState!['text'], equals('test'));
    expect(state.wantKeepAlive, true);

    tester.testTextInput.log.clear();
    tester.testTextInput.closeConnection();
    await tester.idle();

    // Widget does not have focus anymore.
    expect(state.wantKeepAlive, false);
    // No method calls are sent from the framework.
    // This makes sure hide/clearClient methods are not called after connection
    // closed.
    expect(tester.testTextInput.log, isEmpty);
  });

  testWidgets('closed connection reopened when user focused', (WidgetTester tester) async {
    await tester.pumpWidget(
      MediaQuery(
        data: const MediaQueryData(),
        child: Directionality(
          textDirection: TextDirection.ltr,
          child: FocusScope(
            node: focusScopeNode,
            autofocus: true,
            child: EditableText(
              backgroundCursorColor: Colors.grey,
              controller: controller,
              focusNode: focusNode,
              style: textStyle,
              cursorColor: cursorColor,
            ),
          ),
        ),
      ),
    );

    await tester.tap(find.byType(EditableText));
    await tester.showKeyboard(find.byType(EditableText));
    controller.text = 'test3';
    await tester.idle();

    final EditableTextState state =
        tester.state<EditableTextState>(find.byType(EditableText));
    expect(tester.testTextInput.editingState!['text'], equals('test3'));
    expect(state.wantKeepAlive, true);

    tester.testTextInput.log.clear();
    tester.testTextInput.closeConnection();
    await tester.pumpAndSettle();

    // Widget does not have focus anymore.
    expect(state.wantKeepAlive, false);
    // No method calls are sent from the framework.
    // This makes sure hide/clearClient methods are not called after connection
    // closed.
    expect(tester.testTextInput.log, isEmpty);

    await tester.tap(find.byType(EditableText));
    await tester.showKeyboard(find.byType(EditableText));
    await tester.pump();
    controller.text = 'test2';
    expect(tester.testTextInput.editingState!['text'], equals('test2'));
    // Widget regained the focus.
    expect(state.wantKeepAlive, true);
  });

  testWidgets('closed connection reopened when user focused on another field', (WidgetTester tester) async {
    final EditableText testNameField =
      EditableText(
        backgroundCursorColor: Colors.grey,
        controller: controller,
        focusNode: focusNode,
        maxLines: null,
        keyboardType: TextInputType.text,
        style: textStyle,
        cursorColor: cursorColor,
      );

    final EditableText testPhoneField =
      EditableText(
        backgroundCursorColor: Colors.grey,
        controller: controller,
        focusNode: focusNode,
        keyboardType: TextInputType.phone,
        maxLines: 3,
        style: textStyle,
        cursorColor: cursorColor,
      );

    await tester.pumpWidget(
      MediaQuery(
        data: const MediaQueryData(),
        child: Directionality(
          textDirection: TextDirection.ltr,
          child: FocusScope(
            node: focusScopeNode,
            autofocus: true,
            child: ListView(
              children: <Widget>[
                testNameField,
                testPhoneField,
              ],
            ),
          ),
        ),
      ),
    );

    // Tap, enter text.
    await tester.tap(find.byWidget(testNameField));
    await tester.showKeyboard(find.byWidget(testNameField));
    controller.text = 'test';
    await tester.idle();

    expect(tester.testTextInput.editingState!['text'], equals('test'));
    final EditableTextState state =
        tester.state<EditableTextState>(find.byWidget(testNameField));
    expect(state.wantKeepAlive, true);

    tester.testTextInput.log.clear();
    tester.testTextInput.closeConnection();
    // A pump is needed to allow the focus change (unfocus) to be resolved.
    await tester.pump();

    // Widget does not have focus anymore.
    expect(state.wantKeepAlive, false);
    // No method calls are sent from the framework.
    // This makes sure hide/clearClient methods are not called after connection
    // closed.
    expect(tester.testTextInput.log, isEmpty);

    // For the next fields, tap, enter text.
    await tester.tap(find.byWidget(testPhoneField));
    await tester.showKeyboard(find.byWidget(testPhoneField));
    controller.text = '650123123';
    await tester.idle();
    expect(tester.testTextInput.editingState!['text'], equals('650123123'));
    // Widget regained the focus.
    expect(state.wantKeepAlive, true);
  });

  testWidgets(
    'kept-alive EditableText does not crash when layout is skipped',
    (WidgetTester tester) async {
      // Regression test for https://github.com/flutter/flutter/issues/84896.
      EditableText.debugDeterministicCursor = true;
      const Key key = ValueKey<String>('EditableText');
      await tester.pumpWidget(
        MediaQuery(
          data: const MediaQueryData(),
          child: Directionality(
            textDirection: TextDirection.ltr,
            child: ListView(
              children: <Widget>[
                EditableText(
                  key: key,
                  backgroundCursorColor: Colors.grey,
                  controller: controller,
                  focusNode: focusNode,
                  autofocus: true,
                  maxLines: null,
                  keyboardType: TextInputType.text,
                  style: textStyle,
                  textAlign: TextAlign.left,
                  cursorColor: cursorColor,
                  showCursor: false,
                ),
              ],
            ),
          ),
        ),
      );

      // Wait for autofocus.
      await tester.pump();
      expect(focusNode.hasFocus, isTrue);

      // Prepend an additional item to make EditableText invisible. It's still
      // kept in the tree via the keepalive mechanism. Change the text alignment
      // and showCursor. The RenderEditable now needs to relayout and repaint.
      await tester.pumpWidget(
        MediaQuery(
          data: const MediaQueryData(),
          child: Directionality(
            textDirection: TextDirection.ltr,
            child: ListView(
              children: <Widget>[
                const SizedBox(height: 6000),
                EditableText(
                  key: key,
                  backgroundCursorColor: Colors.grey,
                  controller: controller,
                  focusNode: focusNode,
                  autofocus: true,
                  maxLines: null,
                  keyboardType: TextInputType.text,
                  style: textStyle,
                  textAlign: TextAlign.right,
                  cursorColor: cursorColor,
                  showCursor: true,
                ),
              ],
            ),
          ),
        ),
      );

      EditableText.debugDeterministicCursor = false;
      expect(tester.takeException(), isNull);
  });

  /// Toolbar is not used in Flutter Web. Skip this check.
  ///
  /// Web is using native DOM elements (it is also used as platform input)
  /// to enable clipboard functionality of the toolbar: copy, paste, select,
  /// cut. It might also provide additional functionality depending on the
  /// browser (such as translation). Due to this, in browsers, we should not
  /// show a Flutter toolbar for the editable text elements.
  testWidgets('can show toolbar when there is text and a selection', (WidgetTester tester) async {
    await tester.pumpWidget(
      MaterialApp(
        home: EditableText(
          backgroundCursorColor: Colors.grey,
          controller: controller,
          focusNode: focusNode,
          style: textStyle,
          cursorColor: cursorColor,
          selectionControls: materialTextSelectionControls,
        ),
      ),
    );

    final EditableTextState state =
        tester.state<EditableTextState>(find.byType(EditableText));

    // Can't show the toolbar when there's no focus.
    expect(state.showToolbar(), false);
    await tester.pumpAndSettle();
    expect(find.text('Paste'), findsNothing);

    // Can show the toolbar when focused even though there's no text.
    state.renderEditable.selectWordsInRange(
      from: Offset.zero,
      cause: SelectionChangedCause.tap,
    );
    await tester.pump();
    // On web, we don't let Flutter show the toolbar.
    expect(state.showToolbar(), kIsWeb ? isFalse : isTrue);
    await tester.pumpAndSettle();
    expect(find.text('Paste'), kIsWeb ? findsNothing : findsOneWidget);

    // Hide the menu again.
    state.hideToolbar();
    await tester.pump();
    expect(find.text('Paste'), findsNothing);

    // Can show the menu with text and a selection.
    controller.text = 'blah';
    await tester.pump();
    // On web, we don't let Flutter show the toolbar.
    expect(state.showToolbar(), kIsWeb ? isFalse : isTrue);
    await tester.pumpAndSettle();
    expect(find.text('Paste'), kIsWeb ? findsNothing : findsOneWidget);
  });

  testWidgets('can hide toolbar with DismissIntent', (WidgetTester tester) async {
    await tester.pumpWidget(
      MaterialApp(
        home: EditableText(
          backgroundCursorColor: Colors.grey,
          controller: controller,
          focusNode: focusNode,
          style: textStyle,
          cursorColor: cursorColor,
          selectionControls: materialTextSelectionControls,
        ),
      ),
    );

    final EditableTextState state =
      tester.state<EditableTextState>(find.byType(EditableText));

    // Show the toolbar
    state.renderEditable.selectWordsInRange(
      from: Offset.zero,
      cause: SelectionChangedCause.tap,
    );
    await tester.pump();

    // On web, we don't let Flutter show the toolbar.
    expect(state.showToolbar(), kIsWeb ? isFalse : isTrue);
    await tester.pumpAndSettle();
    expect(find.text('Paste'), kIsWeb ? findsNothing : findsOneWidget);

    // Hide the menu using the DismissIntent.
    await tester.sendKeyEvent(LogicalKeyboardKey.escape);
    await tester.pump();
    expect(find.text('Paste'), findsNothing);
  });

  testWidgets('toolbar hidden on mobile when orientation changes', (WidgetTester tester) async {
    addTearDown(tester.binding.window.clearPhysicalSizeTestValue);

    await tester.pumpWidget(
      MaterialApp(
        home: EditableText(
          backgroundCursorColor: Colors.grey,
          controller: controller,
          focusNode: focusNode,
          style: textStyle,
          cursorColor: cursorColor,
          selectionControls: materialTextSelectionControls,
        ),
      ),
    );

    final EditableTextState state =
      tester.state<EditableTextState>(find.byType(EditableText));

    // Show the toolbar
    state.renderEditable.selectWordsInRange(
      from: Offset.zero,
      cause: SelectionChangedCause.tap,
    );
    await tester.pump();

    expect(state.showToolbar(), true);
    await tester.pumpAndSettle();
    expect(find.text('Paste'), findsOneWidget);

    // Hide the menu by changing orientation.
    tester.binding.window.physicalSizeTestValue = const Size(1800.0, 2400.0);
    await tester.pumpAndSettle();
    expect(find.text('Paste'), findsNothing);

    // Handles should be hidden as well on Android
    expect(
      find.descendant(
        of: find.byType(CompositedTransformFollower),
        matching: find.byType(Padding),
      ),
      defaultTargetPlatform == TargetPlatform.android ? findsNothing : findsOneWidget,
    );

    // On web, we don't show the Flutter toolbar and instead rely on the browser
    // toolbar. Until we change that, this test should remain skipped.
  }, skip: kIsWeb, variant: const TargetPlatformVariant(<TargetPlatform>{ TargetPlatform.iOS, TargetPlatform.android })); // [intended]

  testWidgets('Paste is shown only when there is something to paste', (WidgetTester tester) async {
    await tester.pumpWidget(
      MaterialApp(
        home: EditableText(
          backgroundCursorColor: Colors.grey,
          controller: controller,
          focusNode: focusNode,
          style: textStyle,
          cursorColor: cursorColor,
          selectionControls: materialTextSelectionControls,
        ),
      ),
    );

    final EditableTextState state =
        tester.state<EditableTextState>(find.byType(EditableText));

    // Make sure the clipboard has a valid string on it.
    await Clipboard.setData(const ClipboardData(text: 'Clipboard data'));

    // Show the toolbar.
    state.renderEditable.selectWordsInRange(
      from: Offset.zero,
      cause: SelectionChangedCause.tap,
    );
    await tester.pump();

    // The Paste button is shown (except on web, which doesn't show the Flutter
    // toolbar).
    expect(state.showToolbar(), kIsWeb ? isFalse : isTrue);
    await tester.pumpAndSettle();
    expect(find.text('Paste'), kIsWeb ? findsNothing : findsOneWidget);

    // Hide the menu again.
    state.hideToolbar();
    await tester.pump();
    expect(find.text('Paste'), findsNothing);

    // Clear the clipboard
    await Clipboard.setData(const ClipboardData(text: ''));

    // Show the toolbar again.
    expect(state.showToolbar(), kIsWeb ? isFalse : isTrue);
    await tester.pumpAndSettle();

    // Paste is not shown.
    await tester.pumpAndSettle();
    expect(find.text('Paste'), findsNothing);
  });

  testWidgets('Copy selection does not collapse selection on desktop and iOS', (WidgetTester tester) async {
    final TextEditingController localController = TextEditingController(text: 'Hello world');
    await tester.pumpWidget(
      MaterialApp(
        home: EditableText(
          backgroundCursorColor: Colors.grey,
          controller: localController,
          focusNode: focusNode,
          style: textStyle,
          cursorColor: cursorColor,
          selectionControls: materialTextSelectionControls,
        ),
      ),
    );

    final EditableTextState state =
    tester.state<EditableTextState>(find.byType(EditableText));

    // Show the toolbar.
    state.renderEditable.selectWordsInRange(
      from: Offset.zero,
      cause: SelectionChangedCause.tap,
    );
    await tester.pump();

    final TextSelection copySelectionRange = localController.selection;

    state.showToolbar();
    await tester.pumpAndSettle();

    expect(find.text('Copy'), findsOneWidget);

    await tester.tap(find.text('Copy'));
    await tester.pumpAndSettle();
    expect(copySelectionRange, localController.selection);
    expect(find.text('Copy'), findsNothing);
  }, skip: kIsWeb, variant: const TargetPlatformVariant(<TargetPlatform>{ TargetPlatform.iOS, TargetPlatform.macOS, TargetPlatform.linux, TargetPlatform.windows })); // [intended]

  testWidgets('Copy selection collapses selection and hides the toolbar on Android and Fuchsia', (WidgetTester tester) async {
    final TextEditingController localController = TextEditingController(text: 'Hello world');
    await tester.pumpWidget(
      MaterialApp(
        home: EditableText(
          backgroundCursorColor: Colors.grey,
          controller: localController,
          focusNode: focusNode,
          style: textStyle,
          cursorColor: cursorColor,
          selectionControls: materialTextSelectionControls,
        ),
      ),
    );

    final EditableTextState state =
    tester.state<EditableTextState>(find.byType(EditableText));

    // Show the toolbar.
    state.renderEditable.selectWordsInRange(
      from: Offset.zero,
      cause: SelectionChangedCause.tap,
    );
    await tester.pump();

    final TextSelection copySelectionRange = localController.selection;

    state.showToolbar();
    await tester.pumpAndSettle();

    expect(find.text('Copy'), findsOneWidget);

    await tester.tap(find.text('Copy'));
    await tester.pumpAndSettle();
    expect(localController.selection, TextSelection.collapsed(offset: copySelectionRange.extentOffset));
    expect(find.text('Copy'), findsNothing);
  }, skip: kIsWeb, variant: const TargetPlatformVariant(<TargetPlatform>{ TargetPlatform.android, TargetPlatform.fuchsia })); // [intended]

  testWidgets('can show the toolbar after clearing all text', (WidgetTester tester) async {
    // Regression test for https://github.com/flutter/flutter/issues/35998.
    await tester.pumpWidget(
      MaterialApp(
        home: EditableText(
          backgroundCursorColor: Colors.grey,
          controller: controller,
          focusNode: focusNode,
          style: textStyle,
          cursorColor: cursorColor,
          selectionControls: materialTextSelectionControls,
        ),
      ),
    );

    final EditableTextState state =
        tester.state<EditableTextState>(find.byType(EditableText));

    // Add text and an empty selection.
    controller.text = 'blah';
    await tester.pump();
    state.renderEditable.selectWordsInRange(
      from: Offset.zero,
      cause: SelectionChangedCause.tap,
    );
    await tester.pump();

    // Clear the text and selection.
    expect(find.text('Paste'), findsNothing);
    state.updateEditingValue(TextEditingValue.empty);
    await tester.pump();

    // Should be able to show the toolbar.
    // On web, we don't let Flutter show the toolbar.
    expect(state.showToolbar(), kIsWeb ? isFalse : isTrue);
    await tester.pumpAndSettle();
    expect(find.text('Paste'), kIsWeb ? findsNothing : findsOneWidget);
  });

  testWidgets('can dynamically disable options in toolbar', (WidgetTester tester) async {
    await tester.pumpWidget(
      MaterialApp(
        home: EditableText(
          backgroundCursorColor: Colors.grey,
          controller: TextEditingController(text: 'blah blah'),
          focusNode: focusNode,
          toolbarOptions: const ToolbarOptions(
            copy: true,
            selectAll: true,
          ),
          style: textStyle,
          cursorColor: cursorColor,
          selectionControls: materialTextSelectionControls,
        ),
      ),
    );

    final EditableTextState state =
    tester.state<EditableTextState>(find.byType(EditableText));

    // Select something. Doesn't really matter what.
    state.renderEditable.selectWordsInRange(
      from: Offset.zero,
      cause: SelectionChangedCause.tap,
    );
    await tester.pump();
    // On web, we don't let Flutter show the toolbar.
    expect(state.showToolbar(), kIsWeb ? isFalse : isTrue);
    await tester.pump();
    expect(find.text('Select all'), kIsWeb ? findsNothing : findsOneWidget);
    expect(find.text('Copy'), kIsWeb ? findsNothing : findsOneWidget);
    expect(find.text('Paste'), findsNothing);
    expect(find.text('Cut'), findsNothing);
  });

  testWidgets('can dynamically disable select all option in toolbar - cupertino', (WidgetTester tester) async {
    // Regression test: https://github.com/flutter/flutter/issues/40711
    await tester.pumpWidget(
      MaterialApp(
        home: EditableText(
          backgroundCursorColor: Colors.grey,
          controller: TextEditingController(text: 'blah blah'),
          focusNode: focusNode,
          toolbarOptions: const ToolbarOptions(),
          style: textStyle,
          cursorColor: cursorColor,
          selectionControls: cupertinoTextSelectionControls,
        ),
      ),
    );

    final EditableTextState state =
      tester.state<EditableTextState>(find.byType(EditableText));
    await tester.tap(find.byType(EditableText));
    await tester.pump();
    // On web, we don't let Flutter show the toolbar.
    expect(state.showToolbar(), kIsWeb ? isFalse : isTrue);
    await tester.pump();
    expect(find.text('Select All'), findsNothing);
    expect(find.text('Copy'), findsNothing);
    expect(find.text('Paste'), findsNothing);
    expect(find.text('Cut'), findsNothing);
  });

  testWidgets('can dynamically disable select all option in toolbar - material', (WidgetTester tester) async {
    // Regression test: https://github.com/flutter/flutter/issues/40711
    await tester.pumpWidget(
      MaterialApp(
        home: EditableText(
          backgroundCursorColor: Colors.grey,
          controller: TextEditingController(text: 'blah blah'),
          focusNode: focusNode,
          toolbarOptions: const ToolbarOptions(
            copy: true,
          ),
          style: textStyle,
          cursorColor: cursorColor,
          selectionControls: materialTextSelectionControls,
        ),
      ),
    );

    final EditableTextState state =
      tester.state<EditableTextState>(find.byType(EditableText));

    // Select something. Doesn't really matter what.
    state.renderEditable.selectWordsInRange(
      from: Offset.zero,
      cause: SelectionChangedCause.tap,
    );
    await tester.pump();
    // On web, we don't let Flutter show the toolbar.
    expect(state.showToolbar(),  kIsWeb ? isFalse : isTrue);
    await tester.pump();
    expect(find.text('Select all'), findsNothing);
    expect(find.text('Copy'),  kIsWeb ? findsNothing : findsOneWidget);
    expect(find.text('Paste'), findsNothing);
    expect(find.text('Cut'), findsNothing);
  });

  testWidgets('cut and paste are disabled in read only mode even if explicitly set', (WidgetTester tester) async {
    await tester.pumpWidget(
      MaterialApp(
        home: EditableText(
          backgroundCursorColor: Colors.grey,
          controller: TextEditingController(text: 'blah blah'),
          focusNode: focusNode,
          readOnly: true,
          toolbarOptions: const ToolbarOptions(
            copy: true,
            cut: true,
            paste: true,
            selectAll: true,
          ),
          style: textStyle,
          cursorColor: cursorColor,
          selectionControls: materialTextSelectionControls,
        ),
      ),
    );

    final EditableTextState state =
    tester.state<EditableTextState>(find.byType(EditableText));

    // Select something. Doesn't really matter what.
    state.renderEditable.selectWordsInRange(
      from: Offset.zero,
      cause: SelectionChangedCause.tap,
    );
    await tester.pump();
    // On web, we don't let Flutter show the toolbar.
    expect(state.showToolbar(), kIsWeb ? isFalse : isTrue);
    await tester.pump();
    expect(find.text('Select all'), kIsWeb ? findsNothing : findsOneWidget);
    expect(find.text('Copy'), kIsWeb ? findsNothing : findsOneWidget);
    expect(find.text('Paste'), findsNothing);
    expect(find.text('Cut'), findsNothing);
  });

  testWidgets('cut and copy are disabled in obscured mode even if explicitly set', (WidgetTester tester) async {
    await tester.pumpWidget(
      MaterialApp(
        home: EditableText(
          backgroundCursorColor: Colors.grey,
          controller: TextEditingController(text: 'blah blah'),
          focusNode: focusNode,
          obscureText: true,
          toolbarOptions: const ToolbarOptions(
            copy: true,
            cut: true,
            paste: true,
            selectAll: true,
          ),
          style: textStyle,
          cursorColor: cursorColor,
          selectionControls: materialTextSelectionControls,
        ),
      ),
    );

    final EditableTextState state =
    tester.state<EditableTextState>(find.byType(EditableText));
    await tester.tap(find.byType(EditableText));
    await tester.pump();
    // Select something, but not the whole thing.
    state.renderEditable.selectWord(cause: SelectionChangedCause.tap);
    await tester.pump();
    expect(state.selectAllEnabled, isTrue);
    expect(state.pasteEnabled, isTrue);
    expect(state.cutEnabled, isFalse);
    expect(state.copyEnabled, isFalse);

    // On web, we don't let Flutter show the toolbar.
    expect(state.showToolbar(), kIsWeb ? isFalse : isTrue);
    await tester.pump();
    expect(find.text('Select all'), kIsWeb ? findsNothing : findsOneWidget);
    expect(find.text('Copy'), findsNothing);
    expect(find.text('Paste'), kIsWeb ? findsNothing : findsOneWidget);
    expect(find.text('Cut'), findsNothing);
  });

  testWidgets('cut and copy do nothing in obscured mode even if explicitly called', (WidgetTester tester) async {
    await tester.pumpWidget(
      MaterialApp(
        home: EditableText(
          backgroundCursorColor: Colors.grey,
          controller: TextEditingController(text: 'blah blah'),
          focusNode: focusNode,
          obscureText: true,
          style: textStyle,
          cursorColor: cursorColor,
          selectionControls: materialTextSelectionControls,
        ),
      ),
    );

    final EditableTextState state =
    tester.state<EditableTextState>(find.byType(EditableText));
    expect(state.selectAllEnabled, isTrue);
    expect(state.pasteEnabled, isTrue);
    expect(state.cutEnabled, isFalse);
    expect(state.copyEnabled, isFalse);

    // Select all.
    state.selectAll(SelectionChangedCause.toolbar);
    await tester.pump();
    await Clipboard.setData(const ClipboardData(text: ''));
    state.cutSelection(SelectionChangedCause.toolbar);
    ClipboardData? data = await Clipboard.getData('text/plain');
    expect(data, isNotNull);
    expect(data!.text, isEmpty);

    state.selectAll(SelectionChangedCause.toolbar);
    await tester.pump();
    await Clipboard.setData(const ClipboardData(text: ''));
    state.copySelection(SelectionChangedCause.toolbar);
    data = await Clipboard.getData('text/plain');
    expect(data, isNotNull);
    expect(data!.text, isEmpty);
  });

  testWidgets('select all does nothing if obscured and read-only, even if explicitly called', (WidgetTester tester) async {
    await tester.pumpWidget(
      MaterialApp(
        home: EditableText(
          backgroundCursorColor: Colors.grey,
          controller: TextEditingController(text: 'blah blah'),
          focusNode: focusNode,
          obscureText: true,
          readOnly: true,
          style: textStyle,
          cursorColor: cursorColor,
          selectionControls: materialTextSelectionControls,
        ),
      ),
    );

    final EditableTextState state =
    tester.state<EditableTextState>(find.byType(EditableText));

    // Select all.
    state.selectAll(SelectionChangedCause.toolbar);
    expect(state.selectAllEnabled, isFalse);
    expect(state.textEditingValue.selection.isCollapsed, isTrue);
  });

  testWidgets('Handles the read-only flag correctly', (WidgetTester tester) async {
    final TextEditingController controller =
        TextEditingController(text: 'Lorem ipsum dolor sit amet');
    await tester.pumpWidget(
      MaterialApp(
        home: EditableText(
          readOnly: true,
          controller: controller,
          backgroundCursorColor: Colors.grey,
          focusNode: focusNode,
          style: textStyle,
          cursorColor: cursorColor,
        ),
      ),
    );

    // Interact with the field to establish the input connection.
    final Offset topLeft = tester.getTopLeft(find.byType(EditableText));
    await tester.tapAt(topLeft + const Offset(0.0, 5.0));
    await tester.pump();

    controller.selection = const TextSelection(baseOffset: 0, extentOffset: 5);
    await tester.pump();

    if (kIsWeb) {
      // On the web, a regular connection to the platform should've been made
      // with the `readOnly` flag set to true.
      expect(tester.testTextInput.hasAnyClients, isTrue);
      expect(tester.testTextInput.setClientArgs!['readOnly'], isTrue);
      expect(
        tester.testTextInput.editingState!['text'],
        'Lorem ipsum dolor sit amet',
      );
      expect(tester.testTextInput.editingState!['selectionBase'], 0);
      expect(tester.testTextInput.editingState!['selectionExtent'], 5);
    } else {
      // On non-web platforms, a read-only field doesn't need a connection with
      // the platform.
      expect(tester.testTextInput.hasAnyClients, isFalse);
    }
  });

  testWidgets('Does not accept updates when read-only', (WidgetTester tester) async {
    final TextEditingController controller =
        TextEditingController(text: 'Lorem ipsum dolor sit amet');
    await tester.pumpWidget(
      MaterialApp(
        home: EditableText(
          readOnly: true,
          controller: controller,
          backgroundCursorColor: Colors.grey,
          focusNode: focusNode,
          style: textStyle,
          cursorColor: cursorColor,
        ),
      ),
    );

    // Interact with the field to establish the input connection.
    final Offset topLeft = tester.getTopLeft(find.byType(EditableText));
    await tester.tapAt(topLeft + const Offset(0.0, 5.0));
    await tester.pump();

    expect(tester.testTextInput.hasAnyClients, kIsWeb ? isTrue : isFalse);
    if (kIsWeb) {
      // On the web, the input connection exists, but text updates should be
      // ignored.
      tester.testTextInput.updateEditingValue(const TextEditingValue(
        text: 'Foo bar',
        selection: TextSelection(baseOffset: 0, extentOffset: 3),
        composing: TextRange(start: 3, end: 4),
      ));
      // Only selection should change.
      expect(
        controller.value,
        const TextEditingValue(
          text: 'Lorem ipsum dolor sit amet',
          selection: TextSelection(baseOffset: 0, extentOffset: 3),
        ),
      );
    }
  });

  testWidgets('Read-only fields do not format text', (WidgetTester tester) async {
    late SelectionChangedCause selectionCause;

    final TextEditingController controller =
        TextEditingController(text: 'Lorem ipsum dolor sit amet');

    await tester.pumpWidget(
      MaterialApp(
        home: EditableText(
          readOnly: true,
          controller: controller,
          backgroundCursorColor: Colors.grey,
          focusNode: focusNode,
          style: textStyle,
          cursorColor: cursorColor,
          selectionControls: materialTextSelectionControls,
          onSelectionChanged: (TextSelection selection, SelectionChangedCause? cause) {
            selectionCause = cause!;
          },
        ),
      ),
    );

    // Interact with the field to establish the input connection.
    final Offset topLeft = tester.getTopLeft(find.byType(EditableText));
    await tester.tapAt(topLeft + const Offset(0.0, 5.0));
    await tester.pump();

    expect(tester.testTextInput.hasAnyClients, kIsWeb ? isTrue : isFalse);
    if (kIsWeb) {
      tester.testTextInput.updateEditingValue(const TextEditingValue(
        text: 'Foo bar',
        selection: TextSelection(baseOffset: 0, extentOffset: 3),
      ));
      // On web, the only way a text field can be updated from the engine is if
      // a keyboard is used.
      expect(selectionCause, SelectionChangedCause.keyboard);
    }
  });

  testWidgets('Selection changes during Scribble interaction should have the scribble cause', (WidgetTester tester) async {
    late SelectionChangedCause selectionCause;

    final TextEditingController controller =
        TextEditingController(text: 'Lorem ipsum dolor sit amet');

    await tester.pumpWidget(
      MaterialApp(
        home: EditableText(
          controller: controller,
          backgroundCursorColor: Colors.grey,
          focusNode: focusNode,
          style: textStyle,
          cursorColor: cursorColor,
          selectionControls: materialTextSelectionControls,
          onSelectionChanged: (TextSelection selection, SelectionChangedCause? cause) {
            if (cause != null) {
              selectionCause = cause;
            }
          },
        ),
      ),
    );

    await tester.showKeyboard(find.byType(EditableText));

    // A normal selection update from the framework has 'keyboard' as the cause.
    tester.testTextInput.updateEditingValue(TextEditingValue(
      text: controller.text,
      selection: const TextSelection(baseOffset: 2, extentOffset: 3),
    ));
    await tester.pumpAndSettle();

    expect(selectionCause, SelectionChangedCause.keyboard);

    // A selection update during a scribble interaction has 'scribble' as the cause.
    await tester.testTextInput.startScribbleInteraction();
    tester.testTextInput.updateEditingValue(TextEditingValue(
      text: controller.text,
      selection: const TextSelection(baseOffset: 3, extentOffset: 4),
    ));
    await tester.pumpAndSettle();

    expect(selectionCause, SelectionChangedCause.scribble);
  }, variant: const TargetPlatformVariant(<TargetPlatform>{ TargetPlatform.iOS }));

  testWidgets('Requests focus and changes the selection when onScribbleFocus is called', (WidgetTester tester) async {
    final TextEditingController controller =
        TextEditingController(text: 'Lorem ipsum dolor sit amet');
    late SelectionChangedCause selectionCause;

    await tester.pumpWidget(
      MaterialApp(
        home: EditableText(
          controller: controller,
          backgroundCursorColor: Colors.grey,
          focusNode: focusNode,
          style: textStyle,
          cursorColor: cursorColor,
          selectionControls: materialTextSelectionControls,
          onSelectionChanged: (TextSelection selection, SelectionChangedCause? cause) {
            if (cause != null) {
              selectionCause = cause;
            }
          },
        ),
      ),
    );

    await tester.testTextInput.scribbleFocusElement(TextInput.scribbleClients.keys.first, Offset.zero);

    expect(focusNode.hasFocus, true);
    expect(selectionCause, SelectionChangedCause.scribble);

    // On web, we should rely on the browser's implementation of Scribble, so the selection changed cause
    // will never be SelectionChangedCause.scribble.
  }, skip: kIsWeb, variant: const TargetPlatformVariant(<TargetPlatform>{ TargetPlatform.iOS })); // [intended]

  testWidgets('Declares itself for Scribble interaction if the bounds overlap the scribble rect and the widget is touchable', (WidgetTester tester) async {
    final TextEditingController controller =
        TextEditingController(text: 'Lorem ipsum dolor sit amet');

    await tester.pumpWidget(
      MaterialApp(
        home: EditableText(
          controller: controller,
          backgroundCursorColor: Colors.grey,
          focusNode: focusNode,
          style: textStyle,
          cursorColor: cursorColor,
          selectionControls: materialTextSelectionControls,
        ),
      ),
    );

    final List<dynamic> elementEntry = <dynamic>[TextInput.scribbleClients.keys.first, 0.0, 0.0, 800.0, 600.0];

    List<List<dynamic>> elements = await tester.testTextInput.scribbleRequestElementsInRect(const Rect.fromLTWH(0, 0, 1, 1));
    expect(elements.first, containsAll(elementEntry));

    // Touch is outside the bounds of the widget.
    elements = await tester.testTextInput.scribbleRequestElementsInRect(const Rect.fromLTWH(-1, -1, 1, 1));
    expect(elements.length, 0);

    // Widget is read only.
    await tester.pumpWidget(
      MaterialApp(
        home: EditableText(
          readOnly: true,
          controller: controller,
          backgroundCursorColor: Colors.grey,
          focusNode: focusNode,
          style: textStyle,
          cursorColor: cursorColor,
          selectionControls: materialTextSelectionControls,
        ),
      ),
    );

    elements = await tester.testTextInput.scribbleRequestElementsInRect(const Rect.fromLTWH(0, 0, 1, 1));
    expect(elements.length, 0);

    // Widget is not touchable.
    await tester.pumpWidget(
      MaterialApp(
        home: Stack(children: <Widget>[
            EditableText(
              controller: controller,
              backgroundCursorColor: Colors.grey,
              focusNode: focusNode,
              style: textStyle,
              cursorColor: cursorColor,
              selectionControls: materialTextSelectionControls,
            ),
            Positioned(
              left: 0,
              top: 0,
              right: 0,
              bottom: 0,
              child: Container(color: Colors.black),
            ),
          ],
        ),
      ),
    );

    elements = await tester.testTextInput.scribbleRequestElementsInRect(const Rect.fromLTWH(0, 0, 1, 1));
    expect(elements.length, 0);

    // Widget has scribble disabled.
    await tester.pumpWidget(
      MaterialApp(
        home: EditableText(
          controller: controller,
          backgroundCursorColor: Colors.grey,
          focusNode: focusNode,
          style: textStyle,
          cursorColor: cursorColor,
          selectionControls: materialTextSelectionControls,
          scribbleEnabled: false,
        ),
      ),
    );

    elements = await tester.testTextInput.scribbleRequestElementsInRect(const Rect.fromLTWH(0, 0, 1, 1));
    expect(elements.length, 0);


    // On web, we should rely on the browser's implementation of Scribble, so the engine will
    // never request the scribble elements.
  }, skip: kIsWeb, variant: const TargetPlatformVariant(<TargetPlatform>{ TargetPlatform.iOS })); // [intended]

  testWidgets('single line Scribble fields can show a horizontal placeholder', (WidgetTester tester) async {
    final TextEditingController controller =
        TextEditingController(text: 'Lorem ipsum dolor sit amet');

    await tester.pumpWidget(
      MaterialApp(
        home: EditableText(
          controller: controller,
          backgroundCursorColor: Colors.grey,
          focusNode: focusNode,
          style: textStyle,
          cursorColor: cursorColor,
          selectionControls: materialTextSelectionControls,
        ),
      ),
    );

    await tester.showKeyboard(find.byType(EditableText));

    tester.testTextInput.updateEditingValue(TextEditingValue(
      text: controller.text,
      selection: const TextSelection(baseOffset: 5, extentOffset: 5),
    ));
    await tester.pumpAndSettle();

    await tester.testTextInput.scribbleInsertPlaceholder();
    await tester.pumpAndSettle();

    TextSpan textSpan = findRenderEditable(tester).text! as TextSpan;
    expect(textSpan.children!.length, 3);
    expect((textSpan.children![0] as TextSpan).text, 'Lorem');
    expect(textSpan.children![1] is WidgetSpan, true);
    expect((textSpan.children![2] as TextSpan).text, ' ipsum dolor sit amet');

    await tester.testTextInput.scribbleRemovePlaceholder();
    await tester.pumpAndSettle();

    textSpan = findRenderEditable(tester).text! as TextSpan;
    expect(textSpan.children, null);
    expect(textSpan.text, 'Lorem ipsum dolor sit amet');

    // Widget has scribble disabled.
    await tester.pumpWidget(
      MaterialApp(
        home: EditableText(
          controller: controller,
          backgroundCursorColor: Colors.grey,
          focusNode: focusNode,
          style: textStyle,
          cursorColor: cursorColor,
          selectionControls: materialTextSelectionControls,
          scribbleEnabled: false,
        ),
      ),
    );

    await tester.showKeyboard(find.byType(EditableText));

    tester.testTextInput.updateEditingValue(TextEditingValue(
      text: controller.text,
      selection: const TextSelection(baseOffset: 5, extentOffset: 5),
    ));
    await tester.pumpAndSettle();

    await tester.testTextInput.scribbleInsertPlaceholder();
    await tester.pumpAndSettle();

    textSpan = findRenderEditable(tester).text! as TextSpan;
    expect(textSpan.children, null);
    expect(textSpan.text, 'Lorem ipsum dolor sit amet');

    // On web, we should rely on the browser's implementation of Scribble, so the framework
    // will not handle placeholders.
  }, skip: kIsWeb, variant: const TargetPlatformVariant(<TargetPlatform>{ TargetPlatform.iOS })); // [intended]

  testWidgets('multiline Scribble fields can show a vertical placeholder', (WidgetTester tester) async {
    final TextEditingController controller =
        TextEditingController(text: 'Lorem ipsum dolor sit amet');

    await tester.pumpWidget(
      MaterialApp(
        home: EditableText(
          controller: controller,
          backgroundCursorColor: Colors.grey,
          focusNode: focusNode,
          style: textStyle,
          cursorColor: cursorColor,
          selectionControls: materialTextSelectionControls,
          maxLines: 2,
        ),
      ),
    );

    await tester.showKeyboard(find.byType(EditableText));

    tester.testTextInput.updateEditingValue(TextEditingValue(
      text: controller.text,
      selection: const TextSelection(baseOffset: 5, extentOffset: 5),
    ));
    await tester.pumpAndSettle();

    await tester.testTextInput.scribbleInsertPlaceholder();
    await tester.pumpAndSettle();

    TextSpan textSpan = findRenderEditable(tester).text! as TextSpan;
    expect(textSpan.children!.length, 4);
    expect((textSpan.children![0] as TextSpan).text, 'Lorem');
    expect(textSpan.children![1] is WidgetSpan, true);
    expect(textSpan.children![2] is WidgetSpan, true);
    expect((textSpan.children![3] as TextSpan).text, ' ipsum dolor sit amet');

    await tester.testTextInput.scribbleRemovePlaceholder();
    await tester.pumpAndSettle();

    textSpan = findRenderEditable(tester).text! as TextSpan;
    expect(textSpan.children, null);
    expect(textSpan.text, 'Lorem ipsum dolor sit amet');

    // Widget has scribble disabled.
    await tester.pumpWidget(
      MaterialApp(
        home: EditableText(
          controller: controller,
          backgroundCursorColor: Colors.grey,
          focusNode: focusNode,
          style: textStyle,
          cursorColor: cursorColor,
          selectionControls: materialTextSelectionControls,
          maxLines: 2,
          scribbleEnabled: false,
        ),
      ),
    );

    await tester.showKeyboard(find.byType(EditableText));

    tester.testTextInput.updateEditingValue(TextEditingValue(
      text: controller.text,
      selection: const TextSelection(baseOffset: 5, extentOffset: 5),
    ));
    await tester.pumpAndSettle();

    await tester.testTextInput.scribbleInsertPlaceholder();
    await tester.pumpAndSettle();

    textSpan = findRenderEditable(tester).text! as TextSpan;
    expect(textSpan.children, null);
    expect(textSpan.text, 'Lorem ipsum dolor sit amet');

    // On web, we should rely on the browser's implementation of Scribble, so the framework
    // will not handle placeholders.
  }, skip: kIsWeb, variant: const TargetPlatformVariant(<TargetPlatform>{ TargetPlatform.iOS })); // [intended]

  testWidgets('Sends "updateConfig" when read-only flag is flipped', (WidgetTester tester) async {
    bool readOnly = true;
    late StateSetter setState;
    final TextEditingController controller = TextEditingController(text: 'Lorem ipsum dolor sit amet');

    await tester.pumpWidget(
      MaterialApp(
        home: StatefulBuilder(builder: (BuildContext context, StateSetter stateSetter) {
          setState = stateSetter;
          return EditableText(
            readOnly: readOnly,
            controller: controller,
            backgroundCursorColor: Colors.grey,
            focusNode: focusNode,
            style: textStyle,
            cursorColor: cursorColor,
          );
        }),
      ),
    );

    // Interact with the field to establish the input connection.
    final Offset topLeft = tester.getTopLeft(find.byType(EditableText));
    await tester.tapAt(topLeft + const Offset(0.0, 5.0));
    await tester.pump();

    expect(tester.testTextInput.hasAnyClients, kIsWeb ? isTrue : isFalse);
    if (kIsWeb) {
      expect(tester.testTextInput.setClientArgs!['readOnly'], isTrue);
    }

    setState(() { readOnly = false; });
    await tester.pump();

    expect(tester.testTextInput.hasAnyClients, isTrue);
    expect(tester.testTextInput.setClientArgs!['readOnly'], isFalse);
  });

  testWidgets('Fires onChanged when text changes via TextSelectionOverlay', (WidgetTester tester) async {
    late String changedValue;
    final Widget widget = MaterialApp(
      home: EditableText(
        backgroundCursorColor: Colors.grey,
        controller: TextEditingController(),
        focusNode: FocusNode(),
        style: Typography.material2018().black.subtitle1!,
        cursorColor: Colors.blue,
        selectionControls: materialTextSelectionControls,
        keyboardType: TextInputType.text,
        onChanged: (String value) {
          changedValue = value;
        },
      ),
    );
    await tester.pumpWidget(widget);

    // Populate a fake clipboard.
    const String clipboardContent = 'Dobunezumi mitai ni utsukushiku naritai';
    Clipboard.setData(const ClipboardData(text: clipboardContent));

    // Long-press to bring up the text editing controls.
    final Finder textFinder = find.byType(EditableText);
    await tester.longPress(textFinder);
    tester.state<EditableTextState>(textFinder).showToolbar();
    await tester.pumpAndSettle();

    await tester.tap(find.text('Paste'));
    await tester.pump();

    expect(changedValue, clipboardContent);

    // On web, we don't show the Flutter toolbar and instead rely on the browser
    // toolbar. Until we change that, this test should remain skipped.
  }, skip: kIsWeb); // [intended]

  // The variants to test in the focus handling test.
  final ValueVariant<TextInputAction> focusVariants = ValueVariant<
      TextInputAction>(
    TextInputAction.values.toSet(),
  );

  testWidgets('Handles focus correctly when action is invoked', (WidgetTester tester) async {
    // The expectations for each of the types of TextInputAction.
    const Map<TextInputAction, bool> actionShouldLoseFocus = <TextInputAction, bool>{
      TextInputAction.none: false,
      TextInputAction.unspecified: false,
      TextInputAction.done: true,
      TextInputAction.go: true,
      TextInputAction.search: true,
      TextInputAction.send: true,
      TextInputAction.continueAction: false,
      TextInputAction.join: false,
      TextInputAction.route: false,
      TextInputAction.emergencyCall: false,
      TextInputAction.newline: true,
      TextInputAction.next: true,
      TextInputAction.previous: true,
    };

    final TextInputAction action = focusVariants.currentValue!;
    expect(actionShouldLoseFocus.containsKey(action), isTrue);

    Future<void> ensureCorrectFocusHandlingForAction(
        TextInputAction action, {
          required bool shouldLoseFocus,
          bool shouldFocusNext = false,
          bool shouldFocusPrevious = false,
        }) async {
      final FocusNode focusNode = FocusNode();
      final GlobalKey previousKey = GlobalKey();
      final GlobalKey nextKey = GlobalKey();

      final Widget widget = MaterialApp(
        home: Column(
          children: <Widget>[
            TextButton(
              child: Text('Previous Widget', key: previousKey),
              onPressed: () {},
            ),
            EditableText(
              backgroundCursorColor: Colors.grey,
              controller: TextEditingController(),
              focusNode: focusNode,
              style: Typography.material2018().black.subtitle1!,
              cursorColor: Colors.blue,
              selectionControls: materialTextSelectionControls,
              keyboardType: TextInputType.text,
              autofocus: true,
            ),
            TextButton(
              child: Text('Next Widget', key: nextKey),
              onPressed: () {},
            ),
          ],
        ),
      );
      await tester.pumpWidget(widget);

      assert(focusNode.hasFocus);

      await tester.testTextInput.receiveAction(action);
      await tester.pump();

      expect(Focus.of(nextKey.currentContext!).hasFocus, equals(shouldFocusNext));
      expect(Focus.of(previousKey.currentContext!).hasFocus, equals(shouldFocusPrevious));
      expect(focusNode.hasFocus, equals(!shouldLoseFocus));
    }

    try {
      await ensureCorrectFocusHandlingForAction(
        action,
        shouldLoseFocus: actionShouldLoseFocus[action]!,
        shouldFocusNext: action == TextInputAction.next,
        shouldFocusPrevious: action == TextInputAction.previous,
      );
    } on PlatformException {
      // on Android, continueAction isn't supported.
      expect(action, equals(TextInputAction.continueAction));
    }
  }, variant: focusVariants);

  testWidgets('Does not lose focus by default when "done" action is pressed and onEditingComplete is provided', (WidgetTester tester) async {
    final FocusNode focusNode = FocusNode();

    final Widget widget = MaterialApp(
      home: EditableText(
        backgroundCursorColor: Colors.grey,
        controller: TextEditingController(),
        focusNode: focusNode,
        style: Typography.material2018().black.subtitle1!,
        cursorColor: Colors.blue,
        selectionControls: materialTextSelectionControls,
        keyboardType: TextInputType.text,
        onEditingComplete: () {
          // This prevents the default focus change behavior on submission.
        },
      ),
    );
    await tester.pumpWidget(widget);

    // Select EditableText to give it focus.
    final Finder textFinder = find.byType(EditableText);
    await tester.tap(textFinder);
    await tester.pump();

    assert(focusNode.hasFocus);

    await tester.testTextInput.receiveAction(TextInputAction.done);
    await tester.pump();

    // Still has focus even though "done" was pressed because onEditingComplete
    // was provided and it overrides the default behavior.
    expect(focusNode.hasFocus, true);
  });

  testWidgets('When "done" is pressed callbacks are invoked: onEditingComplete > onSubmitted', (WidgetTester tester) async {
    final FocusNode focusNode = FocusNode();

    bool onEditingCompleteCalled = false;
    bool onSubmittedCalled = false;

    final Widget widget = MaterialApp(
      home: EditableText(
        backgroundCursorColor: Colors.grey,
        controller: TextEditingController(),
        focusNode: focusNode,
        style: Typography.material2018().black.subtitle1!,
        cursorColor: Colors.blue,
        onEditingComplete: () {
          onEditingCompleteCalled = true;
          expect(onSubmittedCalled, false);
        },
        onSubmitted: (String value) {
          onSubmittedCalled = true;
          expect(onEditingCompleteCalled, true);
        },
      ),
    );
    await tester.pumpWidget(widget);

    // Select EditableText to give it focus.
    final Finder textFinder = find.byType(EditableText);
    await tester.tap(textFinder);
    await tester.pump();

    assert(focusNode.hasFocus);

    // The execution path starting with receiveAction() will trigger the
    // onEditingComplete and onSubmission callbacks.
    await tester.testTextInput.receiveAction(TextInputAction.done);

    // The expectations we care about are up above in the onEditingComplete
    // and onSubmission callbacks.
  });

  testWidgets('When "next" is pressed callbacks are invoked: onEditingComplete > onSubmitted', (WidgetTester tester) async {
    final FocusNode focusNode = FocusNode();

    bool onEditingCompleteCalled = false;
    bool onSubmittedCalled = false;

    final Widget widget = MaterialApp(
      home: EditableText(
        backgroundCursorColor: Colors.grey,
        controller: TextEditingController(),
        focusNode: focusNode,
        style: Typography.material2018().black.subtitle1!,
        cursorColor: Colors.blue,
        onEditingComplete: () {
          onEditingCompleteCalled = true;
          assert(!onSubmittedCalled);
        },
        onSubmitted: (String value) {
          onSubmittedCalled = true;
          assert(onEditingCompleteCalled);
        },
      ),
    );
    await tester.pumpWidget(widget);

    // Select EditableText to give it focus.
    final Finder textFinder = find.byType(EditableText);
    await tester.tap(textFinder);
    await tester.pump();

    assert(focusNode.hasFocus);

    // The execution path starting with receiveAction() will trigger the
    // onEditingComplete and onSubmission callbacks.
    await tester.testTextInput.receiveAction(TextInputAction.done);

    // The expectations we care about are up above in the onEditingComplete
    // and onSubmission callbacks.
  });

  testWidgets('When "newline" action is called on a Editable text with maxLines == 1 callbacks are invoked: onEditingComplete > onSubmitted', (WidgetTester tester) async {
    final FocusNode focusNode = FocusNode();

    bool onEditingCompleteCalled = false;
    bool onSubmittedCalled = false;

    final Widget widget = MaterialApp(
      home: EditableText(
        backgroundCursorColor: Colors.grey,
        controller: TextEditingController(),
        focusNode: focusNode,
        style: Typography.material2018().black.subtitle1!,
        cursorColor: Colors.blue,
        onEditingComplete: () {
          onEditingCompleteCalled = true;
          assert(!onSubmittedCalled);
        },
        onSubmitted: (String value) {
          onSubmittedCalled = true;
          assert(onEditingCompleteCalled);
        },
      ),
    );
    await tester.pumpWidget(widget);

    // Select EditableText to give it focus.
    final Finder textFinder = find.byType(EditableText);
    await tester.tap(textFinder);
    await tester.pump();

    assert(focusNode.hasFocus);

    // The execution path starting with receiveAction() will trigger the
    // onEditingComplete and onSubmission callbacks.
    await tester.testTextInput.receiveAction(TextInputAction.newline);
    // The expectations we care about are up above in the onEditingComplete
    // and onSubmission callbacks.
  });

  testWidgets('When "newline" action is called on a Editable text with maxLines != 1, onEditingComplete and onSubmitted callbacks are not invoked.', (WidgetTester tester) async {
    final FocusNode focusNode = FocusNode();

    bool onEditingCompleteCalled = false;
    bool onSubmittedCalled = false;

    final Widget widget = MaterialApp(
      home: EditableText(
        backgroundCursorColor: Colors.grey,
        controller: TextEditingController(),
        focusNode: focusNode,
        style: Typography.material2018().black.subtitle1!,
        cursorColor: Colors.blue,
        maxLines: 3,
        onEditingComplete: () {
          onEditingCompleteCalled = true;
        },
        onSubmitted: (String value) {
          onSubmittedCalled = true;
        },
      ),
    );
    await tester.pumpWidget(widget);

    // Select EditableText to give it focus.
    final Finder textFinder = find.byType(EditableText);
    await tester.tap(textFinder);
    await tester.pump();

    assert(focusNode.hasFocus);

    // The execution path starting with receiveAction() will trigger the
    // onEditingComplete and onSubmission callbacks.
    await tester.testTextInput.receiveAction(TextInputAction.newline);

    // These callbacks shouldn't have been triggered.
    assert(!onSubmittedCalled);
    assert(!onEditingCompleteCalled);
  });

  testWidgets(
    'finalizeEditing should reset the input connection when shouldUnfocus is true but the unfocus is cancelled',
    (WidgetTester tester) async {
      // Regression test for https://github.com/flutter/flutter/issues/84240 .
      Widget widget = MaterialApp(
        home: EditableText(
          backgroundCursorColor: Colors.grey,
          style: Typography.material2018().black.subtitle1!,
          cursorColor: Colors.blue,
          focusNode: focusNode,
          controller: controller,
          onSubmitted: (String value) {},
        ),
      );
      await tester.pumpWidget(widget);
      focusNode.requestFocus();
      await tester.pump();

      assert(focusNode.hasFocus);
      tester.testTextInput.log.clear();

      // This should unfocus the field. Don't restart the input.
      await tester.testTextInput.receiveAction(TextInputAction.done);
      expect(tester.testTextInput.log, isNot(containsAllInOrder(<Matcher>[
        matchesMethodCall('TextInput.clearClient'),
        matchesMethodCall('TextInput.setClient'),
      ])));

      widget = MaterialApp(
        home: EditableText(
          backgroundCursorColor: Colors.grey,
          style: Typography.material2018().black.subtitle1!,
          cursorColor: Colors.blue,
          focusNode: focusNode,
          controller: controller,
          onSubmitted: (String value) {
            focusNode.requestFocus();
          },
        ),
      );
      await tester.pumpWidget(widget);

      focusNode.requestFocus();
      await tester.pump();

      assert(focusNode.hasFocus);
      tester.testTextInput.log.clear();

      // This will attempt to unfocus the field but the onSubmitted callback
      // will cancel that. Restart the input connection in this case.
      await tester.testTextInput.receiveAction(TextInputAction.done);
      expect(tester.testTextInput.log, containsAllInOrder(<Matcher>[
        matchesMethodCall('TextInput.clearClient'),
        matchesMethodCall('TextInput.setClient'),
      ]));

      tester.testTextInput.log.clear();
      // TextInputAction.unspecified does not unfocus the input field by default.
      await tester.testTextInput.receiveAction(TextInputAction.unspecified);
      expect(tester.testTextInput.log, isNot(containsAllInOrder(<Matcher>[
        matchesMethodCall('TextInput.clearClient'),
        matchesMethodCall('TextInput.setClient'),
      ])));
  });

  testWidgets(
    'requesting focus in the onSubmitted callback should keep the onscreen keyboard visible',
    (WidgetTester tester) async {
      // Regression test for https://github.com/flutter/flutter/issues/95154 .
      final Widget widget = MaterialApp(
        home: EditableText(
          backgroundCursorColor: Colors.grey,
          style: Typography.material2018().black.subtitle1!,
          cursorColor: Colors.blue,
          focusNode: focusNode,
          controller: controller,
          onSubmitted: (String value) {
            focusNode.requestFocus();
          },
        ),
      );
      await tester.pumpWidget(widget);

      focusNode.requestFocus();
      await tester.pump();

      assert(focusNode.hasFocus);
      tester.testTextInput.log.clear();

      // This will attempt to unfocus the field but the onSubmitted callback
      // will cancel that. Restart the input connection in this case.
      await tester.testTextInput.receiveAction(TextInputAction.done);
      expect(tester.testTextInput.log, containsAllInOrder(<Matcher>[
        matchesMethodCall('TextInput.clearClient'),
        matchesMethodCall('TextInput.setClient'),
        matchesMethodCall('TextInput.show'),
      ]));

      tester.testTextInput.log.clear();
      // TextInputAction.unspecified does not unfocus the input field by default.
      await tester.testTextInput.receiveAction(TextInputAction.unspecified);
      expect(tester.testTextInput.log, isNot(containsAllInOrder(<Matcher>[
        matchesMethodCall('TextInput.clearClient'),
        matchesMethodCall('TextInput.setClient'),
        matchesMethodCall('TextInput.show'),
      ])));
  });

  testWidgets(
    'iOS autocorrection rectangle should appear on demand and dismiss when the text changes or when focus is lost',
    (WidgetTester tester) async {
      const Color rectColor = Color(0xFFFF0000);

      void verifyAutocorrectionRectVisibility({ required bool expectVisible }) {
        PaintPattern evaluate() {
          if (expectVisible) {
            return paints..something(((Symbol method, List<dynamic> arguments) {
              if (method != #drawRect) {
                return false;
              }
              final Paint paint = arguments[1] as Paint;
              return paint.color == rectColor;
            }));
          } else {
            return paints..everything(((Symbol method, List<dynamic> arguments) {
              if (method != #drawRect) {
                return true;
              }
              final Paint paint = arguments[1] as Paint;
              if (paint.color != rectColor) {
                return true;
              }
              throw 'Expected: autocorrection rect not visible, found: ${arguments[0]}';
            }));
          }
        }

        expect(findRenderEditable(tester), evaluate());
      }

      final FocusNode focusNode = FocusNode();
      final TextEditingController controller = TextEditingController(text: 'ABCDEFG');

      final Widget widget = MaterialApp(
        home: EditableText(
          backgroundCursorColor: Colors.grey,
          controller: controller,
          focusNode: focusNode,
          style: Typography.material2018().black.subtitle1!,
          cursorColor: Colors.blue,
          autocorrectionTextRectColor: rectColor,
          showCursor: false,
          onEditingComplete: () { },
        ),
      );

      await tester.pumpWidget(widget);

      await tester.tap(find.byType(EditableText));
      await tester.pump();
      final EditableTextState state = tester.state<EditableTextState>(find.byType(EditableText));

      assert(focusNode.hasFocus);

      // The prompt rect should be invisible initially.
      verifyAutocorrectionRectVisibility(expectVisible: false);

      state.showAutocorrectionPromptRect(0, 1);
      await tester.pump();

      // Show prompt rect when told to.
      verifyAutocorrectionRectVisibility(expectVisible: true);

      await tester.enterText(find.byType(EditableText), '12345');
      await tester.pump();
      verifyAutocorrectionRectVisibility(expectVisible: false);

      state.showAutocorrectionPromptRect(0, 1);
      await tester.pump();

      verifyAutocorrectionRectVisibility(expectVisible: true);

      // Unfocus, prompt rect should go away.
      focusNode.unfocus();
      await tester.pumpAndSettle();

      verifyAutocorrectionRectVisibility(expectVisible: false);
    },
  );

  testWidgets('Changing controller updates EditableText', (WidgetTester tester) async {
    final TextEditingController controller1 =
        TextEditingController(text: 'Wibble');
    final TextEditingController controller2 =
        TextEditingController(text: 'Wobble');
    TextEditingController currentController = controller1;
    late StateSetter setState;

    final FocusNode focusNode = FocusNode(debugLabel: 'EditableText Focus Node');
    Widget builder() {
      return StatefulBuilder(
        builder: (BuildContext context, StateSetter setter) {
          setState = setter;
          return MaterialApp(
            home: MediaQuery(
              data: const MediaQueryData(),
              child: Directionality(
                textDirection: TextDirection.ltr,
                child: Center(
                  child: Material(
                    child: EditableText(
                      backgroundCursorColor: Colors.grey,
                      controller: currentController,
                      focusNode: focusNode,
                      style: Typography.material2018()
                          .black
                          .subtitle1!,
                      cursorColor: Colors.blue,
                      selectionControls: materialTextSelectionControls,
                      keyboardType: TextInputType.text,
                      onChanged: (String value) { },
                    ),
                  ),
                ),
              ),
            ),
          );
        },
      );
    }

    await tester.pumpWidget(builder());
    await tester.pump(); // An extra pump to allow focus request to go through.

    final List<MethodCall> log = <MethodCall>[];
    tester.binding.defaultBinaryMessenger.setMockMethodCallHandler(SystemChannels.textInput, (MethodCall methodCall) async {
      log.add(methodCall);
      return null;
    });

    await tester.showKeyboard(find.byType(EditableText));

    // Verify TextInput.setEditingState and TextInput.setEditableSizeAndTransform are
    // both fired with updated text when controller is replaced.
    setState(() {
      currentController = controller2;
    });
    await tester.pump();

    expect(
      log.lastWhere((MethodCall m) => m.method == 'TextInput.setEditingState'),
      isMethodCall(
        'TextInput.setEditingState',
        arguments: const <String, dynamic>{
          'text': 'Wobble',
          'selectionBase': -1,
          'selectionExtent': -1,
          'selectionAffinity': 'TextAffinity.downstream',
          'selectionIsDirectional': false,
          'composingBase': -1,
          'composingExtent': -1,
        },
      ),
    );
    expect(
      log.lastWhere((MethodCall m) => m.method == 'TextInput.setEditableSizeAndTransform'),
      isMethodCall(
        'TextInput.setEditableSizeAndTransform',
        arguments: <String, dynamic>{
          'width': 800,
          'height': 14,
          'transform': Matrix4.translationValues(0.0, 293.0, 0.0).storage.toList(),
        },
      ),
    );
  });

  testWidgets('EditableText identifies as text field (w/ focus) in semantics', (WidgetTester tester) async {
    final SemanticsTester semantics = SemanticsTester(tester);

    await tester.pumpWidget(
      MediaQuery(
        data: const MediaQueryData(),
        child: Directionality(
        textDirection: TextDirection.ltr,
          child: FocusScope(
            node: focusScopeNode,
            autofocus: true,
            child: EditableText(
              backgroundCursorColor: Colors.grey,
              controller: controller,
              focusNode: focusNode,
              style: textStyle,
              cursorColor: cursorColor,
            ),
          ),
        ),
      ),
    );

    expect(semantics, includesNodeWith(flags: <SemanticsFlag>[SemanticsFlag.isTextField]));

    await tester.tap(find.byType(EditableText));
    await tester.idle();
    await tester.pump();

    expect(
      semantics,
      includesNodeWith(flags: <SemanticsFlag>[
        SemanticsFlag.isTextField,
        SemanticsFlag.isFocused,
      ]),
    );

    semantics.dispose();
  });

  testWidgets('EditableText sets multi-line flag in semantics', (WidgetTester tester) async {
    final SemanticsTester semantics = SemanticsTester(tester);

    await tester.pumpWidget(
      MediaQuery(
        data: const MediaQueryData(),
        child: Directionality(
        textDirection: TextDirection.ltr,
          child: FocusScope(
            node: focusScopeNode,
            autofocus: true,
            child: EditableText(
              backgroundCursorColor: Colors.grey,
              controller: controller,
              focusNode: focusNode,
              style: textStyle,
              cursorColor: cursorColor,
            ),
          ),
        ),
      ),
    );

    expect(
      semantics,
      includesNodeWith(flags: <SemanticsFlag>[SemanticsFlag.isTextField]),
    );

    await tester.pumpWidget(
      MediaQuery(
        data: const MediaQueryData(),
        child: Directionality(
          textDirection: TextDirection.ltr,
          child: FocusScope(
            node: focusScopeNode,
            autofocus: true,
            child: EditableText(
              backgroundCursorColor: Colors.grey,
              controller: controller,
              focusNode: focusNode,
              style: textStyle,
              cursorColor: cursorColor,
              maxLines: 3,
            ),
          ),
        ),
      ),
    );

    expect(
      semantics,
      includesNodeWith(flags: <SemanticsFlag>[
        SemanticsFlag.isTextField,
        SemanticsFlag.isMultiline,
      ]),
    );

    semantics.dispose();
  });

  testWidgets('EditableText includes text as value in semantics', (WidgetTester tester) async {
    final SemanticsTester semantics = SemanticsTester(tester);

    const String value1 = 'EditableText content';

    controller.text = value1;

    await tester.pumpWidget(
      MediaQuery(
        data: const MediaQueryData(),
        child: Directionality(
          textDirection: TextDirection.ltr,
          child: FocusScope(
            node: focusScopeNode,
            child: EditableText(
              backgroundCursorColor: Colors.grey,
              controller: controller,
              focusNode: focusNode,
              style: textStyle,
              cursorColor: cursorColor,
            ),
          ),
        ),
      ),
    );

    expect(
      semantics,
      includesNodeWith(
        flags: <SemanticsFlag>[SemanticsFlag.isTextField],
        value: value1,
      ),
    );

    const String value2 = 'Changed the EditableText content';
    controller.text = value2;
    await tester.idle();
    await tester.pump();

    expect(
      semantics,
      includesNodeWith(
        flags: <SemanticsFlag>[SemanticsFlag.isTextField],
        value: value2,
      ),
    );

    semantics.dispose();
  });

  testWidgets('exposes correct cursor movement semantics', (WidgetTester tester) async {
    final SemanticsTester semantics = SemanticsTester(tester);

    controller.text = 'test';

    await tester.pumpWidget(MaterialApp(
      home: EditableText(
        backgroundCursorColor: Colors.grey,
        controller: controller,
        focusNode: focusNode,
        style: textStyle,
        cursorColor: cursorColor,
      ),
    ));

    focusNode.requestFocus();
    await tester.pump();

    expect(
      semantics,
      includesNodeWith(
        value: 'test',
      ),
    );

    controller.selection =
        TextSelection.collapsed(offset: controller.text.length);
    await tester.pumpAndSettle();

    // At end, can only go backwards.
    expect(
      semantics,
      includesNodeWith(
        value: 'test',
        actions: <SemanticsAction>[
          SemanticsAction.moveCursorBackwardByCharacter,
          SemanticsAction.moveCursorBackwardByWord,
          SemanticsAction.setSelection,
          SemanticsAction.setText,
        ],
      ),
    );

    controller.selection =
        TextSelection.collapsed(offset:controller.text.length - 2);
    await tester.pumpAndSettle();

    // Somewhere in the middle, can go in both directions.
    expect(
      semantics,
      includesNodeWith(
        value: 'test',
        actions: <SemanticsAction>[
          SemanticsAction.moveCursorBackwardByCharacter,
          SemanticsAction.moveCursorForwardByCharacter,
          SemanticsAction.moveCursorBackwardByWord,
          SemanticsAction.moveCursorForwardByWord,
          SemanticsAction.setSelection,
          SemanticsAction.setText,
        ],
      ),
    );

    controller.selection = const TextSelection.collapsed(offset: 0);
    await tester.pumpAndSettle();

    // At beginning, can only go forward.
    expect(
      semantics,
      includesNodeWith(
        value: 'test',
        actions: <SemanticsAction>[
          SemanticsAction.moveCursorForwardByCharacter,
          SemanticsAction.moveCursorForwardByWord,
          SemanticsAction.setSelection,
          SemanticsAction.setText,
        ],
      ),
    );

    semantics.dispose();
  });

  testWidgets('can move cursor with a11y means - character', (WidgetTester tester) async {
    final SemanticsTester semantics = SemanticsTester(tester);
    const bool doNotExtendSelection = false;

    controller.text = 'test';
    controller.selection =
        TextSelection.collapsed(offset:controller.text.length);

    await tester.pumpWidget(MaterialApp(
      home: EditableText(
        backgroundCursorColor: Colors.grey,
        controller: controller,
        focusNode: focusNode,
        style: textStyle,
        cursorColor: cursorColor,
      ),
    ));

    expect(
      semantics,
      includesNodeWith(
        value: 'test',
        actions: <SemanticsAction>[
          SemanticsAction.moveCursorBackwardByCharacter,
          SemanticsAction.moveCursorBackwardByWord,
        ],
      ),
    );

    final RenderEditable render = tester.allRenderObjects.whereType<RenderEditable>().first;
    final int semanticsId = render.debugSemantics!.id;

    expect(controller.selection.baseOffset, 4);
    expect(controller.selection.extentOffset, 4);

    tester.binding.pipelineOwner.semanticsOwner!.performAction(
      semanticsId,
      SemanticsAction.moveCursorBackwardByCharacter,
      doNotExtendSelection,
    );
    await tester.pumpAndSettle();

    expect(controller.selection.baseOffset, 3);
    expect(controller.selection.extentOffset, 3);

    expect(
      semantics,
      includesNodeWith(
        value: 'test',
        actions: <SemanticsAction>[
          SemanticsAction.moveCursorBackwardByCharacter,
          SemanticsAction.moveCursorForwardByCharacter,
          SemanticsAction.moveCursorBackwardByWord,
          SemanticsAction.moveCursorForwardByWord,
        ],
      ),
    );

    tester.binding.pipelineOwner.semanticsOwner!.performAction(
      semanticsId,
      SemanticsAction.moveCursorBackwardByCharacter,
      doNotExtendSelection,
    );
    await tester.pumpAndSettle();
    tester.binding.pipelineOwner.semanticsOwner!.performAction(
      semanticsId,
      SemanticsAction.moveCursorBackwardByCharacter,
      doNotExtendSelection,
    );
    await tester.pumpAndSettle();
    tester.binding.pipelineOwner.semanticsOwner!.performAction(
      semanticsId,
      SemanticsAction.moveCursorBackwardByCharacter,
      doNotExtendSelection,
    );
    await tester.pumpAndSettle();

    expect(controller.selection.baseOffset, 0);
    expect(controller.selection.extentOffset, 0);

    await tester.pumpAndSettle();
    expect(
      semantics,
      includesNodeWith(
        value: 'test',
        actions: <SemanticsAction>[
          SemanticsAction.moveCursorForwardByCharacter,
          SemanticsAction.moveCursorForwardByWord,
        ],
      ),
    );

    tester.binding.pipelineOwner.semanticsOwner!.performAction(
      semanticsId,
      SemanticsAction.moveCursorForwardByCharacter,
      doNotExtendSelection,
    );
    await tester.pumpAndSettle();

    expect(controller.selection.baseOffset, 1);
    expect(controller.selection.extentOffset, 1);

    semantics.dispose();
  });

  testWidgets('can move cursor with a11y means - word', (WidgetTester tester) async {
    final SemanticsTester semantics = SemanticsTester(tester);
    const bool doNotExtendSelection = false;

    controller.text = 'test for words';
    controller.selection =
    TextSelection.collapsed(offset:controller.text.length);

    await tester.pumpWidget(MaterialApp(
      home: EditableText(
        backgroundCursorColor: Colors.grey,
        controller: controller,
        focusNode: focusNode,
        style: textStyle,
        cursorColor: cursorColor,
      ),
    ));

    expect(
      semantics,
      includesNodeWith(
        value: 'test for words',
        actions: <SemanticsAction>[
          SemanticsAction.moveCursorBackwardByCharacter,
          SemanticsAction.moveCursorBackwardByWord,
        ],
      ),
    );

    final RenderEditable render = tester.allRenderObjects.whereType<RenderEditable>().first;
    final int semanticsId = render.debugSemantics!.id;

    expect(controller.selection.baseOffset, 14);
    expect(controller.selection.extentOffset, 14);

    tester.binding.pipelineOwner.semanticsOwner!.performAction(
      semanticsId,
      SemanticsAction.moveCursorBackwardByWord,
      doNotExtendSelection,
    );
    await tester.pumpAndSettle();

    expect(controller.selection.baseOffset, 9);
    expect(controller.selection.extentOffset, 9);

    expect(
      semantics,
      includesNodeWith(
        value: 'test for words',
        actions: <SemanticsAction>[
          SemanticsAction.moveCursorBackwardByCharacter,
          SemanticsAction.moveCursorForwardByCharacter,
          SemanticsAction.moveCursorBackwardByWord,
          SemanticsAction.moveCursorForwardByWord,
        ],
      ),
    );

    tester.binding.pipelineOwner.semanticsOwner!.performAction(
      semanticsId,
      SemanticsAction.moveCursorBackwardByWord,
      doNotExtendSelection,
    );
    await tester.pumpAndSettle();

    expect(controller.selection.baseOffset, 5);
    expect(controller.selection.extentOffset, 5);

    tester.binding.pipelineOwner.semanticsOwner!.performAction(
      semanticsId,
      SemanticsAction.moveCursorBackwardByWord,
      doNotExtendSelection,
    );
    await tester.pumpAndSettle();

    expect(controller.selection.baseOffset, 0);
    expect(controller.selection.extentOffset, 0);

    await tester.pumpAndSettle();
    expect(
      semantics,
      includesNodeWith(
        value: 'test for words',
        actions: <SemanticsAction>[
          SemanticsAction.moveCursorForwardByCharacter,
          SemanticsAction.moveCursorForwardByWord,
        ],
      ),
    );

    tester.binding.pipelineOwner.semanticsOwner!.performAction(
      semanticsId,
      SemanticsAction.moveCursorForwardByWord,
      doNotExtendSelection,
    );
    await tester.pumpAndSettle();

    expect(controller.selection.baseOffset, 5);
    expect(controller.selection.extentOffset, 5);

    tester.binding.pipelineOwner.semanticsOwner!.performAction(
      semanticsId,
      SemanticsAction.moveCursorForwardByWord,
      doNotExtendSelection,
    );
    await tester.pumpAndSettle();

    expect(controller.selection.baseOffset, 9);
    expect(controller.selection.extentOffset, 9);

    semantics.dispose();
  });

  testWidgets('can extend selection with a11y means - character', (WidgetTester tester) async {
    final SemanticsTester semantics = SemanticsTester(tester);
    const bool extendSelection = true;
    const bool doNotExtendSelection = false;

    controller.text = 'test';
    controller.selection =
        TextSelection.collapsed(offset:controller.text.length);

    await tester.pumpWidget(MaterialApp(
      home: EditableText(
        backgroundCursorColor: Colors.grey,
        controller: controller,
        focusNode: focusNode,
        style: textStyle,
        cursorColor: cursorColor,
      ),
    ));

    expect(
      semantics,
      includesNodeWith(
        value: 'test',
        actions: <SemanticsAction>[
          SemanticsAction.moveCursorBackwardByCharacter,
          SemanticsAction.moveCursorBackwardByWord,
        ],
      ),
    );

    final RenderEditable render = tester.allRenderObjects.whereType<RenderEditable>().first;
    final int semanticsId = render.debugSemantics!.id;

    expect(controller.selection.baseOffset, 4);
    expect(controller.selection.extentOffset, 4);

    tester.binding.pipelineOwner.semanticsOwner!.performAction(
      semanticsId,
      SemanticsAction.moveCursorBackwardByCharacter,
      extendSelection,
    );
    await tester.pumpAndSettle();

    expect(controller.selection.baseOffset, 4);
    expect(controller.selection.extentOffset, 3);

    expect(
      semantics,
      includesNodeWith(
        value: 'test',
        actions: <SemanticsAction>[
          SemanticsAction.moveCursorBackwardByCharacter,
          SemanticsAction.moveCursorForwardByCharacter,
          SemanticsAction.moveCursorBackwardByWord,
          SemanticsAction.moveCursorForwardByWord,
        ],
      ),
    );

    tester.binding.pipelineOwner.semanticsOwner!.performAction(
      semanticsId,
      SemanticsAction.moveCursorBackwardByCharacter,
      extendSelection,
    );
    await tester.pumpAndSettle();
    tester.binding.pipelineOwner.semanticsOwner!.performAction(
      semanticsId,
      SemanticsAction.moveCursorBackwardByCharacter,
      extendSelection,
    );
    await tester.pumpAndSettle();
    tester.binding.pipelineOwner.semanticsOwner!.performAction(
      semanticsId,
      SemanticsAction.moveCursorBackwardByCharacter,
      extendSelection,
    );
    await tester.pumpAndSettle();

    expect(controller.selection.baseOffset, 4);
    expect(controller.selection.extentOffset, 0);

    await tester.pumpAndSettle();
    expect(
      semantics,
      includesNodeWith(
        value: 'test',
        actions: <SemanticsAction>[
          SemanticsAction.moveCursorForwardByCharacter,
          SemanticsAction.moveCursorForwardByWord,
        ],
      ),
    );

    tester.binding.pipelineOwner.semanticsOwner!.performAction(
      semanticsId,
      SemanticsAction.moveCursorForwardByCharacter,
      doNotExtendSelection,
    );
    await tester.pumpAndSettle();

    expect(controller.selection.baseOffset, 1);
    expect(controller.selection.extentOffset, 1);

    tester.binding.pipelineOwner.semanticsOwner!.performAction(
      semanticsId,
      SemanticsAction.moveCursorForwardByCharacter,
      extendSelection,
    );
    await tester.pumpAndSettle();

    expect(controller.selection.baseOffset, 1);
    expect(controller.selection.extentOffset, 2);

    semantics.dispose();
  });

  testWidgets('can extend selection with a11y means - word', (WidgetTester tester) async {
    final SemanticsTester semantics = SemanticsTester(tester);
    const bool extendSelection = true;
    const bool doNotExtendSelection = false;

    controller.text = 'test for words';
    controller.selection =
    TextSelection.collapsed(offset:controller.text.length);

    await tester.pumpWidget(MaterialApp(
      home: EditableText(
        backgroundCursorColor: Colors.grey,
        controller: controller,
        focusNode: focusNode,
        style: textStyle,
        cursorColor: cursorColor,
      ),
    ));

    expect(
      semantics,
      includesNodeWith(
        value: 'test for words',
        actions: <SemanticsAction>[
          SemanticsAction.moveCursorBackwardByCharacter,
          SemanticsAction.moveCursorBackwardByWord,
        ],
      ),
    );

    final RenderEditable render = tester.allRenderObjects.whereType<RenderEditable>().first;
    final int semanticsId = render.debugSemantics!.id;

    expect(controller.selection.baseOffset, 14);
    expect(controller.selection.extentOffset, 14);

    tester.binding.pipelineOwner.semanticsOwner!.performAction(
      semanticsId,
      SemanticsAction.moveCursorBackwardByWord,
      extendSelection,
    );
    await tester.pumpAndSettle();

    expect(controller.selection.baseOffset, 14);
    expect(controller.selection.extentOffset, 9);

    expect(
      semantics,
      includesNodeWith(
        value: 'test for words',
        actions: <SemanticsAction>[
          SemanticsAction.moveCursorBackwardByCharacter,
          SemanticsAction.moveCursorForwardByCharacter,
          SemanticsAction.moveCursorBackwardByWord,
          SemanticsAction.moveCursorForwardByWord,
        ],
      ),
    );

    tester.binding.pipelineOwner.semanticsOwner!.performAction(
      semanticsId,
      SemanticsAction.moveCursorBackwardByWord,
      extendSelection,
    );
    await tester.pumpAndSettle();

    expect(controller.selection.baseOffset, 14);
    expect(controller.selection.extentOffset, 5);

    tester.binding.pipelineOwner.semanticsOwner!.performAction(
      semanticsId,
      SemanticsAction.moveCursorBackwardByWord,
      extendSelection,
    );
    await tester.pumpAndSettle();

    expect(controller.selection.baseOffset, 14);
    expect(controller.selection.extentOffset, 0);

    await tester.pumpAndSettle();
    expect(
      semantics,
      includesNodeWith(
        value: 'test for words',
        actions: <SemanticsAction>[
          SemanticsAction.moveCursorForwardByCharacter,
          SemanticsAction.moveCursorForwardByWord,
        ],
      ),
    );

    tester.binding.pipelineOwner.semanticsOwner!.performAction(
      semanticsId,
      SemanticsAction.moveCursorForwardByWord,
      doNotExtendSelection,
    );
    await tester.pumpAndSettle();

    expect(controller.selection.baseOffset, 5);
    expect(controller.selection.extentOffset, 5);

    tester.binding.pipelineOwner.semanticsOwner!.performAction(
      semanticsId,
      SemanticsAction.moveCursorForwardByWord,
      extendSelection,
    );
    await tester.pumpAndSettle();

    expect(controller.selection.baseOffset, 5);
    expect(controller.selection.extentOffset, 9);

    semantics.dispose();
  });

  testWidgets('password fields have correct semantics', (WidgetTester tester) async {
    final SemanticsTester semantics = SemanticsTester(tester);

    controller.text = 'super-secret-password!!1';

    await tester.pumpWidget(MaterialApp(
      home: EditableText(
        backgroundCursorColor: Colors.grey,
        obscureText: true,
        controller: controller,
        focusNode: focusNode,
        style: textStyle,
        cursorColor: cursorColor,
      ),
    ));

    final String expectedValue = '•' *controller.text.length;

    expect(
      semantics,
      hasSemantics(
        TestSemantics(
          children: <TestSemantics>[
            TestSemantics.rootChild(
              children: <TestSemantics>[
                TestSemantics(
                  children: <TestSemantics>[
                    TestSemantics(
                      flags: <SemanticsFlag>[SemanticsFlag.scopesRoute],
                      children: <TestSemantics>[
                        TestSemantics(
                          flags: <SemanticsFlag>[
                            SemanticsFlag.isTextField,
                            SemanticsFlag.isObscured,
                          ],
                          value: expectedValue,
                          textDirection: TextDirection.ltr,
                        ),
                      ],
                    ),
                  ],
                ),
              ],
            ),
          ],
        ),
        ignoreTransform: true,
        ignoreRect: true,
        ignoreId: true,
      ),
    );

    semantics.dispose();
  });

  testWidgets('password fields become obscured with the right semantics when set', (WidgetTester tester) async {
    final SemanticsTester semantics = SemanticsTester(tester);

    const String originalText = 'super-secret-password!!1';
    controller.text = originalText;

    await tester.pumpWidget(MaterialApp(
      home: EditableText(
        backgroundCursorColor: Colors.grey,
        controller: controller,
        focusNode: focusNode,
        style: textStyle,
        cursorColor: cursorColor,
      ),
    ));

    final String expectedValue = '•' * originalText.length;

    expect(
      semantics,
      hasSemantics(
        TestSemantics(
          children: <TestSemantics>[
            TestSemantics.rootChild(
              children: <TestSemantics>[
                TestSemantics(
                  children:<TestSemantics>[
                    TestSemantics(
                      flags: <SemanticsFlag>[SemanticsFlag.scopesRoute],
                      children: <TestSemantics>[
                        TestSemantics(
                          flags: <SemanticsFlag>[
                            SemanticsFlag.isTextField,
                          ],
                          value: originalText,
                          textDirection: TextDirection.ltr,
                        ),
                      ],
                    ),
                  ],
                ),
              ],
            ),
          ],
        ),
        ignoreTransform: true,
        ignoreRect: true,
        ignoreId: true,
      ),
    );

    focusNode.requestFocus();

    // Now change it to make it obscure text.
    await tester.pumpWidget(MaterialApp(
      home: EditableText(
        backgroundCursorColor: Colors.grey,
        controller: controller,
        obscureText: true,
        focusNode: focusNode,
        style: textStyle,
        cursorColor: cursorColor,
      ),
    ));

    expect((findRenderEditable(tester).text! as TextSpan).text, expectedValue);

    expect(
      semantics,
      hasSemantics(
        TestSemantics(
          children: <TestSemantics>[
            TestSemantics.rootChild(
              children: <TestSemantics>[
                TestSemantics(
                  children:<TestSemantics>[
                    TestSemantics(
                      flags: <SemanticsFlag>[SemanticsFlag.scopesRoute],
                      children: <TestSemantics>[
                        TestSemantics(
                          flags: <SemanticsFlag>[
                            SemanticsFlag.isTextField,
                            SemanticsFlag.isObscured,
                            SemanticsFlag.isFocused,
                          ],
                          actions: <SemanticsAction>[
                            SemanticsAction.moveCursorBackwardByCharacter,
                            SemanticsAction.setSelection,
                            SemanticsAction.setText,
                            SemanticsAction.moveCursorBackwardByWord,
                          ],
                          value: expectedValue,
                          textDirection: TextDirection.ltr,
                          textSelection: const TextSelection.collapsed(offset: 24),
                        ),
                      ],
                    ),
                  ],
                ),
              ],
            ),
          ],
        ),
        ignoreTransform: true,
        ignoreRect: true,
        ignoreId: true,
      ),
    );

    semantics.dispose();
  });

  testWidgets('password fields can have their obscuring character customized', (WidgetTester tester) async {
    const String originalText = 'super-secret-password!!1';
    controller.text = originalText;

    const String obscuringCharacter = '#';
    await tester.pumpWidget(MaterialApp(
      home: EditableText(
        backgroundCursorColor: Colors.grey,
        controller: controller,
        obscuringCharacter: obscuringCharacter,
        obscureText: true,
        focusNode: focusNode,
        style: textStyle,
        cursorColor: cursorColor,
      ),
    ));

    final String expectedValue = obscuringCharacter * originalText.length;
    expect((findRenderEditable(tester).text! as TextSpan).text, expectedValue);
  });

  testWidgets('password briefly shows last character when entered on mobile', (WidgetTester tester) async {
    final bool debugDeterministicCursor = EditableText.debugDeterministicCursor;
    EditableText.debugDeterministicCursor = false;
    addTearDown(() {
      EditableText.debugDeterministicCursor = debugDeterministicCursor;
    });

    await tester.pumpWidget(MaterialApp(
      home: EditableText(
        backgroundCursorColor: Colors.grey,
        controller: controller,
        obscureText: true,
        focusNode: focusNode,
        style: textStyle,
        cursorColor: cursorColor,
      ),
    ));

    await tester.enterText(find.byType(EditableText), 'AA');
    await tester.pump();
    await tester.enterText(find.byType(EditableText), 'AAA');
    await tester.pump();

    expect((findRenderEditable(tester).text! as TextSpan).text, '••A');
    await tester.pump(const Duration(milliseconds: 500));
    await tester.pump(const Duration(milliseconds: 500));
    await tester.pump(const Duration(milliseconds: 500));
    expect((findRenderEditable(tester).text! as TextSpan).text, '•••');
  });

  group('a11y copy/cut/paste', () {
    Future<void> buildApp(MockTextSelectionControls controls, WidgetTester tester) {
      return tester.pumpWidget(MaterialApp(
        home: EditableText(
          backgroundCursorColor: Colors.grey,
          controller: controller,
          focusNode: focusNode,
          style: textStyle,
          cursorColor: cursorColor,
          selectionControls: controls,
        ),
      ));
    }

    late MockTextSelectionControls controls;

    setUp(() {
      controller.text = 'test';
      controller.selection =
          TextSelection.collapsed(offset:controller.text.length);

      controls = MockTextSelectionControls();
    });

    testWidgets('are exposed', (WidgetTester tester) async {
      final SemanticsTester semantics = SemanticsTester(tester);
      addTearDown(semantics.dispose);

      controls.testCanCopy = false;
      controls.testCanCut = false;
      controls.testCanPaste = false;

      await buildApp(controls, tester);
      await tester.tap(find.byType(EditableText));
      await tester.pump();

      expect(
        semantics,
        includesNodeWith(
          value: 'test',
          actions: <SemanticsAction>[
            SemanticsAction.moveCursorBackwardByCharacter,
            SemanticsAction.moveCursorBackwardByWord,
            SemanticsAction.setSelection,
            SemanticsAction.setText,
          ],
        ),
      );

      controls.testCanCopy = true;
      await buildApp(controls, tester);
      expect(
        semantics,
        includesNodeWith(
          value: 'test',
          actions: <SemanticsAction>[
            SemanticsAction.moveCursorBackwardByCharacter,
            SemanticsAction.moveCursorBackwardByWord,
            SemanticsAction.setSelection,
            SemanticsAction.setText,
            SemanticsAction.copy,
          ],
        ),
      );

      controls.testCanCopy = false;
      controls.testCanPaste = true;
      await buildApp(controls, tester);
      await tester.pumpAndSettle();
      expect(
        semantics,
        includesNodeWith(
          value: 'test',
          actions: <SemanticsAction>[
            SemanticsAction.moveCursorBackwardByCharacter,
            SemanticsAction.moveCursorBackwardByWord,
            SemanticsAction.setSelection,
            SemanticsAction.setText,
            SemanticsAction.paste,
          ],
        ),
      );

      controls.testCanPaste = false;
      controls.testCanCut = true;
      await buildApp(controls, tester);
      expect(
        semantics,
        includesNodeWith(
          value: 'test',
          actions: <SemanticsAction>[
            SemanticsAction.moveCursorBackwardByCharacter,
            SemanticsAction.moveCursorBackwardByWord,
            SemanticsAction.setSelection,
            SemanticsAction.setText,
            SemanticsAction.cut,
          ],
        ),
      );

      controls.testCanCopy = true;
      controls.testCanCut = true;
      controls.testCanPaste = true;
      await buildApp(controls, tester);
      expect(
        semantics,
        includesNodeWith(
          value: 'test',
          actions: <SemanticsAction>[
            SemanticsAction.moveCursorBackwardByCharacter,
            SemanticsAction.moveCursorBackwardByWord,
            SemanticsAction.setSelection,
            SemanticsAction.setText,
            SemanticsAction.cut,
            SemanticsAction.copy,
            SemanticsAction.paste,
          ],
        ),
      );
    });

    testWidgets('can copy/cut/paste with a11y', (WidgetTester tester) async {
      final SemanticsTester semantics = SemanticsTester(tester);

      controls.testCanCopy = true;
      controls.testCanCut = true;
      controls.testCanPaste = true;
      await buildApp(controls, tester);
      await tester.tap(find.byType(EditableText));
      await tester.pump();

      final SemanticsOwner owner = tester.binding.pipelineOwner.semanticsOwner!;
      const int expectedNodeId = 5;

      expect(
        semantics,
        hasSemantics(
          TestSemantics.root(
            children: <TestSemantics>[
              TestSemantics.rootChild(
                id: 1,
                children: <TestSemantics>[
                  TestSemantics(
                    id: 2,
                    children: <TestSemantics>[
                      TestSemantics(
                        id: 3,
                        flags: <SemanticsFlag>[SemanticsFlag.scopesRoute],
                        children: <TestSemantics>[
                          TestSemantics.rootChild(
                            id: expectedNodeId,
                            flags: <SemanticsFlag>[
                              SemanticsFlag.isTextField,
                              SemanticsFlag.isFocused,
                            ],
                            actions: <SemanticsAction>[
                              SemanticsAction.moveCursorBackwardByCharacter,
                              SemanticsAction.moveCursorBackwardByWord,
                              SemanticsAction.setSelection,
                              SemanticsAction.setText,
                              SemanticsAction.copy,
                              SemanticsAction.cut,
                              SemanticsAction.paste,
                            ],
                            value: 'test',
                            textSelection: TextSelection.collapsed(offset: controller.text.length),
                            textDirection: TextDirection.ltr,
                          ),
                        ],
                      ),
                    ],
                  ),
                ],
              ),
            ],
          ),
          ignoreRect: true,
          ignoreTransform: true,
        ),
      );

      owner.performAction(expectedNodeId, SemanticsAction.copy);
      expect(controls.copyCount, 1);

      owner.performAction(expectedNodeId, SemanticsAction.cut);
      expect(controls.cutCount, 1);

      owner.performAction(expectedNodeId, SemanticsAction.paste);
      expect(controls.pasteCount, 1);

      semantics.dispose();
    });

    // Regression test for b/201218542.
    testWidgets('copying with a11y works even when toolbar is hidden', (WidgetTester tester) async {
      Future<void> testByControls(TextSelectionControls controls) async {
        final SemanticsTester semantics = SemanticsTester(tester);
        final TextEditingController controller = TextEditingController(text: 'ABCDEFG');

        await tester.pumpWidget(MaterialApp(
          home: EditableText(
            backgroundCursorColor: Colors.grey,
            controller: controller,
            focusNode: focusNode,
            style: textStyle,
            cursorColor: cursorColor,
            selectionControls: controls,
          ),
        ));
        await tester.tap(find.byType(EditableText));
        await tester.pump();

        final SemanticsOwner owner = tester.binding.pipelineOwner.semanticsOwner!;
        const int expectedNodeId = 5;

        expect(controller.value.selection.isCollapsed, isTrue);

        controller.selection = TextSelection(
          baseOffset: 0,
          extentOffset: controller.value.text.length,
        );
        await tester.pump();

        expect(find.text('Copy'), findsNothing);

        owner.performAction(expectedNodeId, SemanticsAction.copy);
        expect(tester.takeException(), isNull);
        expect(
          (await Clipboard.getData(Clipboard.kTextPlain))!.text,
          equals('ABCDEFG'),
        );

        semantics.dispose();
      }
      await testByControls(materialTextSelectionControls);
      await testByControls(cupertinoTextSelectionControls);
    });
  });

  testWidgets('can set text with a11y', (WidgetTester tester) async {
    final SemanticsTester semantics = SemanticsTester(tester);
    await tester.pumpWidget(MaterialApp(
      home: EditableText(
        backgroundCursorColor: Colors.grey,
        controller: controller,
        focusNode: focusNode,
        style: textStyle,
        cursorColor: cursorColor,
      ),
    ));
    await tester.tap(find.byType(EditableText));
    await tester.pump();

    final SemanticsOwner owner = tester.binding.pipelineOwner.semanticsOwner!;
    const int expectedNodeId = 4;

    expect(
      semantics,
      hasSemantics(
        TestSemantics.root(
          children: <TestSemantics>[
            TestSemantics.rootChild(
              id: 1,
              children: <TestSemantics>[
                TestSemantics(
                  id: 2,
                  children: <TestSemantics>[
                    TestSemantics(
                      id: 3,
                      flags: <SemanticsFlag>[SemanticsFlag.scopesRoute],
                      children: <TestSemantics>[
                        TestSemantics.rootChild(
                          id: expectedNodeId,
                          flags: <SemanticsFlag>[
                            SemanticsFlag.isTextField,
                            SemanticsFlag.isFocused,
                          ],
                          actions: <SemanticsAction>[
                            SemanticsAction.setSelection,
                            SemanticsAction.setText,
                          ],
                          textSelection: TextSelection.collapsed(offset: controller.text.length),
                          textDirection: TextDirection.ltr,
                        ),
                      ],
                    ),
                  ],
                ),
              ],
            ),
          ],
        ),
        ignoreRect: true,
        ignoreTransform: true,
      ),
    );

    expect(controller.text, '');
    owner.performAction(expectedNodeId, SemanticsAction.setText, 'how are you');
    expect(controller.text, 'how are you');

    semantics.dispose();
  });

  testWidgets('allows customizing text style in subclasses', (WidgetTester tester) async {
    controller.text = 'Hello World';

    await tester.pumpWidget(MaterialApp(
      home: CustomStyleEditableText(
        controller: controller,
        focusNode: focusNode,
        style: textStyle,
        cursorColor: cursorColor,
      ),
    ));

    // Simulate selection change via tap to show handles.
    final RenderEditable render = tester.allRenderObjects.whereType<RenderEditable>().first;
    expect(render.text!.style!.fontStyle, FontStyle.italic);
  });

  testWidgets('Formatters are skipped if text has not changed', (WidgetTester tester) async {
    int called = 0;
    final TextInputFormatter formatter = TextInputFormatter.withFunction((TextEditingValue oldValue, TextEditingValue newValue) {
      called += 1;
      return newValue;
    });
    final TextEditingController controller = TextEditingController();
    final MediaQuery mediaQuery = MediaQuery(
      data: const MediaQueryData(),
      child: EditableText(
        controller: controller,
        backgroundCursorColor: Colors.red,
        cursorColor: Colors.red,
        focusNode: FocusNode(),
        style: textStyle,
        inputFormatters: <TextInputFormatter>[
          formatter,
        ],
        textDirection: TextDirection.ltr,
      ),
    );
    await tester.pumpWidget(mediaQuery);
    final EditableTextState state = tester.firstState(find.byType(EditableText));
    state.updateEditingValue(const TextEditingValue(
      text: 'a',
    ));
    expect(called, 1);
    // same value.
    state.updateEditingValue(const TextEditingValue(
      text: 'a',
    ));
    expect(called, 1);
    // same value with different selection.
    state.updateEditingValue(const TextEditingValue(
      text: 'a',
      selection: TextSelection.collapsed(offset: 1),
    ));
    // different value.
    state.updateEditingValue(const TextEditingValue(
      text: 'b',
    ));
    expect(called, 2);
  });

  testWidgets('default keyboardAppearance is respected', (WidgetTester tester) async {
    // Regression test for https://github.com/flutter/flutter/issues/22212.

    final List<MethodCall> log = <MethodCall>[];
    tester.binding.defaultBinaryMessenger.setMockMethodCallHandler(SystemChannels.textInput, (MethodCall methodCall) async {
      log.add(methodCall);
      return null;
    });

    final TextEditingController controller = TextEditingController();
    await tester.pumpWidget(
      MediaQuery(
        data: const MediaQueryData(),
        child: Directionality(
          textDirection: TextDirection.ltr,
          child: EditableText(
            controller: controller,
            focusNode: FocusNode(),
            style: Typography.material2018().black.subtitle1!,
            cursorColor: Colors.blue,
            backgroundCursorColor: Colors.grey,
          ),
        ),
      ),
    );

    await tester.showKeyboard(find.byType(EditableText));
    final MethodCall setClient = log.first;
    expect(setClient.method, 'TextInput.setClient');
    expect(((setClient.arguments as Iterable<dynamic>).last as Map<String, dynamic>)['keyboardAppearance'], 'Brightness.light');
  });

  testWidgets('location of widget is sent on show keyboard', (WidgetTester tester) async {
    final List<MethodCall> log = <MethodCall>[];
    tester.binding.defaultBinaryMessenger.setMockMethodCallHandler(SystemChannels.textInput, (MethodCall methodCall) async {
      log.add(methodCall);
      return null;
    });

    final TextEditingController controller = TextEditingController();
    await tester.pumpWidget(
      MediaQuery(
        data: const MediaQueryData(),
        child: Directionality(
          textDirection: TextDirection.ltr,
          child: EditableText(
            controller: controller,
            focusNode: FocusNode(),
            style: Typography.material2018().black.subtitle1!,
            cursorColor: Colors.blue,
            backgroundCursorColor: Colors.grey,
          ),
        ),
      ),
    );

    await tester.showKeyboard(find.byType(EditableText));
    final MethodCall methodCall = log.firstWhere((MethodCall m) => m.method == 'TextInput.setEditableSizeAndTransform');
    expect(
      methodCall,
      isMethodCall('TextInput.setEditableSizeAndTransform', arguments: <String, dynamic>{
        'width': 800,
        'height': 600,
        'transform': Matrix4.identity().storage.toList(),
      }),
    );
  });

  testWidgets('transform and size is reset when text connection opens', (WidgetTester tester) async {
    final List<MethodCall> log = <MethodCall>[];
    tester.binding.defaultBinaryMessenger.setMockMethodCallHandler(SystemChannels.textInput, (MethodCall methodCall) async {
      log.add(methodCall);
      return null;
    });

    final TextEditingController controller1 = TextEditingController();
    final TextEditingController controller2 = TextEditingController();
    controller1.text = 'Text1';
    controller2.text = 'Text2';

    await tester.pumpWidget(
      MediaQuery(
        data: const MediaQueryData(),
        child: Directionality(
          textDirection: TextDirection.ltr,
          child: Column(
            crossAxisAlignment: CrossAxisAlignment.start,
            children:  <Widget>[
              EditableText(
                key: ValueKey<String>(controller1.text),
                controller: controller1,
                focusNode: FocusNode(),
                style: Typography.material2018().black.subtitle1!,
                cursorColor: Colors.blue,
                backgroundCursorColor: Colors.grey,
              ),
              const SizedBox(height: 200.0),
              EditableText(
                key: ValueKey<String>(controller2.text),
                controller: controller2,
                focusNode: FocusNode(),
                style: Typography.material2018().black.subtitle1!,
                cursorColor: Colors.blue,
                backgroundCursorColor: Colors.grey,
                minLines: 10,
                maxLines: 20,
              ),
              const SizedBox(height: 100.0),
            ],
          ),
        ),
      ),
    );

    await tester.showKeyboard(find.byKey(ValueKey<String>(controller1.text)));
    final MethodCall methodCall = log.firstWhere((MethodCall m) => m.method == 'TextInput.setEditableSizeAndTransform');
    expect(
      methodCall,
      isMethodCall('TextInput.setEditableSizeAndTransform', arguments: <String, dynamic>{
        'width': 800,
        'height': 14,
        'transform': Matrix4.identity().storage.toList(),
      }),
    );

    log.clear();

    // Move to the next editable text.
    await tester.showKeyboard(find.byKey(ValueKey<String>(controller2.text)));
    final MethodCall methodCall2 = log.firstWhere((MethodCall m) => m.method == 'TextInput.setEditableSizeAndTransform');
    expect(
      methodCall2,
      isMethodCall('TextInput.setEditableSizeAndTransform', arguments: <String, dynamic>{
        'width': 800,
        'height': 140.0,
        'transform': <double>[1.0, 0.0, 0.0, 0.0, 0.0, 1.0, 0.0, 0.0, 0.0, 0.0, 1.0, 0.0, 0.0, 214.0, 0.0, 1.0],
      }),
    );

    log.clear();

    // Move back to the first editable text.
    await tester.showKeyboard(find.byKey(ValueKey<String>(controller1.text)));
    final MethodCall methodCall3 = log.firstWhere((MethodCall m) => m.method == 'TextInput.setEditableSizeAndTransform');
    expect(
      methodCall3,
      isMethodCall('TextInput.setEditableSizeAndTransform', arguments: <String, dynamic>{
        'width': 800,
        'height': 14,
        'transform': Matrix4.identity().storage.toList(),
      }),
    );
  });

  testWidgets('size and transform are sent when they change', (WidgetTester tester) async {
    final List<MethodCall> log = <MethodCall>[];
    tester.binding.defaultBinaryMessenger.setMockMethodCallHandler(SystemChannels.textInput, (MethodCall methodCall) async {
      log.add(methodCall);
      return null;
    });

    const Offset offset = Offset(10.0, 20.0);
    const Key transformButtonKey = Key('transformButton');
    await tester.pumpWidget(
      const TransformedEditableText(
        offset: offset,
        transformButtonKey: transformButtonKey,
      ),
    );

    await tester.showKeyboard(find.byType(EditableText));
    MethodCall methodCall = log.firstWhere((MethodCall m) => m.method == 'TextInput.setEditableSizeAndTransform');
    expect(
      methodCall,
      isMethodCall('TextInput.setEditableSizeAndTransform', arguments: <String, dynamic>{
        'width': 800,
        'height': 14,
        'transform': Matrix4.identity().storage.toList(),
      }),
    );

    log.clear();
    await tester.tap(find.byKey(transformButtonKey));
    await tester.pumpAndSettle();

    // There should be a new platform message updating the transform.
    methodCall = log.firstWhere((MethodCall m) => m.method == 'TextInput.setEditableSizeAndTransform');
    expect(
      methodCall,
      isMethodCall('TextInput.setEditableSizeAndTransform', arguments: <String, dynamic>{
        'width': 800,
        'height': 14,
        'transform': Matrix4.translationValues(offset.dx, offset.dy, 0.0).storage.toList(),
      }),
    );
  });

  testWidgets('selection rects are sent when they change', (WidgetTester tester) async {
    final List<MethodCall> log = <MethodCall>[];
    SystemChannels.textInput.setMockMethodCallHandler((MethodCall methodCall) async {
      log.add(methodCall);
    });

    final TextEditingController controller = TextEditingController();
    controller.text = 'Text1';

    await tester.pumpWidget(
      MediaQuery(
        data: const MediaQueryData(),
        child: Directionality(
          textDirection: TextDirection.ltr,
          child: Column(
            crossAxisAlignment: CrossAxisAlignment.start,
            children:  <Widget>[
              EditableText(
                key: ValueKey<String>(controller.text),
                controller: controller,
                focusNode: FocusNode(),
                style: Typography.material2018().black.subtitle1!,
                cursorColor: Colors.blue,
                backgroundCursorColor: Colors.grey,
              ),
            ],
          ),
        ),
      ),
    );
    await tester.showKeyboard(find.byKey(ValueKey<String>(controller.text)));

    // There should be a new platform message updating the selection rects.
    final MethodCall methodCall = log.firstWhere((MethodCall m) => m.method == 'TextInput.setSelectionRects');
    expect(methodCall.method, 'TextInput.setSelectionRects');
    expect((methodCall.arguments as List<dynamic>).length, 5);

    // On web, we should rely on the browser's implementation of Scribble, so we will not send selection rects.
  }, skip: kIsWeb, variant: const TargetPlatformVariant(<TargetPlatform>{ TargetPlatform.iOS })); // [intended]

  testWidgets('selection rects are not sent if scribbleEnabled is false', (WidgetTester tester) async {
    final List<MethodCall> log = <MethodCall>[];
    SystemChannels.textInput.setMockMethodCallHandler((MethodCall methodCall) async {
      log.add(methodCall);
    });

    final TextEditingController controller = TextEditingController();
    controller.text = 'Text1';

    await tester.pumpWidget(
      MediaQuery(
        data: const MediaQueryData(),
        child: Directionality(
          textDirection: TextDirection.ltr,
          child: Column(
            crossAxisAlignment: CrossAxisAlignment.start,
            children:  <Widget>[
              EditableText(
                key: ValueKey<String>(controller.text),
                controller: controller,
                focusNode: FocusNode(),
                style: Typography.material2018().black.subtitle1!,
                cursorColor: Colors.blue,
                backgroundCursorColor: Colors.grey,
                scribbleEnabled: false,
              ),
            ],
          ),
        ),
      ),
    );
    await tester.showKeyboard(find.byKey(ValueKey<String>(controller.text)));

    // There should be a new platform message updating the selection rects.
    expect(log.where((MethodCall m) => m.method == 'TextInput.setSelectionRects').length, 0);

    // On web, we should rely on the browser's implementation of Scribble, so we will not send selection rects.
  }, skip: kIsWeb, variant: const TargetPlatformVariant(<TargetPlatform>{ TargetPlatform.iOS })); // [intended]

  testWidgets('text styling info is sent on show keyboard', (WidgetTester tester) async {
    final List<MethodCall> log = <MethodCall>[];
    tester.binding.defaultBinaryMessenger.setMockMethodCallHandler(SystemChannels.textInput, (MethodCall methodCall) async {
      log.add(methodCall);
      return null;
    });

    final TextEditingController controller = TextEditingController();
    await tester.pumpWidget(
      MediaQuery(
        data: const MediaQueryData(),
        child: EditableText(
          textDirection: TextDirection.rtl,
          controller: controller,
          focusNode: FocusNode(),
          style: const TextStyle(
            fontSize: 20.0,
            fontFamily: 'Roboto',
            fontWeight: FontWeight.w600,
          ),
          cursorColor: Colors.blue,
          backgroundCursorColor: Colors.grey,
        ),
      ),
    );

    await tester.showKeyboard(find.byType(EditableText));
    final MethodCall setStyle = log.firstWhere((MethodCall m) => m.method == 'TextInput.setStyle');
    expect(
      setStyle,
      isMethodCall('TextInput.setStyle', arguments: <String, dynamic>{
        'fontSize': 20.0,
        'fontFamily': 'Roboto',
        'fontWeightIndex': 5,
        'textAlignIndex': 4,
        'textDirectionIndex': 0,
      }),
    );
  });

  testWidgets('text styling info is sent on style update', (WidgetTester tester) async {
    final GlobalKey<EditableTextState> editableTextKey = GlobalKey<EditableTextState>();
    late StateSetter setState;
    const TextStyle textStyle1 = TextStyle(
      fontSize: 20.0,
      fontFamily: 'RobotoMono',
      fontWeight: FontWeight.w600,
    );
    const TextStyle textStyle2 = TextStyle(
      fontSize: 20.0,
      fontFamily: 'Raleway',
      fontWeight: FontWeight.w700,
    );
    TextStyle currentTextStyle = textStyle1;

    Widget builder() {
      return StatefulBuilder(
        builder: (BuildContext context, StateSetter setter) {
          setState = setter;
          return MaterialApp(
            home: MediaQuery(
              data: const MediaQueryData(),
              child: Directionality(
                textDirection: TextDirection.ltr,
                child: Center(
                  child: Material(
                    child: EditableText(
                      backgroundCursorColor: Colors.grey,
                      key: editableTextKey,
                      controller: controller,
                      focusNode: FocusNode(),
                      style: currentTextStyle,
                      cursorColor: Colors.blue,
                      selectionControls: materialTextSelectionControls,
                      keyboardType: TextInputType.text,
                      onChanged: (String value) {},
                    ),
                  ),
                ),
              ),
            ),
          );
        },
      );
    }

    await tester.pumpWidget(builder());
    await tester.showKeyboard(find.byType(EditableText));

    final List<MethodCall> log = <MethodCall>[];
    tester.binding.defaultBinaryMessenger.setMockMethodCallHandler(SystemChannels.textInput, (MethodCall methodCall) async {
      log.add(methodCall);
      return null;
    });
    setState(() {
      currentTextStyle = textStyle2;
    });
    await tester.pump();

    // Updated styling information should be sent via TextInput.setStyle method.
    final MethodCall setStyle = log.firstWhere((MethodCall m) => m.method == 'TextInput.setStyle');
    expect(
      setStyle,
      isMethodCall('TextInput.setStyle', arguments: <String, dynamic>{
        'fontSize': 20.0,
        'fontFamily': 'Raleway',
        'fontWeightIndex': 6,
        'textAlignIndex': 4,
        'textDirectionIndex': 1,
      }),
    );
  });

  group('setCaretRect', () {
    Widget builder() {
      return MaterialApp(
        home: MediaQuery(
          data: const MediaQueryData(),
          child: Directionality(
            textDirection: TextDirection.ltr,
            child: Center(
              child: Material(
                child: EditableText(
                  backgroundCursorColor: Colors.grey,
                  controller: controller,
                  focusNode: FocusNode(),
                  style: textStyle,
                  cursorColor: Colors.blue,
                  selectionControls: materialTextSelectionControls,
                  keyboardType: TextInputType.text,
                  onChanged: (String value) {},
                ),
              ),
            ),
          ),
        ),
      );
    }

    testWidgets(
      'called with proper coordinates',
      (WidgetTester tester) async {
        controller.value = TextEditingValue(text: 'a' * 50);
        await tester.pumpWidget(builder());
        await tester.showKeyboard(find.byType(EditableText));

        expect(tester.testTextInput.log, contains(
          matchesMethodCall(
            'TextInput.setCaretRect',
            args: allOf(
              // No composing text so the width should not be too wide because
              // it's empty.
              containsPair('x', equals(700)),
              containsPair('y', equals(0)),
              containsPair('width', equals(2)),
              containsPair('height', equals(14)),
            ),
          ),
        ));

        tester.testTextInput.log.clear();

        controller.value = TextEditingValue(
          text: 'a' * 50,
          selection: const TextSelection(baseOffset: 0, extentOffset: 0),
        );
        await tester.pump();

        expect(tester.testTextInput.log, contains(
          matchesMethodCall(
            'TextInput.setCaretRect',
            // Now the composing range is not empty.
            args: allOf(
              containsPair('x', equals(0)),
              containsPair('y', equals(0)),
            ),
          ),
        ));
      },
    );

    testWidgets(
      'only send updates when necessary',
      (WidgetTester tester) async {
        controller.value = TextEditingValue(text: 'a' * 100);
        await tester.pumpWidget(builder());
        await tester.showKeyboard(find.byType(EditableText));

        expect(tester.testTextInput.log, contains(matchesMethodCall('TextInput.setCaretRect')));

        tester.testTextInput.log.clear();

        // Should not send updates every frame.
        await tester.pump();

        expect(tester.testTextInput.log, isNot(contains(matchesMethodCall('TextInput.setCaretRect'))));
      },
    );

    testWidgets(
      'not sent with selection',
      (WidgetTester tester) async {
        controller.value = TextEditingValue(
          text: 'a' * 100,
          selection: const TextSelection(baseOffset: 0, extentOffset: 10),
        );
        await tester.pumpWidget(builder());
        await tester.showKeyboard(find.byType(EditableText));

        expect(tester.testTextInput.log, isNot(contains(matchesMethodCall('TextInput.setCaretRect'))));
      },
    );
  });

  group('setMarkedTextRect', () {
    Widget builder() {
      return MaterialApp(
        home: MediaQuery(
          data: const MediaQueryData(),
          child: Directionality(
            textDirection: TextDirection.ltr,
            child: Center(
              child: Material(
                child: EditableText(
                  backgroundCursorColor: Colors.grey,
                  controller: controller,
                  focusNode: FocusNode(),
                  style: textStyle,
                  cursorColor: Colors.blue,
                  selectionControls: materialTextSelectionControls,
                  keyboardType: TextInputType.text,
                  onChanged: (String value) {},
                ),
              ),
            ),
          ),
        ),
      );
    }

    testWidgets(
      'called when the composing range changes',
      (WidgetTester tester) async {
        controller.value = TextEditingValue(text: 'a' * 100);
        await tester.pumpWidget(builder());
        await tester.showKeyboard(find.byType(EditableText));

        expect(tester.testTextInput.log, contains(
          matchesMethodCall(
            'TextInput.setMarkedTextRect',
            args: allOf(
              // No composing text so the width should not be too wide because
              // it's empty.
              containsPair('width', lessThanOrEqualTo(5)),
              containsPair('x', lessThanOrEqualTo(1)),
            ),
          ),
        ));

        tester.testTextInput.log.clear();

        controller.value = TextEditingValue(text: 'a' * 100, composing: const TextRange(start: 0, end: 10));
        await tester.pump();

        expect(tester.testTextInput.log, contains(
          matchesMethodCall(
            'TextInput.setMarkedTextRect',
            // Now the composing range is not empty.
            args: containsPair('width', greaterThanOrEqualTo(10)),
          ),
        ));
      },
    );

    testWidgets(
      'only send updates when necessary',
      (WidgetTester tester) async {
        controller.value = TextEditingValue(text: 'a' * 100, composing: const TextRange(start: 0, end: 10));
        await tester.pumpWidget(builder());
        await tester.showKeyboard(find.byType(EditableText));

        expect(tester.testTextInput.log, contains(matchesMethodCall('TextInput.setMarkedTextRect')));

        tester.testTextInput.log.clear();

        // Should not send updates every frame.
        await tester.pump();

        expect(tester.testTextInput.log, isNot(contains(matchesMethodCall('TextInput.setMarkedTextRect'))));
      },
    );

    testWidgets(
      'zero matrix paint transform',
      (WidgetTester tester) async {
        controller.value = TextEditingValue(text: 'a' * 100, composing: const TextRange(start: 0, end: 10));
        // Use a FittedBox with an zero-sized child to set the paint transform
        // to the zero matrix.
        await tester.pumpWidget(FittedBox(child: SizedBox.fromSize(size: Size.zero, child: builder())));
        await tester.showKeyboard(find.byType(EditableText));
        expect(tester.testTextInput.log, contains(matchesMethodCall(
          'TextInput.setMarkedTextRect',
          args: allOf(
            containsPair('width', isNotNaN),
            containsPair('height', isNotNaN),
            containsPair('x', isNotNaN),
            containsPair('y', isNotNaN),
          ),
        )));
      },
    );
  });


  testWidgets('custom keyboardAppearance is respected', (WidgetTester tester) async {
    // Regression test for https://github.com/flutter/flutter/issues/22212.

    final List<MethodCall> log = <MethodCall>[];
    tester.binding.defaultBinaryMessenger.setMockMethodCallHandler(SystemChannels.textInput, (MethodCall methodCall) async {
      log.add(methodCall);
      return null;
    });

    final TextEditingController controller = TextEditingController();
    await tester.pumpWidget(
      MediaQuery(
        data: const MediaQueryData(),
        child: Directionality(
          textDirection: TextDirection.ltr,
          child: EditableText(
            controller: controller,
            focusNode: FocusNode(),
            style: Typography.material2018().black.subtitle1!,
            cursorColor: Colors.blue,
            backgroundCursorColor: Colors.grey,
            keyboardAppearance: Brightness.dark,
          ),
        ),
      ),
    );

    await tester.showKeyboard(find.byType(EditableText));
    final MethodCall setClient = log.first;
    expect(setClient.method, 'TextInput.setClient');
    expect(((setClient.arguments as Iterable<dynamic>).last as Map<String, dynamic>)['keyboardAppearance'], 'Brightness.dark');
  });

  testWidgets('Composing text is underlined and underline is cleared when losing focus', (WidgetTester tester) async {
    final TextEditingController controller = TextEditingController.fromValue(
      const TextEditingValue(
        text: 'text composing text',
        selection: TextSelection.collapsed(offset: 14),
        composing: TextRange(start: 5, end: 14),
      ),
    );
    final FocusNode focusNode = FocusNode(debugLabel: 'Test Focus Node');

    await tester.pumpWidget(MaterialApp( // So we can show overlays.
      home: EditableText(
        autofocus: true,
        backgroundCursorColor: Colors.grey,
        controller: controller,
        focusNode: focusNode,
        style: textStyle,
        cursorColor: cursorColor,
        selectionControls: materialTextSelectionControls,
        keyboardType: TextInputType.text,
        onEditingComplete: () {
          // This prevents the default focus change behavior on submission.
        },
      ),
    ));

    assert(focusNode.hasFocus);
    // Autofocus has a one frame delay.
    await tester.pump();

    final RenderEditable renderEditable = findRenderEditable(tester);
    // The actual text span is split into 3 parts with the middle part underlined.
    expect((renderEditable.text! as TextSpan).children!.length, 3);
    final TextSpan textSpan = (renderEditable.text! as TextSpan).children![1] as TextSpan;
    expect(textSpan.text, 'composing');
    expect(textSpan.style!.decoration, TextDecoration.underline);

    focusNode.unfocus();
    // Drain microtasks.
    await tester.idle();
    await tester.pump();

    expect((renderEditable.text! as TextSpan).children, isNull);
    // Everything's just formated the same way now.
    expect((renderEditable.text! as TextSpan).text, 'text composing text');
    expect(renderEditable.text!.style!.decoration, isNull);
  });

  testWidgets('text selection toolbar visibility', (WidgetTester tester) async {
    const String testText = 'hello \n world \n this \n is \n text';
    final TextEditingController controller = TextEditingController(text: testText);

    await tester.pumpWidget(MaterialApp(
      home: Align(
        alignment: Alignment.topLeft,
        child: Container(
          height: 50,
          color: Colors.white,
          child: EditableText(
            showSelectionHandles: true,
            controller: controller,
            focusNode: FocusNode(),
            style: Typography.material2018().black.subtitle1!,
            cursorColor: Colors.blue,
            backgroundCursorColor: Colors.grey,
            selectionControls: materialTextSelectionControls,
            keyboardType: TextInputType.text,
            selectionColor: Colors.lightBlueAccent,
            maxLines: 3,
          ),
        ),
      ),
    ));

    final EditableTextState state =
      tester.state<EditableTextState>(find.byType(EditableText));
    final RenderEditable renderEditable = state.renderEditable;
    final Scrollable scrollable = tester.widget<Scrollable>(find.byType(Scrollable));

    // Select the first word. And show the toolbar.
    await tester.tapAt(const Offset(20, 10));
    renderEditable.selectWord(cause: SelectionChangedCause.longPress);
    expect(state.showToolbar(), true);
    await tester.pumpAndSettle();

    // Find the toolbar fade transition while the toolbar is still visible.
    final List<FadeTransition> transitionsBefore = find.descendant(
      of: find.byWidgetPredicate((Widget w) => '${w.runtimeType}' == '_SelectionToolbarWrapper'),
      matching: find.byType(FadeTransition),
    ).evaluate().map((Element e) => e.widget).cast<FadeTransition>().toList();

    expect(transitionsBefore.length, 1);

    final FadeTransition toolbarBefore = transitionsBefore[0];

    expect(toolbarBefore.opacity.value, 1.0);

    // Scroll until the selection is no longer within view.
    scrollable.controller!.jumpTo(50.0);
    await tester.pumpAndSettle();

    // Find the toolbar fade transition after the toolbar has been hidden.
    final List<FadeTransition> transitionsAfter = find.descendant(
      of: find.byWidgetPredicate((Widget w) => '${w.runtimeType}' == '_SelectionToolbarWrapper'),
      matching: find.byType(FadeTransition),
    ).evaluate().map((Element e) => e.widget).cast<FadeTransition>().toList();

    expect(transitionsAfter.length, 1);

    final FadeTransition toolbarAfter = transitionsAfter[0];

    expect(toolbarAfter.opacity.value, 0.0);

    // On web, we don't show the Flutter toolbar and instead rely on the browser
    // toolbar. Until we change that, this test should remain skipped.
  }, skip: kIsWeb); // [intended]

  testWidgets('text selection handle visibility', (WidgetTester tester) async {
    // Text with two separate words to select.
    const String testText = 'XXXXX          XXXXX';
    final TextEditingController controller = TextEditingController(text: testText);

    await tester.pumpWidget(MaterialApp(
      home: Align(
        alignment: Alignment.topLeft,
        child: SizedBox(
          width: 100,
          child: EditableText(
            showSelectionHandles: true,
            controller: controller,
            focusNode: FocusNode(),
            style: Typography.material2018().black.subtitle1!,
            cursorColor: Colors.blue,
            backgroundCursorColor: Colors.grey,
            selectionControls: materialTextSelectionControls,
            keyboardType: TextInputType.text,
          ),
        ),
      ),
    ));

    final EditableTextState state =
      tester.state<EditableTextState>(find.byType(EditableText));
    final RenderEditable renderEditable = state.renderEditable;
    final Scrollable scrollable = tester.widget<Scrollable>(find.byType(Scrollable));

    bool expectedLeftVisibleBefore = false;
    bool expectedRightVisibleBefore = false;

    Future<void> verifyVisibility(
      HandlePositionInViewport leftPosition,
      bool expectedLeftVisible,
      HandlePositionInViewport rightPosition,
      bool expectedRightVisible,
    ) async {
      await tester.pump();

      // Check the signal from RenderEditable about whether they're within the
      // viewport.

      expect(renderEditable.selectionStartInViewport.value, equals(expectedLeftVisible));
      expect(renderEditable.selectionEndInViewport.value, equals(expectedRightVisible));

      // Check that the animations are functional and going in the right
      // direction.

      final List<FadeTransition> transitions = find.descendant(
        of: find.byWidgetPredicate((Widget w) => '${w.runtimeType}' == '_SelectionHandleOverlay'),
        matching: find.byType(FadeTransition),
      ).evaluate().map((Element e) => e.widget).cast<FadeTransition>().toList();
      expect(transitions.length, 2);
      final FadeTransition left = transitions[0];
      final FadeTransition right = transitions[1];

      if (expectedLeftVisibleBefore) {
        expect(left.opacity.value, equals(1.0));
      }
      if (expectedRightVisibleBefore) {
        expect(right.opacity.value, equals(1.0));
      }

      await tester.pump(SelectionOverlay.fadeDuration ~/ 2);

      if (expectedLeftVisible != expectedLeftVisibleBefore) {
        expect(left.opacity.value, equals(0.5));
      }
      if (expectedRightVisible != expectedRightVisibleBefore) {
        expect(right.opacity.value, equals(0.5));
      }

      await tester.pump(SelectionOverlay.fadeDuration ~/ 2);

      if (expectedLeftVisible) {
        expect(left.opacity.value, equals(1.0));
      }
      if (expectedRightVisible) {
        expect(right.opacity.value, equals(1.0));
      }

      expectedLeftVisibleBefore = expectedLeftVisible;
      expectedRightVisibleBefore = expectedRightVisible;

      // Check that the handles' positions are correct.

      final List<RenderBox> handles = List<RenderBox>.from(
        tester.renderObjectList<RenderBox>(
          find.descendant(
            of: find.byType(CompositedTransformFollower),
            matching: find.byType(Padding),
          ),
        ),
      );

      final Size viewport = renderEditable.size;

      void testPosition(double pos, HandlePositionInViewport expected) {
        switch (expected) {
          case HandlePositionInViewport.leftEdge:
            expect(
              pos,
              inExclusiveRange(
                0 - kMinInteractiveDimension,
                0 + kMinInteractiveDimension,
              ),
            );
            break;
          case HandlePositionInViewport.rightEdge:
            expect(
              pos,
              inExclusiveRange(
                viewport.width - kMinInteractiveDimension,
                viewport.width + kMinInteractiveDimension,
              ),
            );
            break;
          case HandlePositionInViewport.within:
            expect(
              pos,
              inExclusiveRange(
                0 - kMinInteractiveDimension,
                viewport.width + kMinInteractiveDimension,
              ),
            );
            break;
        }
      }
      expect(state.selectionOverlay!.handlesAreVisible, isTrue);
      testPosition(handles[0].localToGlobal(Offset.zero).dx, leftPosition);
      testPosition(handles[1].localToGlobal(Offset.zero).dx, rightPosition);
    }

    // Select the first word. Both handles should be visible.
    await tester.tapAt(const Offset(20, 10));
    renderEditable.selectWord(cause: SelectionChangedCause.longPress);
    await tester.pump();
    await verifyVisibility(HandlePositionInViewport.leftEdge, true, HandlePositionInViewport.within, true);

    // Drag the text slightly so the first word is partially visible. Only the
    // right handle should be visible.
    scrollable.controller!.jumpTo(20.0);
    await verifyVisibility(HandlePositionInViewport.leftEdge, false, HandlePositionInViewport.within, true);

    // Drag the text all the way to the left so the first word is not visible at
    // all (and the second word is fully visible). Both handles should be
    // invisible now.
    scrollable.controller!.jumpTo(200.0);
    await verifyVisibility(HandlePositionInViewport.leftEdge, false, HandlePositionInViewport.leftEdge, false);

    // Tap to unselect.
    await tester.tap(find.byType(EditableText));
    await tester.pump();

    // Now that the second word has been dragged fully into view, select it.
    await tester.tapAt(const Offset(80, 10));
    renderEditable.selectWord(cause: SelectionChangedCause.longPress);
    await tester.pump();
    await verifyVisibility(HandlePositionInViewport.within, true, HandlePositionInViewport.within, true);

    // Drag the text slightly to the right. Only the left handle should be
    // visible.
    scrollable.controller!.jumpTo(150);
    await verifyVisibility(HandlePositionInViewport.within, true, HandlePositionInViewport.rightEdge, false);

    // Drag the text all the way to the right, so the second word is not visible
    // at all. Again, both handles should be invisible.
    scrollable.controller!.jumpTo(0);
    await verifyVisibility(HandlePositionInViewport.rightEdge, false, HandlePositionInViewport.rightEdge, false);

    // On web, we don't show the Flutter toolbar and instead rely on the browser
    // toolbar. Until we change that, this test should remain skipped.
  }, skip: kIsWeb); // [intended]

  testWidgets('text selection handle visibility RTL', (WidgetTester tester) async {
    // Text with two separate words to select.
    const String testText = 'XXXXX          XXXXX';
    final TextEditingController controller = TextEditingController(text: testText);

    await tester.pumpWidget(MaterialApp(
      home: Align(
        alignment: Alignment.topLeft,
        child: SizedBox(
          width: 100,
          child: EditableText(
            controller: controller,
            showSelectionHandles: true,
            focusNode: FocusNode(),
            style: Typography.material2018().black.subtitle1!,
            cursorColor: Colors.blue,
            backgroundCursorColor: Colors.grey,
            selectionControls: materialTextSelectionControls,
            keyboardType: TextInputType.text,
            textAlign: TextAlign.right,
          ),
        ),
      ),
    ));

    final EditableTextState state =
        tester.state<EditableTextState>(find.byType(EditableText));

    // Select the first word. Both handles should be visible.
    await tester.tapAt(const Offset(20, 10));
    state.renderEditable.selectWord(cause: SelectionChangedCause.longPress);
    await tester.pump();
    final List<RenderBox> handles = List<RenderBox>.from(
      tester.renderObjectList<RenderBox>(
        find.descendant(
          of: find.byType(CompositedTransformFollower),
          matching: find.byType(Padding),
        ),
      ),
    );
    expect(
      handles[0].localToGlobal(Offset.zero).dx,
      inExclusiveRange(
        -kMinInteractiveDimension,
        kMinInteractiveDimension,
      ),
    );
    expect(
      handles[1].localToGlobal(Offset.zero).dx,
      inExclusiveRange(
        70.0 - kMinInteractiveDimension,
        70.0 + kMinInteractiveDimension,
      ),
    );
    expect(state.selectionOverlay!.handlesAreVisible, isTrue);
    expect(controller.selection.base.offset, 0);
    expect(controller.selection.extent.offset, 5);

    // On web, we don't show the Flutter toolbar and instead rely on the browser
    // toolbar. Until we change that, this test should remain skipped.
  }, skip: kIsWeb); // [intended]

  const String testText = 'Now is the time for\n' // 20
      'all good people\n'                         // 20 + 16 => 36
      'to come to the aid\n'                      // 36 + 19 => 55
      'of their country.';                        // 55 + 17 => 72

  Future<void> sendKeys(
      WidgetTester tester,
      List<LogicalKeyboardKey> keys, {
        bool shift = false,
        bool wordModifier = false,
        bool lineModifier = false,
        bool shortcutModifier = false,
        required TargetPlatform targetPlatform,
      }) async {
    final String targetPlatformString = targetPlatform.toString();
    final String platform = targetPlatformString.substring(targetPlatformString.indexOf('.') + 1).toLowerCase();
    if (shift) {
      await tester.sendKeyDownEvent(LogicalKeyboardKey.shiftLeft, platform: platform);
    }
    if (shortcutModifier) {
      await tester.sendKeyDownEvent(
        platform == 'macos' || platform == 'ios' ? LogicalKeyboardKey.metaLeft : LogicalKeyboardKey.controlLeft,
        platform: platform,
      );
    }
    if (wordModifier) {
      await tester.sendKeyDownEvent(
        platform == 'macos' || platform == 'ios' ? LogicalKeyboardKey.altLeft : LogicalKeyboardKey.controlLeft,
        platform: platform,
      );
    }
    if (lineModifier) {
      await tester.sendKeyDownEvent(
        platform == 'macos' || platform == 'ios' ? LogicalKeyboardKey.metaLeft : LogicalKeyboardKey.altLeft,
        platform: platform,
      );
    }
    for (final LogicalKeyboardKey key in keys) {
      await tester.sendKeyEvent(key, platform: platform);
      await tester.pump();
    }
    if (lineModifier) {
      await tester.sendKeyUpEvent(
        platform == 'macos' || platform == 'ios' ? LogicalKeyboardKey.metaLeft : LogicalKeyboardKey.altLeft,
        platform: platform,
      );
    }
    if (wordModifier) {
      await tester.sendKeyUpEvent(
        platform == 'macos' || platform == 'ios' ? LogicalKeyboardKey.altLeft : LogicalKeyboardKey.controlLeft,
        platform: platform,
      );
    }
    if (shortcutModifier) {
      await tester.sendKeyUpEvent(
        platform == 'macos' || platform == 'ios' ? LogicalKeyboardKey.metaLeft : LogicalKeyboardKey.controlLeft,
        platform: platform,
      );
    }
    if (shift) {
      await tester.sendKeyUpEvent(LogicalKeyboardKey.shiftLeft, platform: platform);
    }
    if (shift || wordModifier || lineModifier) {
      await tester.pump();
    }
  }

  Future<void> testTextEditing(WidgetTester tester, {required TargetPlatform targetPlatform}) async {
    final String targetPlatformString = targetPlatform.toString();
    final String platform = targetPlatformString.substring(targetPlatformString.indexOf('.') + 1).toLowerCase();
    final TextEditingController controller = TextEditingController(text: testText);
    controller.selection = const TextSelection(
      baseOffset: 0,
      extentOffset: 0,
      affinity: TextAffinity.upstream,
    );
    late TextSelection selection;
    late SelectionChangedCause cause;
    await tester.pumpWidget(MaterialApp(
      home: Align(
        alignment: Alignment.topLeft,
        child: SizedBox(
          width: 400,
          child: EditableText(
            maxLines: 10,
            controller: controller,
            showSelectionHandles: true,
            autofocus: true,
            focusNode: FocusNode(),
            style: Typography.material2018().black.subtitle1!,
            cursorColor: Colors.blue,
            backgroundCursorColor: Colors.grey,
            selectionControls: materialTextSelectionControls,
            keyboardType: TextInputType.text,
            textAlign: TextAlign.right,
            onSelectionChanged: (TextSelection newSelection, SelectionChangedCause? newCause) {
              selection = newSelection;
              cause = newCause!;
            },
          ),
        ),
      ),
    ));

    await tester.pump(); // Wait for autofocus to take effect.

    // Select a few characters using shift right arrow
    await sendKeys(
      tester,
      <LogicalKeyboardKey>[
        LogicalKeyboardKey.arrowRight,
        LogicalKeyboardKey.arrowRight,
        LogicalKeyboardKey.arrowRight,
      ],
      shift: true,
      targetPlatform: defaultTargetPlatform,
    );

    expect(cause, equals(SelectionChangedCause.keyboard), reason: 'on $platform');
    expect(
      selection,
      equals(
        const TextSelection(
          baseOffset: 0,
          extentOffset: 3,
          affinity: TextAffinity.upstream,
        ),
      ),
      reason: 'on $platform',
    );

    // Select fewer characters using shift left arrow
    await sendKeys(
      tester,
      <LogicalKeyboardKey>[
        LogicalKeyboardKey.arrowLeft,
        LogicalKeyboardKey.arrowLeft,
        LogicalKeyboardKey.arrowLeft,
      ],
      shift: true,
      targetPlatform: defaultTargetPlatform,
    );

    expect(
      selection,
      equals(
        const TextSelection(
          baseOffset: 0,
          extentOffset: 0,
        ),
      ),
      reason: 'on $platform',
    );

    // Try to select before the first character, nothing should change.
    await sendKeys(
      tester,
      <LogicalKeyboardKey>[
        LogicalKeyboardKey.arrowLeft,
      ],
      shift: true,
      targetPlatform: defaultTargetPlatform,
    );

    expect(
      selection,
      equals(
        const TextSelection(
          baseOffset: 0,
          extentOffset: 0,
        ),
      ),
      reason: 'on $platform',
    );

    // Select the first two words.
    await sendKeys(
      tester,
      <LogicalKeyboardKey>[
        LogicalKeyboardKey.arrowRight,
        LogicalKeyboardKey.arrowRight,
      ],
      shift: true,
      wordModifier: true,
      targetPlatform: defaultTargetPlatform,
    );

    expect(
      selection,
      equals(
        const TextSelection(
          baseOffset: 0,
          extentOffset: 6,
          affinity: TextAffinity.upstream,
        ),
      ),
      reason: 'on $platform',
    );

    // Unselect the second word.
    await sendKeys(
      tester,
      <LogicalKeyboardKey>[
        LogicalKeyboardKey.arrowLeft,
      ],
      shift: true,
      wordModifier: true,
      targetPlatform: defaultTargetPlatform,
    );

    expect(
      selection,
      equals(
        const TextSelection(
          baseOffset: 0,
          extentOffset: 4,
          affinity: TextAffinity.upstream,
        ),
      ),
      reason: 'on $platform',
    );

    // Select the next line.
    await sendKeys(
      tester,
      <LogicalKeyboardKey>[
        LogicalKeyboardKey.arrowDown,
      ],
      shift: true,
      targetPlatform: defaultTargetPlatform,
    );

    expect(
      selection,
      equals(
        const TextSelection(
          baseOffset: 0,
          extentOffset: 20,
          affinity: TextAffinity.upstream,
        ),
      ),
      reason: 'on $platform',
    );

    await sendKeys(
      tester,
      <LogicalKeyboardKey>[
        LogicalKeyboardKey.arrowRight,
      ],
      targetPlatform: defaultTargetPlatform,
    );

    expect(
      selection,
      equals(
        const TextSelection(
          baseOffset: 20,
          extentOffset: 20,
        ),
      ),
      reason: 'on $platform',
    );

    // Select the next line.
    await sendKeys(
      tester,
      <LogicalKeyboardKey>[
        LogicalKeyboardKey.arrowDown,
      ],
      shift: true,
      targetPlatform: defaultTargetPlatform,
    );

    expect(
      selection,
      equals(
        const TextSelection(
          baseOffset: 20,
          extentOffset: 39,
        ),
      ),
      reason: 'on $platform',
    );

    // Select to the end of the string by going down.
    await sendKeys(
      tester,
      <LogicalKeyboardKey>[
        LogicalKeyboardKey.arrowDown,
        LogicalKeyboardKey.arrowDown,
        LogicalKeyboardKey.arrowDown,
        LogicalKeyboardKey.arrowDown,
      ],
      shift: true,
      targetPlatform: defaultTargetPlatform,
    );

    expect(
      selection,
      equals(
        const TextSelection(
          baseOffset: 20,
          extentOffset: testText.length,
        ),
      ),
      reason: 'on $platform',
    );

    // Go back up one line to set selection up to part of the last line.
    await sendKeys(
      tester,
      <LogicalKeyboardKey>[
        LogicalKeyboardKey.arrowUp,
      ],
      shift: true,
      targetPlatform: defaultTargetPlatform,
    );

    expect(
      selection,
      equals(
        const TextSelection(
          baseOffset: 20,
          extentOffset: 39,
        ),
      ),
      reason: 'on $platform',
    );

    // Select to the end of the selection.
    await sendKeys(
      tester,
      <LogicalKeyboardKey>[
        LogicalKeyboardKey.arrowRight,
      ],
      lineModifier: true,
      shift: true,
      targetPlatform: defaultTargetPlatform,
    );

    expect(
      selection,
      equals(
        const TextSelection(
          baseOffset: 20,
          extentOffset: 54,
          affinity: TextAffinity.upstream,
        ),
      ),
      reason: 'on $platform',
    );

    await sendKeys(
      tester,
      <LogicalKeyboardKey>[
        LogicalKeyboardKey.arrowLeft,
      ],
      lineModifier: true,
      shift: true,
      targetPlatform: defaultTargetPlatform,
    );

    switch (defaultTargetPlatform) {
      // These platforms extend by line.
      case TargetPlatform.android:
      case TargetPlatform.fuchsia:
      case TargetPlatform.linux:
      case TargetPlatform.windows:
        expect(
          selection,
          equals(
            const TextSelection(
              baseOffset: 20,
              extentOffset: 36,
              affinity: TextAffinity.upstream,
            ),
          ),
          reason: 'on $platform',
        );
        break;

      // Mac and iOS expand by line.
      case TargetPlatform.iOS:
      case TargetPlatform.macOS:
        expect(
          selection,
          equals(
            const TextSelection(
              baseOffset: 20,
              extentOffset: 54,
              affinity: TextAffinity.upstream,
            ),
          ),
          reason: 'on $platform',
        );
        break;
    }

    // Select All
    await sendKeys(
      tester,
      <LogicalKeyboardKey>[
        LogicalKeyboardKey.keyA,
      ],
      shortcutModifier: true,
      targetPlatform: defaultTargetPlatform,
    );

    expect(
      selection,
      equals(
        const TextSelection(
          baseOffset: 0,
          extentOffset: testText.length,
          affinity: TextAffinity.upstream,
        ),
      ),
      reason: 'on $platform',
    );

    // Jump to beginning of selection.
    await sendKeys(
      tester,
      <LogicalKeyboardKey>[
        LogicalKeyboardKey.arrowLeft,
      ],
      targetPlatform: defaultTargetPlatform,
    );

    expect(
      selection,
      equals(
        const TextSelection(
          baseOffset: 0,
          extentOffset: 0,
        ),
      ),
      reason: 'on $platform',
    );

    // Jump to end.
    await sendKeys(
      tester,
      <LogicalKeyboardKey>[
        LogicalKeyboardKey.arrowDown,
      ],
      lineModifier: true,
      targetPlatform: defaultTargetPlatform,
    );

    expect(
      selection,
      equals(
        const TextSelection.collapsed(
          offset: testText.length,
          affinity: TextAffinity.upstream,
        ),
      ),
      reason: 'on $platform',
    );
    expect(controller.text, equals(testText), reason: 'on $platform');

    // Jump to start.
    await sendKeys(
      tester,
      <LogicalKeyboardKey>[
        LogicalKeyboardKey.arrowUp,
      ],
      lineModifier: true,
      targetPlatform: defaultTargetPlatform,
    );

    expect(
      selection,
      equals(
        const TextSelection.collapsed(
          offset: 0,
        ),
      ),
      reason: 'on $platform',
    );
    expect(controller.text, equals(testText), reason: 'on $platform');

    // Move forward a few letters
    await sendKeys(
      tester,
      <LogicalKeyboardKey>[
        LogicalKeyboardKey.arrowRight,
        LogicalKeyboardKey.arrowRight,
        LogicalKeyboardKey.arrowRight,
      ],
      targetPlatform: defaultTargetPlatform,
    );

    expect(
      selection,
      equals(
        const TextSelection.collapsed(
          offset: 3,
        ),
      ),
      reason: 'on $platform',
    );

    // Select to end.
    await sendKeys(
      tester,
      <LogicalKeyboardKey>[
        LogicalKeyboardKey.arrowDown,
      ],
      shift: true,
      lineModifier: true,
      targetPlatform: defaultTargetPlatform,
    );

    expect(
      selection,
      equals(
        const TextSelection(
          baseOffset: 3,
          extentOffset: testText.length,
        ),
      ),
      reason: 'on $platform',
    );

    // Select to start, which extends the selection.
    await sendKeys(
      tester,
      <LogicalKeyboardKey>[
        LogicalKeyboardKey.arrowUp,
      ],
      shift: true,
      lineModifier: true,
      targetPlatform: defaultTargetPlatform,
    );

    switch (defaultTargetPlatform) {
      // Extend selection.
      case TargetPlatform.android:
      case TargetPlatform.fuchsia:
      case TargetPlatform.linux:
      case TargetPlatform.windows:
        expect(
          selection,
          equals(
            const TextSelection(
              baseOffset: 3,
              extentOffset: 0,
              affinity: TextAffinity.upstream,
            ),
          ),
          reason: 'on $platform',
        );
        break;
      // On macOS/iOS expand selection.
      case TargetPlatform.iOS:
      case TargetPlatform.macOS:
        expect(
          selection,
          equals(
            const TextSelection(
              baseOffset: 72,
              extentOffset: 0,
            ),
          ),
          reason: 'on $platform',
        );
        break;
    }

    // Move to start again.
    await sendKeys(
      tester,
      <LogicalKeyboardKey>[
        LogicalKeyboardKey.arrowUp,
      ],
      targetPlatform: defaultTargetPlatform,
    );

    expect(
      selection,
      equals(
        const TextSelection.collapsed(
          offset: 0,
        ),
      ),
      reason: 'on $platform',
    );

    // Jump forward three words.
    await sendKeys(
      tester,
      <LogicalKeyboardKey>[
        LogicalKeyboardKey.arrowRight,
        LogicalKeyboardKey.arrowRight,
        LogicalKeyboardKey.arrowRight,
      ],
      wordModifier: true,
      targetPlatform: defaultTargetPlatform,
    );

    expect(
      selection,
      equals(
        const TextSelection(
          baseOffset: 10,
          extentOffset: 10,
        ),
      ),
      reason: 'on $platform',
    );

    // Select some characters backward.
    await sendKeys(
      tester,
      <LogicalKeyboardKey>[
        LogicalKeyboardKey.arrowLeft,
        LogicalKeyboardKey.arrowLeft,
        LogicalKeyboardKey.arrowLeft,
      ],
      shift: true,
      targetPlatform: defaultTargetPlatform,
    );

    expect(
      selection,
      equals(
        const TextSelection(
          baseOffset: 10,
          extentOffset: 7,
          affinity: TextAffinity.upstream,
        ),
      ),
      reason: 'on $platform',
    );

    // Select a word backward.
    await sendKeys(
      tester,
      <LogicalKeyboardKey>[
        LogicalKeyboardKey.arrowLeft,
      ],
      shift: true,
      wordModifier: true,
      targetPlatform: defaultTargetPlatform,
    );

    expect(
      selection,
      equals(
        const TextSelection(
          baseOffset: 10,
          extentOffset: 4,
          affinity: TextAffinity.upstream,
        ),
      ),
      reason: 'on $platform',
    );
    expect(controller.text, equals(testText), reason: 'on $platform');

    // Cut
    await sendKeys(
      tester,
      <LogicalKeyboardKey>[
        LogicalKeyboardKey.keyX,
      ],
      shortcutModifier: true,
      targetPlatform: defaultTargetPlatform,
    );

    expect(
      selection,
      equals(
        const TextSelection(
          baseOffset: 4,
          extentOffset: 4,
        ),
      ),
      reason: 'on $platform',
    );
    expect(
      controller.text,
      equals(
        'Now  time for\n'
        'all good people\n'
        'to come to the aid\n'
        'of their country.',
      ),
      reason: 'on $platform',
    );
    expect(
      (await Clipboard.getData(Clipboard.kTextPlain))!.text,
      equals('is the'),
      reason: 'on $platform',
    );

    // Paste
    await sendKeys(
      tester,
      <LogicalKeyboardKey>[
        LogicalKeyboardKey.keyV,
      ],
      shortcutModifier: true,
      targetPlatform: defaultTargetPlatform,
    );

    expect(
      selection,
      equals(
        const TextSelection(
          baseOffset: 10,
          extentOffset: 10,
        ),
      ),
      reason: 'on $platform',
    );
    expect(controller.text, equals(testText), reason: 'on $platform');

    // Copy All
    await sendKeys(
      tester,
      <LogicalKeyboardKey>[
        LogicalKeyboardKey.keyA,
        LogicalKeyboardKey.keyC,
      ],
      shortcutModifier: true,
      targetPlatform: defaultTargetPlatform,
    );

    expect(
      selection,
      equals(
        const TextSelection(
          baseOffset: 0,
          extentOffset: testText.length,
          affinity: TextAffinity.upstream,
        ),
      ),
      reason: 'on $platform',
    );
    expect(controller.text, equals(testText), reason: 'on $platform');
    expect((await Clipboard.getData(Clipboard.kTextPlain))!.text, equals(testText));

    // Delete
    await sendKeys(
      tester,
      <LogicalKeyboardKey>[
        LogicalKeyboardKey.delete,
      ],
      targetPlatform: defaultTargetPlatform,
    );
    expect(
      selection,
      equals(
        const TextSelection(
          baseOffset: 0,
          extentOffset: 0,
        ),
      ),
      reason: 'on $platform',
    );
    expect(controller.text, isEmpty, reason: 'on $platform');

    controller.text = 'abc';
    controller.selection = const TextSelection(baseOffset: 2, extentOffset: 2);

    // Backspace
    await sendKeys(
      tester,
      <LogicalKeyboardKey>[
        LogicalKeyboardKey.backspace,
      ],
      targetPlatform: defaultTargetPlatform,
    );
    expect(
      selection,
      equals(
        const TextSelection(
          baseOffset: 1,
          extentOffset: 1,
        ),
      ),
      reason: 'on $platform',
    );
    expect(controller.text, 'ac', reason: 'on $platform');

    // Shift-backspace (same as backspace)
    await sendKeys(
      tester,
      <LogicalKeyboardKey>[
        LogicalKeyboardKey.backspace,
      ],
      shift: true,
      targetPlatform: defaultTargetPlatform,
    );
    expect(
      selection,
      equals(
        const TextSelection(
          baseOffset: 0,
          extentOffset: 0,
        ),
      ),
      reason: 'on $platform',
    );
    expect(controller.text, 'c', reason: 'on $platform');
  }

  testWidgets('keyboard text selection works (RawKeyEvent)', (WidgetTester tester) async {
    debugKeyEventSimulatorTransitModeOverride = KeyDataTransitMode.rawKeyData;

    await testTextEditing(tester, targetPlatform: defaultTargetPlatform);

    debugKeyEventSimulatorTransitModeOverride = null;

    // On web, using keyboard for selection is handled by the browser.
  }, variant: TargetPlatformVariant.all(), skip: kIsWeb); // [intended]

  testWidgets('keyboard text selection works (ui.KeyData then RawKeyEvent)', (WidgetTester tester) async {
    debugKeyEventSimulatorTransitModeOverride = KeyDataTransitMode.keyDataThenRawKeyData;

    await testTextEditing(tester, targetPlatform: defaultTargetPlatform);

    debugKeyEventSimulatorTransitModeOverride = null;

    // On web, using keyboard for selection is handled by the browser.
  }, variant: TargetPlatformVariant.all(), skip: kIsWeb); // [intended]

  testWidgets(
    'keyboard shortcuts respect read-only',
    (WidgetTester tester) async {
      final String platform = defaultTargetPlatform.name.toLowerCase();
      final TextEditingController controller = TextEditingController(text: testText);
      controller.selection = const TextSelection(
        baseOffset: 0,
        extentOffset: testText.length ~/2,
        affinity: TextAffinity.upstream,
      );
      TextSelection? selection;
      await tester.pumpWidget(MaterialApp(
        home: Align(
          alignment: Alignment.topLeft,
          child: SizedBox(
            width: 400,
            child: EditableText(
              readOnly: true,
              controller: controller,
              autofocus: true,
              focusNode: FocusNode(),
              style: Typography.material2018().black.subtitle1!,
              cursorColor: Colors.blue,
              backgroundCursorColor: Colors.grey,
              selectionControls: materialTextSelectionControls,
              keyboardType: TextInputType.text,
              textAlign: TextAlign.right,
              onSelectionChanged: (TextSelection newSelection, SelectionChangedCause? newCause) {
                selection = newSelection;
              },
            ),
          ),
        ),
      ));

      await tester.pump(); // Wait for autofocus to take effect.

      const String clipboardContent = 'read-only';
      await Clipboard.setData(const ClipboardData(text: clipboardContent));

      // Paste
      await sendKeys(
        tester,
        <LogicalKeyboardKey>[
          LogicalKeyboardKey.keyV,
        ],
        shortcutModifier: true,
        targetPlatform: defaultTargetPlatform,
      );

      expect(selection, isNull, reason: 'on $platform');
      expect(controller.text, equals(testText), reason: 'on $platform');

      // Select All
      await sendKeys(
        tester,
        <LogicalKeyboardKey>[
          LogicalKeyboardKey.keyA,
        ],
        shortcutModifier: true,
        targetPlatform: defaultTargetPlatform,
      );

      expect(
        selection,
        equals(
          const TextSelection(
            baseOffset: 0,
            extentOffset: testText.length,
            affinity: TextAffinity.upstream,
          ),
        ),
        reason: 'on $platform',
      );
      expect(controller.text, equals(testText), reason: 'on $platform');

      // Cut
      await sendKeys(
        tester,
        <LogicalKeyboardKey>[
          LogicalKeyboardKey.keyX,
        ],
        shortcutModifier: true,
        targetPlatform: defaultTargetPlatform,
      );

      expect(
        selection,
        equals(
          const TextSelection(
            baseOffset: 0,
            extentOffset: testText.length,
            affinity: TextAffinity.upstream,
          ),
        ),
        reason: 'on $platform',
      );
      expect(controller.text, equals(testText), reason: 'on $platform');
      expect(
        (await Clipboard.getData(Clipboard.kTextPlain))!.text,
        equals(clipboardContent),
        reason: 'on $platform',
      );

      // Copy
      await sendKeys(
        tester,
        <LogicalKeyboardKey>[
          LogicalKeyboardKey.keyC,
        ],
        shortcutModifier: true,
        targetPlatform: defaultTargetPlatform,
      );

      expect(
        selection,
        equals(
          const TextSelection(
            baseOffset: 0,
            extentOffset: testText.length,
            affinity: TextAffinity.upstream,
          ),
        ),
        reason: 'on $platform',
      );
      expect(controller.text, equals(testText), reason: 'on $platform');
      expect(
        (await Clipboard.getData(Clipboard.kTextPlain))!.text,
        equals(testText),
        reason: 'on $platform',
      );

      // Delete
      await sendKeys(
        tester,
        <LogicalKeyboardKey>[
          LogicalKeyboardKey.delete,
        ],
        targetPlatform: defaultTargetPlatform,
      );
      expect(
        selection,
        equals(
          const TextSelection(
            baseOffset: 0,
            extentOffset: testText.length,
            affinity: TextAffinity.upstream,
          ),
        ),
        reason: 'on $platform',
      );
      expect(controller.text, equals(testText), reason: 'on $platform');

      // Backspace
      await sendKeys(
        tester,
        <LogicalKeyboardKey>[
          LogicalKeyboardKey.backspace,
        ],
        targetPlatform: defaultTargetPlatform,
      );
      expect(
        selection,
        equals(
          const TextSelection(
            baseOffset: 0,
            extentOffset: testText.length,
            affinity: TextAffinity.upstream,
          ),
        ),
        reason: 'on $platform',
      );
      expect(controller.text, equals(testText), reason: 'on $platform');
    },
    // On web, using keyboard for selection is handled by the browser.
    skip: kIsWeb, // [intended]
    variant: TargetPlatformVariant.all(),
  );

  testWidgets('home/end keys', (WidgetTester tester) async {
    final String targetPlatformString = defaultTargetPlatform.toString();
    final String platform = targetPlatformString.substring(targetPlatformString.indexOf('.') + 1).toLowerCase();
    final TextEditingController controller = TextEditingController(text: testText);
    controller.selection = const TextSelection(
      baseOffset: 0,
      extentOffset: 0,
      affinity: TextAffinity.upstream,
    );
    late TextSelection selection;
    late SelectionChangedCause cause;
    await tester.pumpWidget(MaterialApp(
      home: Align(
        alignment: Alignment.topLeft,
        child: SizedBox(
          width: 400,
          child: EditableText(
            maxLines: 10,
            controller: controller,
            showSelectionHandles: true,
            autofocus: true,
            focusNode: FocusNode(),
            style: Typography.material2018().black.subtitle1!,
            cursorColor: Colors.blue,
            backgroundCursorColor: Colors.grey,
            selectionControls: materialTextSelectionControls,
            keyboardType: TextInputType.text,
            textAlign: TextAlign.right,
            onSelectionChanged: (TextSelection newSelection, SelectionChangedCause? newCause) {
              selection = newSelection;
              cause = newCause!;
            },
          ),
        ),
      ),
    ));

    await tester.pump(); // Wait for autofocus to take effect.

    // Move near the middle of the document.
    await sendKeys(
      tester,
      <LogicalKeyboardKey>[
        LogicalKeyboardKey.arrowDown,
        LogicalKeyboardKey.arrowRight,
        LogicalKeyboardKey.arrowRight,
        LogicalKeyboardKey.arrowRight,
      ],
      targetPlatform: defaultTargetPlatform,
    );

    expect(cause, equals(SelectionChangedCause.keyboard), reason: 'on $platform');
    expect(
      selection,
      equals(
        const TextSelection.collapsed(
          offset: 23,
        ),
      ),
      reason: 'on $platform',
    );

    await sendKeys(
      tester,
      <LogicalKeyboardKey>[
        LogicalKeyboardKey.home,
      ],
      targetPlatform: defaultTargetPlatform,
    );

    switch (defaultTargetPlatform) {
      // These platforms don't move the selection with home/end at all.
      case TargetPlatform.android:
      case TargetPlatform.iOS:
      case TargetPlatform.fuchsia:
      case TargetPlatform.macOS:
        expect(
          selection,
          equals(
            const TextSelection.collapsed(
              offset: 23,
            ),
          ),
          reason: 'on $platform',
        );
        break;

      // These platforms go to the line start/end.
      case TargetPlatform.linux:
      case TargetPlatform.windows:
        expect(
          selection,
          equals(
            const TextSelection.collapsed(
              offset: 20,
            ),
          ),
          reason: 'on $platform',
        );
        break;
    }

    expect(controller.text, equals(testText), reason: 'on $platform');

    await sendKeys(
      tester,
      <LogicalKeyboardKey>[
        LogicalKeyboardKey.end,
      ],
      targetPlatform: defaultTargetPlatform,
    );

    switch (defaultTargetPlatform) {
      // These platforms don't move the selection with home/end at all.
      case TargetPlatform.android:
      case TargetPlatform.iOS:
      case TargetPlatform.fuchsia:
      case TargetPlatform.macOS:
        expect(
          selection,
          equals(
            const TextSelection.collapsed(
              offset: 23,
            ),
          ),
          reason: 'on $platform',
        );
        break;

      // These platforms go to the line start/end.
      case TargetPlatform.linux:
      case TargetPlatform.windows:
        expect(
          selection,
          equals(
            const TextSelection.collapsed(
              offset: 35,
              affinity: TextAffinity.upstream,
            ),
          ),
          reason: 'on $platform',
        );
        break;
    }
    expect(controller.text, equals(testText), reason: 'on $platform');
  },
    skip: kIsWeb, // [intended] on web these keys are handled by the browser.
    variant: TargetPlatformVariant.all(),
  );

  testWidgets('home keys and wordwraps', (WidgetTester tester) async {
    final String targetPlatformString = defaultTargetPlatform.toString();
    final String platform = targetPlatformString.substring(targetPlatformString.indexOf('.') + 1).toLowerCase();
    const String testText = 'Now is the time for all good people to come to the aid of their country. Now is the time for all good people to come to the aid of their country.';
    final TextEditingController controller = TextEditingController(text: testText);
    controller.selection = const TextSelection(
      baseOffset: 0,
      extentOffset: 0,
      affinity: TextAffinity.upstream,
    );
    late TextSelection selection;
    late SelectionChangedCause cause;
    await tester.pumpWidget(MaterialApp(
      home: Align(
        alignment: Alignment.topLeft,
        child: SizedBox(
          width: 400,
          child: EditableText(
            maxLines: 10,
            controller: controller,
            showSelectionHandles: true,
            autofocus: true,
            focusNode: FocusNode(),
            style: Typography.material2018().black.subtitle1!,
            cursorColor: Colors.blue,
            backgroundCursorColor: Colors.grey,
            selectionControls: materialTextSelectionControls,
            keyboardType: TextInputType.text,
            textAlign: TextAlign.right,
            onSelectionChanged: (TextSelection newSelection, SelectionChangedCause? newCause) {
              selection = newSelection;
              cause = newCause!;
            },
          ),
        ),
      ),
    ));

    await tester.pump(); // Wait for autofocus to take effect.

    // Move near the middle of the document.
    await sendKeys(
      tester,
      <LogicalKeyboardKey>[
        LogicalKeyboardKey.arrowDown,
        LogicalKeyboardKey.arrowRight,
        LogicalKeyboardKey.arrowRight,
        LogicalKeyboardKey.arrowRight,
      ],
      targetPlatform: defaultTargetPlatform,
    );

    expect(cause, equals(SelectionChangedCause.keyboard), reason: 'on $platform');
    expect(
      selection,
      equals(
        const TextSelection.collapsed(
          offset: 32,
        ),
      ),
      reason: 'on $platform',
    );

    await sendKeys(
      tester,
      <LogicalKeyboardKey>[
        LogicalKeyboardKey.home,
      ],
      targetPlatform: defaultTargetPlatform,
    );

    switch (defaultTargetPlatform) {
      // These platforms don't move the selection with home/end at all.
      case TargetPlatform.android:
      case TargetPlatform.iOS:
      case TargetPlatform.fuchsia:
      case TargetPlatform.macOS:
        expect(
          selection,
          equals(
            const TextSelection.collapsed(
              offset: 32,
            ),
          ),
          reason: 'on $platform',
        );
        break;

      // These platforms go to the line start/end.
      case TargetPlatform.linux:
      case TargetPlatform.windows:
        expect(
          selection,
          equals(
            const TextSelection.collapsed(
              offset: 29,
            ),
          ),
          reason: 'on $platform',
        );
        break;
    }

    expect(controller.text, equals(testText), reason: 'on $platform');

    await sendKeys(
      tester,
      <LogicalKeyboardKey>[
        LogicalKeyboardKey.home,
      ],
      targetPlatform: defaultTargetPlatform,
    );

    switch (defaultTargetPlatform) {
      // These platforms don't move the selection with home/end at all still.
      case TargetPlatform.android:
      case TargetPlatform.iOS:
      case TargetPlatform.fuchsia:
      case TargetPlatform.macOS:
        expect(
          selection,
          equals(
            const TextSelection.collapsed(
              offset: 32,
            ),
          ),
          reason: 'on $platform',
        );
        break;

      // Linux does nothing at a wordwrap with subsequent presses.
      case TargetPlatform.linux:
        expect(
          selection,
          equals(
            const TextSelection.collapsed(
              offset: 29,
            ),
          ),
          reason: 'on $platform',
        );
        break;

      // Windows jumps to the previous wordwrapped line.
      case TargetPlatform.windows:
        expect(
          selection,
          equals(
            const TextSelection.collapsed(
              offset: 0,
            ),
          ),
          reason: 'on $platform',
        );
        break;
    }
  },
    skip: kIsWeb, // [intended] on web these keys are handled by the browser.
    variant: TargetPlatformVariant.all(),
  );

  testWidgets('end keys and wordwraps', (WidgetTester tester) async {
    final String targetPlatformString = defaultTargetPlatform.toString();
    final String platform = targetPlatformString.substring(targetPlatformString.indexOf('.') + 1).toLowerCase();
    const String testText = 'Now is the time for all good people to come to the aid of their country. Now is the time for all good people to come to the aid of their country.';
    final TextEditingController controller = TextEditingController(text: testText);
    controller.selection = const TextSelection(
      baseOffset: 0,
      extentOffset: 0,
      affinity: TextAffinity.upstream,
    );
    late TextSelection selection;
    late SelectionChangedCause cause;
    await tester.pumpWidget(MaterialApp(
      home: Align(
        alignment: Alignment.topLeft,
        child: SizedBox(
          width: 400,
          child: EditableText(
            maxLines: 10,
            controller: controller,
            showSelectionHandles: true,
            autofocus: true,
            focusNode: FocusNode(),
            style: Typography.material2018().black.subtitle1!,
            cursorColor: Colors.blue,
            backgroundCursorColor: Colors.grey,
            selectionControls: materialTextSelectionControls,
            keyboardType: TextInputType.text,
            textAlign: TextAlign.right,
            onSelectionChanged: (TextSelection newSelection, SelectionChangedCause? newCause) {
              selection = newSelection;
              cause = newCause!;
            },
          ),
        ),
      ),
    ));

    await tester.pump(); // Wait for autofocus to take effect.

    // Move near the middle of the document.
    await sendKeys(
      tester,
      <LogicalKeyboardKey>[
        LogicalKeyboardKey.arrowDown,
        LogicalKeyboardKey.arrowRight,
        LogicalKeyboardKey.arrowRight,
        LogicalKeyboardKey.arrowRight,
      ],
      targetPlatform: defaultTargetPlatform,
    );

    expect(cause, equals(SelectionChangedCause.keyboard), reason: 'on $platform');
    expect(
      selection,
      equals(
        const TextSelection.collapsed(
          offset: 32,
        ),
      ),
      reason: 'on $platform',
    );

    await sendKeys(
      tester,
      <LogicalKeyboardKey>[
        LogicalKeyboardKey.end,
      ],
      targetPlatform: defaultTargetPlatform,
    );

    switch (defaultTargetPlatform) {
      // These platforms don't move the selection with home/end at all.
      case TargetPlatform.android:
      case TargetPlatform.iOS:
      case TargetPlatform.fuchsia:
      case TargetPlatform.macOS:
        expect(
          selection,
          equals(
            const TextSelection.collapsed(
              offset: 32,
            ),
          ),
          reason: 'on $platform',
        );
        break;

      // These platforms go to the line start/end.
      case TargetPlatform.linux:
      case TargetPlatform.windows:
        expect(
          selection,
          equals(
            const TextSelection.collapsed(
              offset: 58,
              affinity: TextAffinity.upstream,
            ),
          ),
          reason: 'on $platform',
        );
        break;
    }
    expect(controller.text, equals(testText), reason: 'on $platform');

    await sendKeys(
      tester,
      <LogicalKeyboardKey>[
        LogicalKeyboardKey.end,
      ],
      targetPlatform: defaultTargetPlatform,
    );

    switch (defaultTargetPlatform) {
      // These platforms don't move the selection with home/end at all still.
      case TargetPlatform.android:
      case TargetPlatform.iOS:
      case TargetPlatform.fuchsia:
      case TargetPlatform.macOS:
        expect(
          selection,
          equals(
            const TextSelection.collapsed(
              offset: 32,
            ),
          ),
          reason: 'on $platform',
        );
        break;

      // Linux does nothing at a wordwrap with subsequent presses.
      case TargetPlatform.linux:
        expect(
          selection,
          equals(
            const TextSelection.collapsed(
              offset: 58,
              affinity: TextAffinity.upstream,
            ),
          ),
          reason: 'on $platform',
        );
        break;

      // Windows jumps to the next wordwrapped line.
      case TargetPlatform.windows:
        expect(
          selection,
          equals(
            const TextSelection.collapsed(
              offset: 84,
              affinity: TextAffinity.upstream,
            ),
          ),
          reason: 'on $platform',
        );
        break;
    }
  },
    skip: kIsWeb, // [intended] on web these keys are handled by the browser.
    variant: TargetPlatformVariant.all(),
  );

  testWidgets('shift + home/end keys', (WidgetTester tester) async {
    final String targetPlatformString = defaultTargetPlatform.toString();
    final String platform = targetPlatformString.substring(targetPlatformString.indexOf('.') + 1).toLowerCase();
    final TextEditingController controller = TextEditingController(text: testText);
    controller.selection = const TextSelection(
      baseOffset: 0,
      extentOffset: 0,
      affinity: TextAffinity.upstream,
    );
    late TextSelection selection;
    late SelectionChangedCause cause;
    await tester.pumpWidget(MaterialApp(
      home: Align(
        alignment: Alignment.topLeft,
        child: SizedBox(
          width: 400,
          child: EditableText(
            maxLines: 10,
            controller: controller,
            showSelectionHandles: true,
            autofocus: true,
            focusNode: FocusNode(),
            style: Typography.material2018().black.subtitle1!,
            cursorColor: Colors.blue,
            backgroundCursorColor: Colors.grey,
            selectionControls: materialTextSelectionControls,
            keyboardType: TextInputType.text,
            textAlign: TextAlign.right,
            onSelectionChanged: (TextSelection newSelection, SelectionChangedCause? newCause) {
              selection = newSelection;
              cause = newCause!;
            },
          ),
        ),
      ),
    ));

    await tester.pump();

    // Move near the middle of the document.
    await sendKeys(
      tester,
      <LogicalKeyboardKey>[
        LogicalKeyboardKey.arrowDown,
        LogicalKeyboardKey.arrowRight,
        LogicalKeyboardKey.arrowRight,
        LogicalKeyboardKey.arrowRight,
      ],
      targetPlatform: defaultTargetPlatform,
    );

    expect(cause, equals(SelectionChangedCause.keyboard), reason: 'on $platform');
    expect(
      selection,
      equals(
        const TextSelection.collapsed(
          offset: 23,
        ),
      ),
      reason: 'on $platform',
    );

    await sendKeys(
      tester,
      <LogicalKeyboardKey>[
        LogicalKeyboardKey.home,
      ],
      shift: true,
      targetPlatform: defaultTargetPlatform,
    );

    expect(controller.text, equals(testText), reason: 'on $platform');
    final TextSelection selectionAfterHome = selection;

    // Move back to position 23.
    controller.selection = const TextSelection.collapsed(
      offset: 23,
    );
    await tester.pump();

    await sendKeys(
      tester,
      <LogicalKeyboardKey>[
        LogicalKeyboardKey.end,
      ],
      shift: true,
      targetPlatform: defaultTargetPlatform,
    );

    expect(controller.text, equals(testText), reason: 'on $platform');
    final TextSelection selectionAfterEnd = selection;

    switch (defaultTargetPlatform) {
      // These platforms don't handle shift + home/end at all.
      case TargetPlatform.android:
      case TargetPlatform.fuchsia:
        expect(
          selectionAfterHome,
          equals(
            const TextSelection(
              baseOffset: 23,
              extentOffset: 23,
            ),
          ),
          reason: 'on $platform',
        );
        expect(
          selectionAfterEnd,
          equals(
            const TextSelection(
              baseOffset: 23,
              extentOffset: 23,
            ),
          ),
          reason: 'on $platform',
        );
        break;

      // Linux extends to the line start/end.
      case TargetPlatform.linux:
        expect(
          selectionAfterHome,
          equals(
            const TextSelection(
              baseOffset: 23,
              extentOffset: 20,
            ),
          ),
          reason: 'on $platform',
        );
        expect(
          selectionAfterEnd,
          equals(
            const TextSelection(
              baseOffset: 23,
              extentOffset: 35,
              affinity: TextAffinity.upstream,
            ),
          ),
          reason: 'on $platform',
        );
        break;

      // Windows expands to the line start/end.
      case TargetPlatform.windows:
        expect(
          selectionAfterHome,
          equals(
            const TextSelection(
              baseOffset: 23,
              extentOffset: 20,
            ),
          ),
          reason: 'on $platform',
        );
        expect(
          selectionAfterEnd,
          equals(
            const TextSelection(
              baseOffset: 23,
              extentOffset: 35,
            ),
          ),
          reason: 'on $platform',
        );
        break;

      // Mac and iOS go to the start/end of the document.
      case TargetPlatform.iOS:
      case TargetPlatform.macOS:
        expect(
          selectionAfterHome,
          equals(
            const TextSelection(
              baseOffset: 23,
              extentOffset: 0,
              affinity: TextAffinity.upstream,
            ),
          ),
          reason: 'on $platform',
        );
        expect(
          selectionAfterEnd,
          equals(
            const TextSelection(
              baseOffset: 23,
              extentOffset: 72,
            ),
          ),
          reason: 'on $platform',
        );
        break;
    }
  },
    skip: kIsWeb, // [intended] on web these keys are handled by the browser.
    variant: TargetPlatformVariant.all(),
  );

  testWidgets('shift + home/end keys (Windows only)', (WidgetTester tester) async {
    final TextEditingController controller = TextEditingController(text: testText);
    controller.selection = const TextSelection(
      baseOffset: 0,
      extentOffset: 0,
      affinity: TextAffinity.upstream,
    );
    await tester.pumpWidget(MaterialApp(
      home: Align(
        alignment: Alignment.topLeft,
        child: SizedBox(
          width: 400,
          child: EditableText(
            maxLines: 10,
            controller: controller,
            showSelectionHandles: true,
            autofocus: true,
            focusNode: FocusNode(),
            style: Typography.material2018().black.subtitle1!,
            cursorColor: Colors.blue,
            backgroundCursorColor: Colors.grey,
            selectionControls: materialTextSelectionControls,
            keyboardType: TextInputType.text,
            textAlign: TextAlign.right,
          ),
        ),
      ),
    ));

    await tester.pump();

    // Move the selection away from the start so it can invert.
    await sendKeys(
      tester,
      <LogicalKeyboardKey>[
        LogicalKeyboardKey.arrowRight,
        LogicalKeyboardKey.arrowRight,
        LogicalKeyboardKey.arrowRight,
        LogicalKeyboardKey.arrowRight,
      ],
      targetPlatform: defaultTargetPlatform,
    );
    await tester.pump();
    expect(
      controller.selection,
      equals(const TextSelection.collapsed(
        offset: 4,
      )),
    );

    // Press shift + end and extend the selection to the end of the line.
    await sendKeys(
      tester,
      <LogicalKeyboardKey>[
        LogicalKeyboardKey.end,
      ],
      shift: true,
      targetPlatform: defaultTargetPlatform,
    );
    await tester.pump();
    expect(
      controller.selection,
      equals(const TextSelection(
        baseOffset: 4,
        extentOffset: 19,
        affinity: TextAffinity.upstream,
      )),
    );

    // Press shift + home and the selection inverts and extends to the start, it
    // does not collapse and stop at the inversion.
    await sendKeys(
      tester,
      <LogicalKeyboardKey>[
        LogicalKeyboardKey.home,
      ],
      shift: true,
      targetPlatform: defaultTargetPlatform,
    );
    await tester.pump();
    expect(
      controller.selection,
      equals(const TextSelection(
        baseOffset: 4,
        extentOffset: 0,
      )),
    );

    // Press shift + end again and the selection inverts and extends to the end,
    // again it does not stop at the inversion.
    await sendKeys(
      tester,
      <LogicalKeyboardKey>[
        LogicalKeyboardKey.end,
      ],
      shift: true,
      targetPlatform: defaultTargetPlatform,
    );
    await tester.pump();
    expect(
      controller.selection,
      equals(const TextSelection(
        baseOffset: 4,
        extentOffset: 19,
      )),
    );
  },
    skip: kIsWeb, // [intended] on web these keys are handled by the browser.
    variant: const TargetPlatformVariant(<TargetPlatform>{ TargetPlatform.windows })
  );

  testWidgets('home/end keys scrolling (Mac only)', (WidgetTester tester) async {
    const String testText = 'Now is the time for all good people to come to the aid of their country. Now is the time for all good people to come to the aid of their country.';
    final TextEditingController controller = TextEditingController(text: testText);
    controller.selection = const TextSelection(
      baseOffset: 0,
      extentOffset: 0,
      affinity: TextAffinity.upstream,
    );
    await tester.pumpWidget(MaterialApp(
      home: Align(
        alignment: Alignment.topLeft,
        child: SizedBox(
          width: 400,
          child: EditableText(
            maxLines: 10,
            controller: controller,
            showSelectionHandles: true,
            autofocus: true,
            focusNode: FocusNode(),
            style: Typography.material2018().black.subtitle1!,
            cursorColor: Colors.blue,
            backgroundCursorColor: Colors.grey,
            selectionControls: materialTextSelectionControls,
            keyboardType: TextInputType.text,
            textAlign: TextAlign.right,
          ),
        ),
      ),
    ));

    await tester.pump(); // Wait for autofocus to take effect.

    final Scrollable scrollable = tester.widget<Scrollable>(find.byType(Scrollable));

    expect(scrollable.controller!.offset, 0.0);

    // Scroll to the end of the document with the end key.
    await sendKeys(
      tester,
      <LogicalKeyboardKey>[
        LogicalKeyboardKey.end,
      ],
      targetPlatform: defaultTargetPlatform,
    );
    final double maxScrollExtent = scrollable.controller!.position.maxScrollExtent;
    expect(scrollable.controller!.offset, maxScrollExtent);

    // Scroll back to the beginning of the document with the home key.
    await sendKeys(
      tester,
      <LogicalKeyboardKey>[
        LogicalKeyboardKey.home,
      ],
      targetPlatform: defaultTargetPlatform,
    );
    expect(scrollable.controller!.offset, 0.0);
  },
    skip: kIsWeb, // [intended] on web these keys are handled by the browser.
    variant: const TargetPlatformVariant(<TargetPlatform>{ TargetPlatform.macOS })
  );

  testWidgets('shift + home keys and wordwraps', (WidgetTester tester) async {
    final String targetPlatformString = defaultTargetPlatform.toString();
    final String platform = targetPlatformString.substring(targetPlatformString.indexOf('.') + 1).toLowerCase();
    const String testText = 'Now is the time for all good people to come to the aid of their country. Now is the time for all good people to come to the aid of their country.';
    final TextEditingController controller = TextEditingController(text: testText);
    controller.selection = const TextSelection(
      baseOffset: 0,
      extentOffset: 0,
      affinity: TextAffinity.upstream,
    );
    late TextSelection selection;
    late SelectionChangedCause cause;
    await tester.pumpWidget(MaterialApp(
      home: Align(
        alignment: Alignment.topLeft,
        child: SizedBox(
          width: 400,
          child: EditableText(
            maxLines: 10,
            controller: controller,
            showSelectionHandles: true,
            autofocus: true,
            focusNode: FocusNode(),
            style: Typography.material2018().black.subtitle1!,
            cursorColor: Colors.blue,
            backgroundCursorColor: Colors.grey,
            selectionControls: materialTextSelectionControls,
            keyboardType: TextInputType.text,
            textAlign: TextAlign.right,
            onSelectionChanged: (TextSelection newSelection, SelectionChangedCause? newCause) {
              selection = newSelection;
              cause = newCause!;
            },
          ),
        ),
      ),
    ));

    await tester.pump(); // Wait for autofocus to take effect.

    // Move near the middle of the document.
    await sendKeys(
      tester,
      <LogicalKeyboardKey>[
        LogicalKeyboardKey.arrowDown,
        LogicalKeyboardKey.arrowRight,
        LogicalKeyboardKey.arrowRight,
        LogicalKeyboardKey.arrowRight,
      ],
      targetPlatform: defaultTargetPlatform,
    );

    expect(cause, equals(SelectionChangedCause.keyboard), reason: 'on $platform');
    expect(
      selection,
      equals(
        const TextSelection.collapsed(
          offset: 32,
        ),
      ),
      reason: 'on $platform',
    );

    await sendKeys(
      tester,
      <LogicalKeyboardKey>[
        LogicalKeyboardKey.home,
      ],
      shift: true,
      targetPlatform: defaultTargetPlatform,
    );

    switch (defaultTargetPlatform) {
      // These platforms don't move the selection with shift + home/end at all.
      case TargetPlatform.android:
      case TargetPlatform.fuchsia:
        expect(
          selection,
          equals(
            const TextSelection.collapsed(
              offset: 32,
            ),
          ),
          reason: 'on $platform',
        );
        break;

      // Mac and iOS select to the start of the document.
      case TargetPlatform.iOS:
      case TargetPlatform.macOS:
        expect(
          selection,
          equals(
            const TextSelection(
              baseOffset: 32,
              extentOffset: 0,
            ),
          ),
          reason: 'on $platform',
        );
        break;

      // These platforms select to the line start.
      case TargetPlatform.linux:
      case TargetPlatform.windows:
        expect(
          selection,
          equals(
            const TextSelection(
              baseOffset: 32,
              extentOffset: 29,
            ),
          ),
          reason: 'on $platform',
        );
        break;
    }

    expect(controller.text, equals(testText), reason: 'on $platform');

    await sendKeys(
      tester,
      <LogicalKeyboardKey>[
        LogicalKeyboardKey.home,
      ],
      shift: true,
      targetPlatform: defaultTargetPlatform,
    );

    switch (defaultTargetPlatform) {
      // These platforms don't move the selection with home/end at all still.
      case TargetPlatform.android:
      case TargetPlatform.fuchsia:
        expect(
          selection,
          equals(
            const TextSelection.collapsed(
              offset: 32,
            ),
          ),
          reason: 'on $platform',
        );
        break;

      // Mac and iOS select to the start of the document.
      case TargetPlatform.iOS:
      case TargetPlatform.macOS:
        expect(
          selection,
          equals(
            const TextSelection(
              baseOffset: 32,
              extentOffset: 0,
            ),
          ),
          reason: 'on $platform',
        );
        break;

      // Linux does nothing at a wordwrap with subsequent presses.
      case TargetPlatform.linux:
        expect(
          selection,
          equals(
            const TextSelection(
              baseOffset: 32,
              extentOffset: 29,
            ),
          ),
          reason: 'on $platform',
        );
        break;

      // Windows jumps to the previous wordwrapped line.
      case TargetPlatform.windows:
        expect(
          selection,
          equals(
            const TextSelection(
              baseOffset: 32,
              extentOffset: 0,
            ),
          ),
          reason: 'on $platform',
        );
        break;
    }
  },
    skip: kIsWeb, // [intended] on web these keys are handled by the browser.
    variant: TargetPlatformVariant.all(),
  );

  testWidgets('shift + end keys and wordwraps', (WidgetTester tester) async {
    final String targetPlatformString = defaultTargetPlatform.toString();
    final String platform = targetPlatformString.substring(targetPlatformString.indexOf('.') + 1).toLowerCase();
    const String testText = 'Now is the time for all good people to come to the aid of their country. Now is the time for all good people to come to the aid of their country.';
    final TextEditingController controller = TextEditingController(text: testText);
    controller.selection = const TextSelection(
      baseOffset: 0,
      extentOffset: 0,
      affinity: TextAffinity.upstream,
    );
    late TextSelection selection;
    late SelectionChangedCause cause;
    await tester.pumpWidget(MaterialApp(
      home: Align(
        alignment: Alignment.topLeft,
        child: SizedBox(
          width: 400,
          child: EditableText(
            maxLines: 10,
            controller: controller,
            showSelectionHandles: true,
            autofocus: true,
            focusNode: FocusNode(),
            style: Typography.material2018().black.subtitle1!,
            cursorColor: Colors.blue,
            backgroundCursorColor: Colors.grey,
            selectionControls: materialTextSelectionControls,
            keyboardType: TextInputType.text,
            textAlign: TextAlign.right,
            onSelectionChanged: (TextSelection newSelection, SelectionChangedCause? newCause) {
              selection = newSelection;
              cause = newCause!;
            },
          ),
        ),
      ),
    ));

    await tester.pump(); // Wait for autofocus to take effect.

    // Move near the middle of the document.
    await sendKeys(
      tester,
      <LogicalKeyboardKey>[
        LogicalKeyboardKey.arrowDown,
        LogicalKeyboardKey.arrowRight,
        LogicalKeyboardKey.arrowRight,
        LogicalKeyboardKey.arrowRight,
      ],
      targetPlatform: defaultTargetPlatform,
    );

    expect(cause, equals(SelectionChangedCause.keyboard), reason: 'on $platform');
    expect(
      selection,
      equals(
        const TextSelection.collapsed(
          offset: 32,
        ),
      ),
      reason: 'on $platform',
    );

    await sendKeys(
      tester,
      <LogicalKeyboardKey>[
        LogicalKeyboardKey.end,
      ],
      shift: true,
      targetPlatform: defaultTargetPlatform,
    );

    switch (defaultTargetPlatform) {
      // These platforms don't move the selection with home/end at all.
      case TargetPlatform.android:
      case TargetPlatform.fuchsia:
        expect(
          selection,
          equals(
            const TextSelection.collapsed(
              offset: 32,
            ),
          ),
          reason: 'on $platform',
        );
        break;

      // Mac and iOS select to the end of the document.
      case TargetPlatform.iOS:
      case TargetPlatform.macOS:
        expect(
          selection,
          equals(
            const TextSelection(
              baseOffset: 32,
              extentOffset: 145,
            ),
          ),
          reason: 'on $platform',
        );
        break;

      // These platforms select to the line end.
      case TargetPlatform.linux:
      case TargetPlatform.windows:
        expect(
          selection,
          equals(
            const TextSelection(
              baseOffset: 32,
              extentOffset: 58,
              affinity: TextAffinity.upstream,
            ),
          ),
          reason: 'on $platform',
        );
        break;
    }
    expect(controller.text, equals(testText), reason: 'on $platform');

    await sendKeys(
      tester,
      <LogicalKeyboardKey>[
        LogicalKeyboardKey.end,
      ],
      shift: true,
      targetPlatform: defaultTargetPlatform,
    );

    switch (defaultTargetPlatform) {
      // These platforms don't move the selection with home/end at all still.
      case TargetPlatform.android:
      case TargetPlatform.fuchsia:
        expect(
          selection,
          equals(
            const TextSelection.collapsed(
              offset: 32,
            ),
          ),
          reason: 'on $platform',
        );
        break;

      // Mac and iOS stay at the end of the document.
      case TargetPlatform.iOS:
      case TargetPlatform.macOS:
        expect(
          selection,
          equals(
            const TextSelection(
              baseOffset: 32,
              extentOffset: 145,
            ),
          ),
          reason: 'on $platform',
        );
        break;

      // Linux does nothing at a wordwrap with subsequent presses.
      case TargetPlatform.linux:
        expect(
          selection,
          equals(
            const TextSelection(
              baseOffset: 32,
              extentOffset: 58,
              affinity: TextAffinity.upstream,
            ),
          ),
          reason: 'on $platform',
        );
        break;

      // Windows jumps to the previous wordwrapped line.
      case TargetPlatform.windows:
        expect(
          selection,
          equals(
            const TextSelection(
              baseOffset: 32,
              extentOffset: 84,
              affinity: TextAffinity.upstream,
            ),
          ),
          reason: 'on $platform',
        );
        break;
    }
  },
    skip: kIsWeb, // [intended] on web these keys are handled by the browser.
    variant: TargetPlatformVariant.all(),
  );

  testWidgets('shift + home/end keys to document boundary (Mac only)', (WidgetTester tester) async {
    const String testText = 'Now is the time for all good people to come to the aid of their country. Now is the time for all good people to come to the aid of their country.';
    final TextEditingController controller = TextEditingController(text: testText);
    controller.selection = const TextSelection(
      baseOffset: 0,
      extentOffset: 0,
      affinity: TextAffinity.upstream,
    );
    late TextSelection selection;
    await tester.pumpWidget(MaterialApp(
      home: Align(
        alignment: Alignment.topLeft,
        child: SizedBox(
          width: 400,
          child: EditableText(
            maxLines: 10,
            controller: controller,
            showSelectionHandles: true,
            autofocus: true,
            focusNode: FocusNode(),
            style: Typography.material2018().black.subtitle1!,
            cursorColor: Colors.blue,
            backgroundCursorColor: Colors.grey,
            selectionControls: materialTextSelectionControls,
            keyboardType: TextInputType.text,
            textAlign: TextAlign.right,
            onSelectionChanged: (TextSelection newSelection, SelectionChangedCause? newCause) {
              selection = newSelection;
            },
          ),
        ),
      ),
    ));

    await tester.pump(); // Wait for autofocus to take effect.

    final Scrollable scrollable = tester.widget<Scrollable>(find.byType(Scrollable));
    expect(scrollable.controller!.offset, 0.0);

    // Move near the middle of the document.
    await sendKeys(
      tester,
      <LogicalKeyboardKey>[
        LogicalKeyboardKey.arrowDown,
        LogicalKeyboardKey.arrowRight,
        LogicalKeyboardKey.arrowRight,
        LogicalKeyboardKey.arrowRight,
      ],
      targetPlatform: defaultTargetPlatform,
    );
    expect(
      selection,
      equals(
        const TextSelection.collapsed(
          offset: 32,
        ),
      ),
    );

    // Expand to the start of the document with the home key.
    await sendKeys(
      tester,
      <LogicalKeyboardKey>[
        LogicalKeyboardKey.home,
      ],
      shift: true,
      targetPlatform: defaultTargetPlatform,
    );
    expect(scrollable.controller!.offset, 0.0);
    expect(
      selection,
      equals(
        const TextSelection(
          baseOffset: 32,
          extentOffset: 0,
        ),
      ),
    );

    // Expand to the end of the document with the end key.
    await sendKeys(
      tester,
      <LogicalKeyboardKey>[
        LogicalKeyboardKey.end,
      ],
      shift: true,
      targetPlatform: defaultTargetPlatform,
    );
    final double maxScrollExtent = scrollable.controller!.position.maxScrollExtent;
    expect(scrollable.controller!.offset, maxScrollExtent);
    expect(
      selection,
      equals(
        const TextSelection(
          baseOffset: 0,
          extentOffset: 145,
        ),
      ),
    );
  },
    skip: kIsWeb, // [intended] on web these keys are handled by the browser.
    variant: const TargetPlatformVariant(<TargetPlatform>{ TargetPlatform.macOS })
  );

  testWidgets('control + home/end keys (Windows only)', (WidgetTester tester) async {
    final TextEditingController controller = TextEditingController(text: testText);
    controller.selection = const TextSelection(
      baseOffset: 0,
      extentOffset: 0,
      affinity: TextAffinity.upstream,
    );
    await tester.pumpWidget(MaterialApp(
      home: Align(
        alignment: Alignment.topLeft,
        child: SizedBox(
          width: 400,
          child: EditableText(
            maxLines: 10,
            controller: controller,
            showSelectionHandles: true,
            autofocus: true,
            focusNode: FocusNode(),
            style: Typography.material2018().black.subtitle1!,
            cursorColor: Colors.blue,
            backgroundCursorColor: Colors.grey,
            selectionControls: materialTextSelectionControls,
            keyboardType: TextInputType.text,
            textAlign: TextAlign.right,
          ),
        ),
      ),
    ));

    await tester.pump();

    await sendKeys(
      tester,
      <LogicalKeyboardKey>[
        LogicalKeyboardKey.end,
      ],
      shortcutModifier: true,
      targetPlatform: defaultTargetPlatform,
    );
    await tester.pump();
    expect(
      controller.selection,
      equals(const TextSelection.collapsed(
        offset: testText.length,
        affinity: TextAffinity.upstream,
      )),
    );

    await sendKeys(
      tester,
      <LogicalKeyboardKey>[
        LogicalKeyboardKey.home,
      ],
      shortcutModifier: true,
      targetPlatform: defaultTargetPlatform,
    );
    await tester.pump();
    expect(
      controller.selection,
      equals(const TextSelection.collapsed(offset: 0)),
    );
  },
    skip: kIsWeb, // [intended] on web these keys are handled by the browser.
    variant: const TargetPlatformVariant(<TargetPlatform>{ TargetPlatform.windows })
  );

  testWidgets('control + shift + home/end keys (Windows only)', (WidgetTester tester) async {
    final TextEditingController controller = TextEditingController(text: testText);
    controller.selection = const TextSelection(
      baseOffset: 0,
      extentOffset: 0,
      affinity: TextAffinity.upstream,
    );
    await tester.pumpWidget(MaterialApp(
      home: Align(
        alignment: Alignment.topLeft,
        child: SizedBox(
          width: 400,
          child: EditableText(
            maxLines: 10,
            controller: controller,
            showSelectionHandles: true,
            autofocus: true,
            focusNode: FocusNode(),
            style: Typography.material2018().black.subtitle1!,
            cursorColor: Colors.blue,
            backgroundCursorColor: Colors.grey,
            selectionControls: materialTextSelectionControls,
            keyboardType: TextInputType.text,
            textAlign: TextAlign.right,
          ),
        ),
      ),
    ));

    await tester.pump();

    await sendKeys(
      tester,
      <LogicalKeyboardKey>[
        LogicalKeyboardKey.end,
      ],
      shortcutModifier: true,
      shift: true,
      targetPlatform: defaultTargetPlatform,
    );
    await tester.pump();
    expect(
      controller.selection,
      equals(const TextSelection(
        baseOffset: 0,
        extentOffset: testText.length,
      )),
    );

    // Collapse the selection at the end.
    await sendKeys(
      tester,
      <LogicalKeyboardKey>[
        LogicalKeyboardKey.arrowRight,
      ],
      targetPlatform: defaultTargetPlatform,
    );
    await tester.pump();
    expect(
      controller.selection,
      equals(const TextSelection.collapsed(
        offset: testText.length,
        affinity: TextAffinity.upstream,
      )),
    );

    await sendKeys(
      tester,
      <LogicalKeyboardKey>[
        LogicalKeyboardKey.home,
      ],
      shortcutModifier: true,
      shift: true,
      targetPlatform: defaultTargetPlatform,
    );
    await tester.pump();
    expect(
      controller.selection,
      equals(const TextSelection(
        baseOffset: testText.length,
        extentOffset: 0,
      )),
    );
  },
    skip: kIsWeb, // [intended] on web these keys are handled by the browser.
    variant: const TargetPlatformVariant(<TargetPlatform>{ TargetPlatform.windows })
  );

  // Regression test for https://github.com/flutter/flutter/issues/31287
  testWidgets('text selection handle visibility', (WidgetTester tester) async {
    // Text with two separate words to select.
    const String testText = 'XXXXX          XXXXX';
    final TextEditingController controller = TextEditingController(text: testText);

    await tester.pumpWidget(MaterialApp(
      home: Align(
        alignment: Alignment.topLeft,
        child: SizedBox(
          width: 100,
          child: EditableText(
            showSelectionHandles: true,
            controller: controller,
            focusNode: FocusNode(),
            style: Typography.material2018(platform: TargetPlatform.iOS).black.subtitle1!,
            cursorColor: Colors.blue,
            backgroundCursorColor: Colors.grey,
            selectionControls: cupertinoTextSelectionControls,
            keyboardType: TextInputType.text,
          ),
        ),
      ),
    ));

    final EditableTextState state =
        tester.state<EditableTextState>(find.byType(EditableText));
    final RenderEditable renderEditable = state.renderEditable;
    final Scrollable scrollable = tester.widget<Scrollable>(find.byType(Scrollable));

    bool expectedLeftVisibleBefore = false;
    bool expectedRightVisibleBefore = false;

    Future<void> verifyVisibility(
      HandlePositionInViewport leftPosition,
      bool expectedLeftVisible,
      HandlePositionInViewport rightPosition,
      bool expectedRightVisible,
    ) async {
      await tester.pump();

      // Check the signal from RenderEditable about whether they're within the
      // viewport.

      expect(renderEditable.selectionStartInViewport.value, equals(expectedLeftVisible));
      expect(renderEditable.selectionEndInViewport.value, equals(expectedRightVisible));

      // Check that the animations are functional and going in the right
      // direction.

      final List<FadeTransition> transitions =
        find.byType(FadeTransition).evaluate().map((Element e) => e.widget).cast<FadeTransition>().toList();
      final FadeTransition left = transitions[0];
      final FadeTransition right = transitions[1];

      if (expectedLeftVisibleBefore) {
        expect(left.opacity.value, equals(1.0));
      }
      if (expectedRightVisibleBefore) {
        expect(right.opacity.value, equals(1.0));
      }

      await tester.pump(SelectionOverlay.fadeDuration ~/ 2);

      if (expectedLeftVisible != expectedLeftVisibleBefore) {
        expect(left.opacity.value, equals(0.5));
      }
      if (expectedRightVisible != expectedRightVisibleBefore) {
        expect(right.opacity.value, equals(0.5));
      }

      await tester.pump(SelectionOverlay.fadeDuration ~/ 2);

      if (expectedLeftVisible) {
        expect(left.opacity.value, equals(1.0));
      }
      if (expectedRightVisible) {
        expect(right.opacity.value, equals(1.0));
      }

      expectedLeftVisibleBefore = expectedLeftVisible;
      expectedRightVisibleBefore = expectedRightVisible;

      // Check that the handles' positions are correct.

      final List<RenderBox> handles = List<RenderBox>.from(
        tester.renderObjectList<RenderBox>(
          find.descendant(
            of: find.byType(CompositedTransformFollower),
            matching: find.byType(Padding),
          ),
        ),
      );

      final Size viewport = renderEditable.size;

      void testPosition(double pos, HandlePositionInViewport expected) {
        switch (expected) {
          case HandlePositionInViewport.leftEdge:
            expect(
              pos,
              inExclusiveRange(
                0 - kMinInteractiveDimension,
                0 + kMinInteractiveDimension,
              ),
            );
            break;
          case HandlePositionInViewport.rightEdge:
            expect(
              pos,
              inExclusiveRange(
                viewport.width - kMinInteractiveDimension,
                viewport.width + kMinInteractiveDimension,
              ),
            );
            break;
          case HandlePositionInViewport.within:
            expect(
              pos,
              inExclusiveRange(
                0 - kMinInteractiveDimension,
                viewport.width + kMinInteractiveDimension,
              ),
            );
            break;
        }
      }
      expect(state.selectionOverlay!.handlesAreVisible, isTrue);
      testPosition(handles[0].localToGlobal(Offset.zero).dx, leftPosition);
      testPosition(handles[1].localToGlobal(Offset.zero).dx, rightPosition);
    }

    // Select the first word. Both handles should be visible.
    await tester.tapAt(const Offset(20, 10));
    renderEditable.selectWord(cause: SelectionChangedCause.longPress);
    await tester.pump();
    await verifyVisibility(HandlePositionInViewport.leftEdge, true, HandlePositionInViewport.within, true);

    // Drag the text slightly so the first word is partially visible. Only the
    // right handle should be visible.
    scrollable.controller!.jumpTo(20.0);
    await verifyVisibility(HandlePositionInViewport.leftEdge, false, HandlePositionInViewport.within, true);

    // Drag the text all the way to the left so the first word is not visible at
    // all (and the second word is fully visible). Both handles should be
    // invisible now.
    scrollable.controller!.jumpTo(200.0);
    await verifyVisibility(HandlePositionInViewport.leftEdge, false, HandlePositionInViewport.leftEdge, false);

    // Tap to unselect.
    await tester.tap(find.byType(EditableText));
    await tester.pump();

    // Now that the second word has been dragged fully into view, select it.
    await tester.tapAt(const Offset(80, 10));
    renderEditable.selectWord(cause: SelectionChangedCause.longPress);
    await tester.pump();
    await verifyVisibility(HandlePositionInViewport.within, true, HandlePositionInViewport.within, true);

    // Drag the text slightly to the right. Only the left handle should be
    // visible.
    scrollable.controller!.jumpTo(150);
    await verifyVisibility(HandlePositionInViewport.within, true, HandlePositionInViewport.rightEdge, false);

    // Drag the text all the way to the right, so the second word is not visible
    // at all. Again, both handles should be invisible.
    scrollable.controller!.jumpTo(0);
    await verifyVisibility(HandlePositionInViewport.rightEdge, false, HandlePositionInViewport.rightEdge, false);

  },
      // On web, we don't show the Flutter toolbar and instead rely on the browser
      // toolbar. Until we change that, this test should remain skipped.
      skip: kIsWeb, // [intended]
      variant: const TargetPlatformVariant(<TargetPlatform>{ TargetPlatform.iOS, TargetPlatform.macOS })
  );

  testWidgets("scrolling doesn't bounce", (WidgetTester tester) async {
    // 3 lines of text, where the last line overflows and requires scrolling.
    const String testText = 'XXXXX\nXXXXX\nXXXXX';
    final TextEditingController controller = TextEditingController(text: testText);

    await tester.pumpWidget(MaterialApp(
      home: Align(
        alignment: Alignment.topLeft,
        child: SizedBox(
          width: 100,
          child: EditableText(
            showSelectionHandles: true,
            maxLines: 2,
            controller: controller,
            focusNode: FocusNode(),
            style: Typography.material2018().black.subtitle1!.copyWith(fontFamily: 'Roboto'),
            cursorColor: Colors.blue,
            backgroundCursorColor: Colors.grey,
            selectionControls: materialTextSelectionControls,
            keyboardType: TextInputType.text,
          ),
        ),
      ),
    ));

    final EditableTextState state =
      tester.state<EditableTextState>(find.byType(EditableText));
    final RenderEditable renderEditable = state.renderEditable;
    final Scrollable scrollable = tester.widget<Scrollable>(find.byType(Scrollable));

    expect(scrollable.controller!.position.viewportDimension, equals(28));
    expect(scrollable.controller!.position.pixels, equals(0));

    expect(renderEditable.maxScrollExtent, equals(14));

    scrollable.controller!.jumpTo(20.0);
    await tester.pump();
    expect(scrollable.controller!.position.pixels, equals(20));

    state.bringIntoView(const TextPosition(offset: 0));
    await tester.pump();
    expect(scrollable.controller!.position.pixels, equals(0));


    state.bringIntoView(const TextPosition(offset: 13));
    await tester.pump();
    expect(scrollable.controller!.position.pixels, equals(14));
    expect(scrollable.controller!.position.pixels, equals(renderEditable.maxScrollExtent));
  });

  testWidgets('bringIntoView brings the caret into view when in a viewport', (WidgetTester tester) async {
    // Regression test for https://github.com/flutter/flutter/issues/55547.
    final TextEditingController controller = TextEditingController(text: testText * 20);
    final ScrollController editableScrollController = ScrollController();
    final ScrollController outerController = ScrollController();

    await tester.pumpWidget(MaterialApp(
      home: Align(
        alignment: Alignment.topLeft,
        child: SizedBox(
          width: 200,
          height: 200,
          child: SingleChildScrollView(
            controller: outerController,
            child: EditableText(
              maxLines: null,
              controller: controller,
              scrollController: editableScrollController,
              focusNode: FocusNode(),
              style: textStyle,
              cursorColor: Colors.blue,
              backgroundCursorColor: Colors.grey,
            ),
          ),
        ),
      ),
    ));


    expect(outerController.offset, 0);
    expect(editableScrollController.offset, 0);

    final EditableTextState state = tester.state<EditableTextState>(find.byType(EditableText));
    state.bringIntoView(TextPosition(offset: controller.text.length));

    await tester.pumpAndSettle();
    // The SingleChildScrollView is scrolled instead of the EditableText to
    // reveal the caret.
    expect(outerController.offset, outerController.position.maxScrollExtent);
    expect(editableScrollController.offset, 0);
  });

  testWidgets('bringIntoView does nothing if the physics prohibits implicit scrolling', (WidgetTester tester) async {
    final TextEditingController controller = TextEditingController(text: testText * 20);
    final ScrollController scrollController = ScrollController();

    Future<void> buildWithPhysics({ ScrollPhysics? physics }) async {
      await tester.pumpWidget(MaterialApp(
        home: Align(
          alignment: Alignment.topLeft,
          child: SizedBox(
            width: 200,
            height: 200,
            child: EditableText(
              maxLines: null,
              controller: controller,
              scrollController: scrollController,
              focusNode: FocusNode(),
              style: textStyle,
              cursorColor: Colors.blue,
              backgroundCursorColor: Colors.grey,
              scrollPhysics: physics,
            ),
          ),
        ),
      ));
    }


    await buildWithPhysics();
    expect(scrollController.offset, 0);

    final EditableTextState state = tester.state<EditableTextState>(find.byType(EditableText));
    state.bringIntoView(TextPosition(offset: controller.text.length));

    await tester.pumpAndSettle();
    // Scrolled to the maxScrollExtent to reveal to caret.
    expect(scrollController.offset, scrollController.position.maxScrollExtent);

    scrollController.jumpTo(0);
    await buildWithPhysics(physics: const NoImplicitScrollPhysics());
    expect(scrollController.offset, 0);

    state.bringIntoView(TextPosition(offset: controller.text.length));

    await tester.pumpAndSettle();
    expect(scrollController.offset, 0);
  });

  testWidgets('can change scroll controller', (WidgetTester tester) async {
    final _TestScrollController scrollController1 = _TestScrollController();
    final _TestScrollController scrollController2 = _TestScrollController();

    await tester.pumpWidget(
      MaterialApp(
        home: EditableText(
          controller: TextEditingController(text: 'A' * 1000),
          focusNode: FocusNode(),
          style: textStyle,
          cursorColor: Colors.blue,
          backgroundCursorColor: Colors.grey,
          scrollController: scrollController1,
        ),
      ),
    );

    expect(scrollController1.attached, isTrue);
    expect(scrollController2.attached, isFalse);

    // Change scrollController to controller 2.
    await tester.pumpWidget(
      MaterialApp(
        home: EditableText(
          controller: TextEditingController(text: 'A' * 1000),
          focusNode: FocusNode(),
          style: textStyle,
          cursorColor: Colors.blue,
          backgroundCursorColor: Colors.grey,
          scrollController: scrollController2,
        ),
      ),
    );

    expect(scrollController1.attached, isFalse);
    expect(scrollController2.attached, isTrue);

    // Changing scrollController to null.
    await tester.pumpWidget(
      MaterialApp(
        home: EditableText(
          controller: TextEditingController(text: 'A' * 1000),
          focusNode: FocusNode(),
          style: textStyle,
          cursorColor: Colors.blue,
          backgroundCursorColor: Colors.grey,
        ),
      ),
    );

    expect(scrollController1.attached, isFalse);
    expect(scrollController2.attached, isFalse);

    // Change scrollController to back controller 2.
    await tester.pumpWidget(
      MaterialApp(
        home: EditableText(
          controller: TextEditingController(text: 'A' * 1000),
          focusNode: FocusNode(),
          style: textStyle,
          cursorColor: Colors.blue,
          backgroundCursorColor: Colors.grey,
          scrollController: scrollController2,
        ),
      ),
    );

    expect(scrollController1.attached, isFalse);
    expect(scrollController2.attached, isTrue);
  });

  testWidgets('getLocalRectForCaret does not throw when it sees an infinite point', (WidgetTester tester) async {
    await tester.pumpWidget(
      MaterialApp(
        home: SkipPainting(
          child: Transform(
            transform: Matrix4.zero(),
            child: EditableText(
              controller: TextEditingController(),
              focusNode: FocusNode(),
              style: textStyle,
              cursorColor: Colors.blue,
              backgroundCursorColor: Colors.grey,
            ),
          ),
        ),
      ),
    );

    final EditableTextState state = tester.state<EditableTextState>(find.byType(EditableText));
    final Rect rect = state.renderEditable.getLocalRectForCaret(const TextPosition(offset: 0));
    expect(rect.isFinite, true);
    expect(tester.takeException(), isNull);
  });

  testWidgets('obscured multiline fields throw an exception', (WidgetTester tester) async {
    final TextEditingController controller = TextEditingController();
    expect(
      () {
        EditableText(
          backgroundCursorColor: cursorColor,
          controller: controller,
          cursorColor: cursorColor,
          focusNode: focusNode,
          obscureText: true,
          style: textStyle,
        );
      },
      returnsNormally,
    );
    expect(
      () {
        EditableText(
          backgroundCursorColor: cursorColor,
          controller: controller,
          cursorColor: cursorColor,
          focusNode: focusNode,
          maxLines: 2,
          obscureText: true,
          style: textStyle,
        );
      },
      throwsAssertionError,
    );
  });

  group('batch editing', () {
    final TextEditingController controller = TextEditingController(text: testText);
    final EditableText editableText = EditableText(
      showSelectionHandles: true,
      maxLines: 2,
      controller: controller,
      focusNode: FocusNode(),
      cursorColor: Colors.red,
      backgroundCursorColor: Colors.blue,
      style: Typography.material2018().black.subtitle1!.copyWith(fontFamily: 'Roboto'),
      keyboardType: TextInputType.text,
    );

    final Widget widget = MediaQuery(
      data: const MediaQueryData(),
      child: Directionality(
        textDirection: TextDirection.ltr,
        child: editableText,
      ),
    );

    testWidgets('batch editing works', (WidgetTester tester) async {
      await tester.pumpWidget(widget);

      // Connect.
      await tester.showKeyboard(find.byType(EditableText));

      final EditableTextState state = tester.state<EditableTextState>(find.byWidget(editableText));
      state.updateEditingValue(const TextEditingValue(text: 'remote value'));
      tester.testTextInput.log.clear();

      state.beginBatchEdit();

      controller.text = 'new change 1';
      expect(state.currentTextEditingValue.text, 'new change 1');
      expect(tester.testTextInput.log, isEmpty);

      // Nesting.
      state.beginBatchEdit();
      controller.text = 'new change 2';
      expect(state.currentTextEditingValue.text, 'new change 2');
      expect(tester.testTextInput.log, isEmpty);

      // End the innermost batch edit. Not yet.
      state.endBatchEdit();
      expect(tester.testTextInput.log, isEmpty);

      controller.text = 'new change 3';
      expect(state.currentTextEditingValue.text, 'new change 3');
      expect(tester.testTextInput.log, isEmpty);

      // Finish the outermost batch edit.
      state.endBatchEdit();
      expect(tester.testTextInput.log, hasLength(1));
      expect(
        tester.testTextInput.log,
        contains(matchesMethodCall('TextInput.setEditingState', args: containsPair('text', 'new change 3'))),
      );
    });

    testWidgets('batch edits need to be nested properly', (WidgetTester tester) async {
      await tester.pumpWidget(widget);

      // Connect.
      await tester.showKeyboard(find.byType(EditableText));

      final EditableTextState state = tester.state<EditableTextState>(find.byWidget(editableText));
      state.updateEditingValue(const TextEditingValue(text: 'remote value'));
      tester.testTextInput.log.clear();

      String? errorString;
      try {
        state.endBatchEdit();
      } catch (e) {
        errorString = e.toString();
      }

      expect(errorString, contains('Unbalanced call to endBatchEdit'));
    });

     testWidgets('catch unfinished batch edits on disposal', (WidgetTester tester) async {
      await tester.pumpWidget(widget);

      // Connect.
      await tester.showKeyboard(find.byType(EditableText));

      final EditableTextState state = tester.state<EditableTextState>(find.byWidget(editableText));
      state.updateEditingValue(const TextEditingValue(text: 'remote value'));
      tester.testTextInput.log.clear();

      state.beginBatchEdit();
      expect(tester.takeException(), isNull);

      await tester.pumpWidget(Container());
      expect(tester.takeException(), isNotNull);
    });
  });

  group('EditableText does not send editing values more than once', () {
    final TextEditingController controller = TextEditingController(text: testText);
    final EditableText editableText = EditableText(
      showSelectionHandles: true,
      maxLines: 2,
      controller: controller,
      focusNode: FocusNode(),
      cursorColor: Colors.red,
      backgroundCursorColor: Colors.blue,
      style: Typography.material2018().black.subtitle1!.copyWith(fontFamily: 'Roboto'),
      keyboardType: TextInputType.text,
      inputFormatters: <TextInputFormatter>[LengthLimitingTextInputFormatter(6)],
      onChanged: (String s) => controller.text += ' onChanged',
    );

    final Widget widget = MediaQuery(
      data: const MediaQueryData(),
      child: Directionality(
        textDirection: TextDirection.ltr,
        child: editableText,
      ),
    );

    controller.addListener(() {
      if (!controller.text.endsWith('listener')) {
        controller.text += ' listener';
      }
    });

    testWidgets('input from text input plugin', (WidgetTester tester) async {
      await tester.pumpWidget(widget);

      // Connect.
      await tester.showKeyboard(find.byType(EditableText));
      tester.testTextInput.log.clear();

      final EditableTextState state = tester.state<EditableTextState>(find.byWidget(editableText));
      state.updateEditingValue(const TextEditingValue(text: 'remoteremoteremote'));

      // Apply in order: length formatter -> listener -> onChanged -> listener.
      expect(controller.text, 'remote listener onChanged listener');
      final List<TextEditingValue> updates = tester.testTextInput.log
        .where((MethodCall call) => call.method == 'TextInput.setEditingState')
        .map((MethodCall call) => TextEditingValue.fromJSON(call.arguments as Map<String, dynamic>))
        .toList(growable: false);

      expect(updates, const <TextEditingValue>[TextEditingValue(text: 'remote listener onChanged listener')]);

      tester.testTextInput.log.clear();

      // If by coincidence the text input plugin sends the same value back,
      // do nothing.
      state.updateEditingValue(const TextEditingValue(text: 'remote listener onChanged listener'));
      expect(controller.text, 'remote listener onChanged listener');
      expect(tester.testTextInput.log, isEmpty);
    });

    testWidgets('input from text selection menu', (WidgetTester tester) async {
      await tester.pumpWidget(widget);

      // Connect.
      await tester.showKeyboard(find.byType(EditableText));
      tester.testTextInput.log.clear();

      final EditableTextState state = tester.state<EditableTextState>(find.byWidget(editableText));
      state.userUpdateTextEditingValue(const TextEditingValue(text: 'remoteremoteremote'), SelectionChangedCause.keyboard);

      // Apply in order: length formatter -> listener -> onChanged -> listener.
      expect(controller.text, 'remote listener onChanged listener');
      final List<TextEditingValue> updates = tester.testTextInput.log
        .where((MethodCall call) => call.method == 'TextInput.setEditingState')
        .map((MethodCall call) => TextEditingValue.fromJSON(call.arguments as Map<String, dynamic>))
        .toList(growable: false);

      expect(updates, const <TextEditingValue>[TextEditingValue(text: 'remote listener onChanged listener')]);

      tester.testTextInput.log.clear();
    });

    testWidgets('input from controller', (WidgetTester tester) async {
      await tester.pumpWidget(widget);

      // Connect.
      await tester.showKeyboard(find.byType(EditableText));
      tester.testTextInput.log.clear();

      controller.text = 'remoteremoteremote';
      final List<TextEditingValue> updates = tester.testTextInput.log
        .where((MethodCall call) => call.method == 'TextInput.setEditingState')
        .map((MethodCall call) => TextEditingValue.fromJSON(call.arguments as Map<String, dynamic>))
        .toList(growable: false);

      expect(updates, const <TextEditingValue>[TextEditingValue(text: 'remoteremoteremote listener')]);
    });

    testWidgets('input from changing controller', (WidgetTester tester) async {
      final TextEditingController controller = TextEditingController(text: testText);
      Widget build({ TextEditingController? textEditingController }) {
        return MediaQuery(
          data: const MediaQueryData(),
          child: Directionality(
            textDirection: TextDirection.ltr,
            child: EditableText(
              showSelectionHandles: true,
              maxLines: 2,
              controller: textEditingController ?? controller,
              focusNode: FocusNode(),
              cursorColor: Colors.red,
              backgroundCursorColor: Colors.blue,
              style: Typography.material2018().black.subtitle1!.copyWith(fontFamily: 'Roboto'),
              keyboardType: TextInputType.text,
              inputFormatters: <TextInputFormatter>[LengthLimitingTextInputFormatter(6)],
            ),
          ),
        );
      }

      await tester.pumpWidget(build());

      // Connect.
      await tester.showKeyboard(find.byType(EditableText));
      tester.testTextInput.log.clear();
      await tester.pumpWidget(build(textEditingController: TextEditingController(text: 'new text')));

      List<TextEditingValue> updates = tester.testTextInput.log
        .where((MethodCall call) => call.method == 'TextInput.setEditingState')
        .map((MethodCall call) => TextEditingValue.fromJSON(call.arguments as Map<String, dynamic>))
        .toList(growable: false);

      expect(updates, const <TextEditingValue>[TextEditingValue(text: 'new text')]);

      tester.testTextInput.log.clear();
      await tester.pumpWidget(build(textEditingController: TextEditingController(text: 'new new text')));

      updates = tester.testTextInput.log
        .where((MethodCall call) => call.method == 'TextInput.setEditingState')
        .map((MethodCall call) => TextEditingValue.fromJSON(call.arguments as Map<String, dynamic>))
        .toList(growable: false);

      expect(updates, const <TextEditingValue>[TextEditingValue(text: 'new new text')]);
    });
  });

  testWidgets('input imm channel calls are ordered correctly', (WidgetTester tester) async {
    const String testText = 'flutter is the best!';
    final TextEditingController controller = TextEditingController(text: testText);
    final EditableText et = EditableText(
      showSelectionHandles: true,
      maxLines: 2,
      controller: controller,
      focusNode: FocusNode(),
      cursorColor: Colors.red,
      backgroundCursorColor: Colors.blue,
      style: Typography.material2018().black.subtitle1!.copyWith(fontFamily: 'Roboto'),
      keyboardType: TextInputType.text,
    );

    await tester.pumpWidget(MaterialApp(
      home: Align(
        alignment: Alignment.topLeft,
        child: SizedBox(
          width: 100,
          child: et,
        ),
      ),
    ));

    await tester.showKeyboard(find.byType(EditableText));
    // TextInput.show should be after TextInput.setEditingState.
    // On Android setEditingState triggers an IME restart which may prevent
    // the keyboard from showing if the show keyboard request comes before the
    // restart.
    // See: https://github.com/flutter/flutter/issues/68571.
    final List<String> logOrder = <String>[
      'TextInput.setClient',
      'TextInput.setEditableSizeAndTransform',
      'TextInput.setMarkedTextRect',
      'TextInput.setStyle',
      'TextInput.setEditingState',
      'TextInput.show',
      'TextInput.requestAutofill',
      'TextInput.setEditingState',
      'TextInput.show',
      'TextInput.setCaretRect',
    ];
    expect(
      tester.testTextInput.log.map((MethodCall m) => m.method),
      logOrder,
    );
  });

  testWidgets(
    'keyboard is requested after setEditingState after switching to a new text field',
    (WidgetTester tester) async {
      // Regression test for https://github.com/flutter/flutter/issues/68571.
      final EditableText editableText1 = EditableText(
        showSelectionHandles: true,
        maxLines: 2,
        controller: TextEditingController(),
        focusNode: FocusNode(),
        cursorColor: Colors.red,
        backgroundCursorColor: Colors.blue,
        style: Typography.material2018().black.subtitle1!.copyWith(fontFamily: 'Roboto'),
        keyboardType: TextInputType.text,
      );

      final EditableText editableText2 = EditableText(
        showSelectionHandles: true,
        maxLines: 2,
        controller: TextEditingController(),
        focusNode: FocusNode(),
        cursorColor: Colors.red,
        backgroundCursorColor: Colors.blue,
        style: Typography.material2018().black.subtitle1!.copyWith(fontFamily: 'Roboto'),
        keyboardType: TextInputType.text,
      );

      await tester.pumpWidget(MaterialApp(
        home: Center(
          child: Column(
            children: <Widget>[editableText1, editableText2],
          ),
        ),
      ));

      await tester.tap(find.byWidget(editableText1));
      await tester.pumpAndSettle();

      tester.testTextInput.log.clear();
      await tester.tap(find.byWidget(editableText2));
      await tester.pumpAndSettle();

      // Send TextInput.show after TextInput.setEditingState. Otherwise
      // some Android keyboards ignore the "show keyboard" request, as the
      // Android text input plugin restarts the input method when setEditingState
      // is sent by the framework.
      final List<String> logOrder = <String>[
        'TextInput.clearClient',
        'TextInput.setClient',
        'TextInput.setEditableSizeAndTransform',
        'TextInput.setMarkedTextRect',
        'TextInput.setStyle',
        'TextInput.setEditingState',
        'TextInput.show',
        'TextInput.requestAutofill',
        'TextInput.setCaretRect',
      ];
      expect(
        tester.testTextInput.log.map((MethodCall m) => m.method),
        logOrder,
      );
  });

  testWidgets(
    'Autofill does not request focus',
    (WidgetTester tester) async {
      // Regression test for https://github.com/flutter/flutter/issues/91354 .
      final FocusNode focusNode1 = FocusNode();
      final EditableText editableText1 = EditableText(
        showSelectionHandles: true,
        maxLines: 2,
        controller: TextEditingController(),
        focusNode: focusNode1,
        cursorColor: Colors.red,
        backgroundCursorColor: Colors.blue,
        style: Typography.material2018().black.subtitle1!.copyWith(fontFamily: 'Roboto'),
        keyboardType: TextInputType.text,
      );

      final FocusNode focusNode2 = FocusNode();
      final EditableText editableText2 = EditableText(
        showSelectionHandles: true,
        maxLines: 2,
        controller: TextEditingController(),
        focusNode: focusNode2,
        cursorColor: Colors.red,
        backgroundCursorColor: Colors.blue,
        style: Typography.material2018().black.subtitle1!.copyWith(fontFamily: 'Roboto'),
        keyboardType: TextInputType.text,
      );

      await tester.pumpWidget(MaterialApp(
        home: Center(
          child: Column(
            children: <Widget>[editableText1, editableText2],
          ),
        ),
      ));

      // editableText1 has the focus.
      await tester.tap(find.byWidget(editableText1));
      await tester.pumpAndSettle();

      final EditableTextState state2 = tester.state<EditableTextState>(find.byWidget(editableText2));
      // Update editableText2 when it's not focused. It should not request focus.
      state2.updateEditingValue(
        const TextEditingValue(text: 'password', selection: TextSelection.collapsed(offset: 8)),
      );
      await tester.pumpAndSettle();

      expect(focusNode1.hasFocus, isTrue);
      expect(focusNode2.hasFocus, isFalse);
  });

  testWidgets('setEditingState is not called when text changes', (WidgetTester tester) async {
    // We shouldn't get a message here because this change is owned by the platform side.
    const String testText = 'flutter is the best!';
    final TextEditingController controller = TextEditingController(text: testText);
    final EditableText et = EditableText(
      showSelectionHandles: true,
      maxLines: 2,
      controller: controller,
      focusNode: FocusNode(),
      cursorColor: Colors.red,
      backgroundCursorColor: Colors.blue,
      style: Typography.material2018().black.subtitle1!.copyWith(fontFamily: 'Roboto'),
      keyboardType: TextInputType.text,
    );

    await tester.pumpWidget(MaterialApp(
      home: Align(
        alignment: Alignment.topLeft,
        child: SizedBox(
          width: 100,
          child: et,
        ),
      ),
    ));

    await tester.enterText(find.byType(EditableText), '...');

    final List<String> logOrder = <String>[
      'TextInput.setClient',
      'TextInput.setEditableSizeAndTransform',
      'TextInput.setMarkedTextRect',
      'TextInput.setStyle',
      'TextInput.setEditingState',
      'TextInput.show',
      'TextInput.requestAutofill',
      'TextInput.setEditingState',
      'TextInput.show',
      'TextInput.setCaretRect',
      'TextInput.show',
    ];
    expect(tester.testTextInput.log.length, logOrder.length);
    int index = 0;
    for (final MethodCall m in tester.testTextInput.log) {
      expect(m.method, logOrder[index]);
      index++;
    }
    expect(tester.testTextInput.editingState!['text'], 'flutter is the best!');
  });

  testWidgets('setEditingState is called when text changes on controller', (WidgetTester tester) async {
    // We should get a message here because this change is owned by the framework side.
    const String testText = 'flutter is the best!';
    final TextEditingController controller = TextEditingController(text: testText);
    final EditableText et = EditableText(
      showSelectionHandles: true,
      maxLines: 2,
      controller: controller,
      focusNode: FocusNode(),
      cursorColor: Colors.red,
      backgroundCursorColor: Colors.blue,
      style: Typography.material2018().black.subtitle1!.copyWith(fontFamily: 'Roboto'),
      keyboardType: TextInputType.text,
    );

    await tester.pumpWidget(MaterialApp(
      home: Align(
        alignment: Alignment.topLeft,
        child: SizedBox(
          width: 100,
          child: et,
        ),
      ),
    ));

    await tester.showKeyboard(find.byType(EditableText));
    controller.text += '...';
    await tester.idle();

    final List<String> logOrder = <String>[
      'TextInput.setClient',
      'TextInput.setEditableSizeAndTransform',
      'TextInput.setMarkedTextRect',
      'TextInput.setStyle',
      'TextInput.setEditingState',
      'TextInput.show',
      'TextInput.requestAutofill',
      'TextInput.setEditingState',
      'TextInput.show',
      'TextInput.setCaretRect',
      'TextInput.setEditingState',
    ];

    expect(
      tester.testTextInput.log.map((MethodCall m) => m.method),
      logOrder,
    );
    expect(tester.testTextInput.editingState!['text'], 'flutter is the best!...');
  });

  testWidgets('Synchronous test of local and remote editing values', (WidgetTester tester) async {
    // Regression test for https://github.com/flutter/flutter/issues/65059
    final List<MethodCall> log = <MethodCall>[];
    tester.binding.defaultBinaryMessenger.setMockMethodCallHandler(SystemChannels.textInput, (MethodCall methodCall) async {
      log.add(methodCall);
      return null;
    });
    final TextInputFormatter formatter = TextInputFormatter.withFunction((TextEditingValue oldValue, TextEditingValue newValue) {
      if (newValue.text == 'I will be modified by the formatter.') {
        newValue = const TextEditingValue(text: 'Flutter is the best!');
      }
      return newValue;
    });
    final TextEditingController controller = TextEditingController();
    late StateSetter setState;

    final FocusNode focusNode = FocusNode(debugLabel: 'EditableText Focus Node');
    Widget builder() {
      return StatefulBuilder(
        builder: (BuildContext context, StateSetter setter) {
          setState = setter;
          return MaterialApp(
            home: MediaQuery(
              data: const MediaQueryData(),
              child: Directionality(
                textDirection: TextDirection.ltr,
                child: Center(
                  child: Material(
                    child: EditableText(
                      controller: controller,
                      focusNode: focusNode,
                      style: textStyle,
                      cursorColor: Colors.red,
                      backgroundCursorColor: Colors.red,
                      keyboardType: TextInputType.multiline,
                      inputFormatters: <TextInputFormatter>[
                        formatter,
                      ],
                      onChanged: (String value) { },
                    ),
                  ),
                ),
              ),
            ),
          );
        },
      );
    }

    await tester.pumpWidget(builder());
    await tester.tap(find.byType(EditableText));
    await tester.showKeyboard(find.byType(EditableText));
    await tester.pump();

    log.clear();

    final EditableTextState state = tester.firstState(find.byType(EditableText));
    // setEditingState is not called when only the remote changes
    state.updateEditingValue(TextEditingValue(
      text: 'a',
      selection: controller.selection,
    ));

    expect(log.length, 0);

    // setEditingState is called when remote value modified by the formatter.
    state.updateEditingValue(TextEditingValue(
      text: 'I will be modified by the formatter.',
      selection: controller.selection,
    ));
    expect(log.length, 1);
    MethodCall methodCall = log[0];
    expect(
      methodCall,
      isMethodCall('TextInput.setEditingState', arguments: <String, dynamic>{
        'text': 'Flutter is the best!',
        'selectionBase': -1,
        'selectionExtent': -1,
        'selectionAffinity': 'TextAffinity.downstream',
        'selectionIsDirectional': false,
        'composingBase': -1,
        'composingExtent': -1,
      }),
    );

    log.clear();

    // setEditingState is called when the [controller.value] is modified by local.
    setState(() {
      controller.text = 'I love flutter!';
    });
    expect(log.length, 1);
    methodCall = log[0];
    expect(
      methodCall,
      isMethodCall('TextInput.setEditingState', arguments: <String, dynamic>{
        'text': 'I love flutter!',
        'selectionBase': -1,
        'selectionExtent': -1,
        'selectionAffinity': 'TextAffinity.downstream',
        'selectionIsDirectional': false,
        'composingBase': -1,
        'composingExtent': -1,
      }),
    );

    log.clear();

    // Currently `_receivedRemoteTextEditingValue` equals 'I will be modified by the formatter.',
    // setEditingState will be called when set the [controller.value] to `_receivedRemoteTextEditingValue` by local.
    setState(() {
      controller.text = 'I will be modified by the formatter.';
    });
    expect(log.length, 1);
    methodCall = log[0];
    expect(
      methodCall,
      isMethodCall('TextInput.setEditingState', arguments: <String, dynamic>{
        'text': 'I will be modified by the formatter.',
        'selectionBase': -1,
        'selectionExtent': -1,
        'selectionAffinity': 'TextAffinity.downstream',
        'selectionIsDirectional': false,
        'composingBase': -1,
        'composingExtent': -1,
      }),
    );
  });

  testWidgets('Send text input state to engine when the input formatter rejects user input', (WidgetTester tester) async {
    // Regression test for https://github.com/flutter/flutter/issues/67828
    final List<MethodCall> log = <MethodCall>[];
    tester.binding.defaultBinaryMessenger.setMockMethodCallHandler(SystemChannels.textInput, (MethodCall methodCall) async {
      log.add(methodCall);
      return null;
    });
    final TextInputFormatter formatter = TextInputFormatter.withFunction((TextEditingValue oldValue, TextEditingValue newValue) {
      return const TextEditingValue(text: 'Flutter is the best!');
    });
    final TextEditingController controller = TextEditingController();

    final FocusNode focusNode = FocusNode(debugLabel: 'EditableText Focus Node');
    Widget builder() {
      return StatefulBuilder(
        builder: (BuildContext context, StateSetter setter) {
          return MaterialApp(
            home: MediaQuery(
              data: const MediaQueryData(),
              child: Directionality(
                textDirection: TextDirection.ltr,
                child: Center(
                  child: Material(
                    child: EditableText(
                      controller: controller,
                      focusNode: focusNode,
                      style: textStyle,
                      cursorColor: Colors.red,
                      backgroundCursorColor: Colors.red,
                      keyboardType: TextInputType.multiline,
                      inputFormatters: <TextInputFormatter>[
                        formatter,
                      ],
                      onChanged: (String value) { },
                    ),
                  ),
                ),
              ),
            ),
          );
        },
      );
    }

    await tester.pumpWidget(builder());
    await tester.tap(find.byType(EditableText));
    await tester.showKeyboard(find.byType(EditableText));
    await tester.pump();

    log.clear();

    final EditableTextState state = tester.firstState(find.byType(EditableText));

    // setEditingState is called when remote value modified by the formatter.
    state.updateEditingValue(TextEditingValue(
      text: 'I will be modified by the formatter.',
      selection: controller.selection,
    ));
    expect(log.length, 1);
    expect(log, contains(matchesMethodCall(
      'TextInput.setEditingState',
      args: allOf(
        containsPair('text', 'Flutter is the best!'),
      ),
    )));

    log.clear();

    state.updateEditingValue(const TextEditingValue(
      text: 'I will be modified by the formatter.',
    ));
    expect(log.length, 1);
    expect(log, contains(matchesMethodCall(
      'TextInput.setEditingState',
      args: allOf(
        containsPair('text', 'Flutter is the best!'),
      ),
    )));
  });

  testWidgets('Repeatedly receiving [TextEditingValue] will not trigger a keyboard request', (WidgetTester tester) async {
    // Regression test for https://github.com/flutter/flutter/issues/66036
    final List<MethodCall> log = <MethodCall>[];
    tester.binding.defaultBinaryMessenger.setMockMethodCallHandler(SystemChannels.textInput, (MethodCall methodCall) async {
      log.add(methodCall);
      return null;
    });
    final TextEditingController controller = TextEditingController();

    final FocusNode focusNode = FocusNode(debugLabel: 'EditableText Focus Node');
    Widget builder() {
      return StatefulBuilder(
        builder: (BuildContext context, StateSetter setter) {
          return MaterialApp(
            home: MediaQuery(
              data: const MediaQueryData(),
              child: Directionality(
                textDirection: TextDirection.ltr,
                child: Center(
                  child: Material(
                    child: EditableText(
                      controller: controller,
                      focusNode: focusNode,
                      style: textStyle,
                      cursorColor: Colors.red,
                      backgroundCursorColor: Colors.red,
                      keyboardType: TextInputType.multiline,
                      onChanged: (String value) { },
                    ),
                  ),
                ),
              ),
            ),
          );
        },
      );
    }

    await tester.pumpWidget(builder());
    await tester.tap(find.byType(EditableText));
    await tester.pump();

    // The keyboard is shown after tap the EditableText.
    expect(focusNode.hasFocus, true);

    log.clear();

    final EditableTextState state = tester.firstState(find.byType(EditableText));

    state.updateEditingValue(TextEditingValue(
      text: 'a',
      selection: controller.selection,
    ));
    await tester.pump();

    // Nothing called when only the remote changes.
    expect(log.length, 0);

    // Hide the keyboard.
    focusNode.unfocus();
    await tester.pump();

    expect(log.length, 2);
    MethodCall methodCall = log[0];
    // Close the InputConnection.
    expect(methodCall, isMethodCall('TextInput.clearClient', arguments: null));
    methodCall = log[1];
    expect(methodCall, isMethodCall('TextInput.hide', arguments: null));
    // The keyboard loses focus.
    expect(focusNode.hasFocus, false);

    log.clear();

    // Send repeat value from the engine.
    state.updateEditingValue(TextEditingValue(
      text: 'a',
      selection: controller.selection,
    ));
    await tester.pump();

    // Nothing called when only the remote changes.
    expect(log.length, 0);
    // The keyboard is not be requested after a repeat value from the engine.
    expect(focusNode.hasFocus, false);
  });

  group('TextEditingController', () {
    testWidgets('TextEditingController.text set to empty string clears field', (WidgetTester tester) async {
      final TextEditingController controller = TextEditingController();
      await tester.pumpWidget(
        MaterialApp(
          home: MediaQuery(
            data: const MediaQueryData(),
            child: Directionality(
              textDirection: TextDirection.ltr,
              child: Center(
                child: Material(
                  child: EditableText(
                    controller: controller,
                    focusNode: focusNode,
                    style: textStyle,
                    cursorColor: Colors.red,
                    backgroundCursorColor: Colors.red,
                    keyboardType: TextInputType.multiline,
                    onChanged: (String value) { },
                  ),
                ),
              ),
            ),
          ),
        ),
      );

      controller.text = '...';
      await tester.pump();
      expect(find.text('...'), findsOneWidget);

      controller.text = '';
      await tester.pump();
      expect(find.text('...'), findsNothing);
    });

    testWidgets('TextEditingController.clear() behavior test', (WidgetTester tester) async {
      // Regression test for https://github.com/flutter/flutter/issues/66316
      final List<MethodCall> log = <MethodCall>[];
      tester.binding.defaultBinaryMessenger.setMockMethodCallHandler(SystemChannels.textInput, (MethodCall methodCall) async {
        log.add(methodCall);
        return null;
      });
      final TextEditingController controller = TextEditingController();

      final FocusNode focusNode = FocusNode(debugLabel: 'EditableText Focus Node');
      Widget builder() {
        return StatefulBuilder(
          builder: (BuildContext context, StateSetter setter) {
            return MaterialApp(
              home: MediaQuery(
                data: const MediaQueryData(),
                child: Directionality(
                  textDirection: TextDirection.ltr,
                  child: Center(
                    child: Material(
                      child: EditableText(
                        controller: controller,
                        focusNode: focusNode,
                        style: textStyle,
                        cursorColor: Colors.red,
                        backgroundCursorColor: Colors.red,
                        keyboardType: TextInputType.multiline,
                        onChanged: (String value) { },
                      ),
                    ),
                  ),
                ),
              ),
            );
          },
        );
      }

      await tester.pumpWidget(builder());
      await tester.tap(find.byType(EditableText));
      await tester.pump();

      // The keyboard is shown after tap the EditableText.
      expect(focusNode.hasFocus, true);

      log.clear();

      final EditableTextState state = tester.firstState(find.byType(EditableText));

      state.updateEditingValue(TextEditingValue(
        text: 'a',
        selection: controller.selection,
      ));
      await tester.pump();

      // Nothing called when only the remote changes.
      expect(log, isEmpty);

      controller.clear();

      expect(log.length, 1);
      expect(
        log[0],
        isMethodCall('TextInput.setEditingState', arguments: <String, dynamic>{
          'text': '',
          'selectionBase': 0,
          'selectionExtent': 0,
          'selectionAffinity': 'TextAffinity.downstream',
          'selectionIsDirectional': false,
          'composingBase': -1,
          'composingExtent': -1,
        }),
      );
    });

    testWidgets('TextEditingController.buildTextSpan receives build context', (WidgetTester tester) async {
      final _AccentColorTextEditingController controller = _AccentColorTextEditingController('a');
      const Color color = Color.fromARGB(255, 1, 2, 3);
      final ThemeData lightTheme = ThemeData.light();
      await tester.pumpWidget(MaterialApp(
        theme: lightTheme.copyWith(
          colorScheme: lightTheme.colorScheme.copyWith(secondary: color),
        ),
        home: EditableText(
          controller: controller,
          focusNode: FocusNode(),
          style: Typography.material2018().black.subtitle1!,
          cursorColor: Colors.blue,
          backgroundCursorColor: Colors.grey,
        ),
      ));

      final RenderEditable renderEditable = findRenderEditable(tester);
      final TextSpan textSpan = renderEditable.text! as TextSpan;
      expect(textSpan.style!.color, color);
    });

    testWidgets('controller listener changes value', (WidgetTester tester) async {
      const double maxValue = 5.5555;
      final TextEditingController controller = TextEditingController();

      controller.addListener(() {
        final double value = double.tryParse(controller.text.trim()) ?? .0;
        if (value > maxValue) {
          controller.text = maxValue.toString();
          controller.selection = TextSelection.fromPosition(
              TextPosition(offset: maxValue.toString().length));
        }
      });
      await tester.pumpWidget(MaterialApp(
        home: EditableText(
          controller: controller,
          focusNode: focusNode,
          style: textStyle,
          cursorColor: Colors.blue,
          backgroundCursorColor: Colors.grey,
        ),
      ));

      final EditableTextState state =
        tester.state<EditableTextState>(find.byType(EditableText));

      state.updateEditingValue(const TextEditingValue(text: '1', selection: TextSelection.collapsed(offset: 1)));
      await tester.pump();
      state.updateEditingValue(const TextEditingValue(text: '12', selection: TextSelection.collapsed(offset: 2)));
      await tester.pump();

      expect(controller.text, '5.5555');
      expect(controller.selection.baseOffset, 6);
      expect(controller.selection.extentOffset, 6);
    });
  });

  testWidgets('autofocus:true on first frame does not throw', (WidgetTester tester) async {
    final TextEditingController controller = TextEditingController(text: testText);
    controller.selection = const TextSelection(
      baseOffset: 0,
      extentOffset: 0,
      affinity: TextAffinity.upstream,
    );

    await tester.pumpWidget(MaterialApp(
      home: EditableText(
        maxLines: 10,
        controller: controller,
        showSelectionHandles: true,
        autofocus: true,
        focusNode: FocusNode(),
        style: Typography.material2018().black.subtitle1!,
        cursorColor: Colors.blue,
        backgroundCursorColor: Colors.grey,
        selectionControls: materialTextSelectionControls,
        keyboardType: TextInputType.text,
        textAlign: TextAlign.right,
      ),
    ));


    await tester.pumpAndSettle(); // Wait for autofocus to take effect.

    final dynamic exception = tester.takeException();
    expect(exception, isNull);
  });

  testWidgets('updateEditingValue filters multiple calls from formatter', (WidgetTester tester) async {
    final MockTextFormatter formatter = MockTextFormatter();
    await tester.pumpWidget(
      MediaQuery(
        data: const MediaQueryData(),
        child: Directionality(
          textDirection: TextDirection.ltr,
          child: FocusScope(
            node: focusScopeNode,
            autofocus: true,
            child: EditableText(
              backgroundCursorColor: Colors.grey,
              controller: controller,
              focusNode: focusNode,
              style: textStyle,
              cursorColor: cursorColor,
              inputFormatters: <TextInputFormatter>[formatter],
            ),
          ),
        ),
      ),
    );

    await tester.tap(find.byType(EditableText));
    await tester.showKeyboard(find.byType(EditableText));
    controller.text = '';
    await tester.idle();

    final EditableTextState state =
        tester.state<EditableTextState>(find.byType(EditableText));
    expect(tester.testTextInput.editingState!['text'], equals(''));
    expect(state.wantKeepAlive, true);

    state.updateEditingValue(TextEditingValue.empty);
    state.updateEditingValue(const TextEditingValue(text: 'a'));
    state.updateEditingValue(const TextEditingValue(text: 'aa'));
    state.updateEditingValue(const TextEditingValue(text: 'aaa'));
    state.updateEditingValue(const TextEditingValue(text: 'aa'));
    state.updateEditingValue(const TextEditingValue(text: 'aaa'));
    state.updateEditingValue(const TextEditingValue(text: 'aaaa'));
    state.updateEditingValue(const TextEditingValue(text: 'aa'));
    state.updateEditingValue(const TextEditingValue(text: 'aaaaaaa'));
    state.updateEditingValue(const TextEditingValue(text: 'aa'));
    state.updateEditingValue(const TextEditingValue(text: 'aaaaaaaaa'));
    state.updateEditingValue(const TextEditingValue(text: 'aaaaaaaaa')); // Skipped

    const List<String> referenceLog = <String>[
      '[1]: , a',
      '[1]: normal aa',
      '[2]: a, aa',
      '[2]: normal aaaa',
      '[3]: aa, aaa',
      '[3]: normal aaaaaa',
      '[4]: aaa, aa',
      '[4]: deleting aa',
      '[5]: aa, aaa',
      '[5]: normal aaaaaaaaaa',
      '[6]: aaa, aaaa',
      '[6]: normal aaaaaaaaaaaa',
      '[7]: aaaa, aa',
      '[7]: deleting aaaaa',
      '[8]: aa, aaaaaaa',
      '[8]: normal aaaaaaaaaaaaaaaa',
      '[9]: aaaaaaa, aa',
      '[9]: deleting aaaaaaa',
      '[10]: aa, aaaaaaaaa',
      '[10]: normal aaaaaaaaaaaaaaaaaaaa',
    ];

    expect(formatter.log, referenceLog);
  });

  testWidgets('formatter logic handles repeat filtering', (WidgetTester tester) async {
    final MockTextFormatter formatter = MockTextFormatter();
    await tester.pumpWidget(
      MediaQuery(
        data: const MediaQueryData(),
        child: Directionality(
          textDirection: TextDirection.ltr,
          child: FocusScope(
            node: focusScopeNode,
            autofocus: true,
            child: EditableText(
              backgroundCursorColor: Colors.grey,
              controller: controller,
              focusNode: focusNode,
              style: textStyle,
              cursorColor: cursorColor,
              inputFormatters: <TextInputFormatter>[formatter],
            ),
          ),
        ),
      ),
    );

    await tester.tap(find.byType(EditableText));
    await tester.showKeyboard(find.byType(EditableText));
    controller.text = '';
    await tester.idle();

    final EditableTextState state =
        tester.state<EditableTextState>(find.byType(EditableText));
    expect(tester.testTextInput.editingState!['text'], equals(''));
    expect(state.wantKeepAlive, true);

    // We no longer perform full repeat filtering in framework, it is now left
    // to the engine to prevent repeat calls from being sent in the first place.
    // Engine preventing repeats is far more reliable and avoids many of the ambiguous
    // filtering we performed before.
    expect(formatter.formatCallCount, 0);
    state.updateEditingValue(const TextEditingValue(text: '01'));
    expect(formatter.formatCallCount, 1);
    state.updateEditingValue(const TextEditingValue(text: '012'));
    expect(formatter.formatCallCount, 2);
    state.updateEditingValue(const TextEditingValue(text: '0123')); // Text change causes reformat
    expect(formatter.formatCallCount, 3);
    state.updateEditingValue(const TextEditingValue(text: '0123')); // No text change, does not format
    expect(formatter.formatCallCount, 3);
    state.updateEditingValue(const TextEditingValue(text: '0123')); // No text change, does not format
    expect(formatter.formatCallCount, 3);
    state.updateEditingValue(const TextEditingValue(text: '0123', selection: TextSelection.collapsed(offset: 2))); // Selection change does not reformat
    expect(formatter.formatCallCount, 3);
    state.updateEditingValue(const TextEditingValue(text: '0123', selection: TextSelection.collapsed(offset: 2))); // No text change, does not format
    expect(formatter.formatCallCount, 3);
    state.updateEditingValue(const TextEditingValue(text: '0123', selection: TextSelection.collapsed(offset: 2))); // No text change, does not format
    expect(formatter.formatCallCount, 3);

    // Composing changes should not trigger reformat, as it could cause infinite loops on some IMEs.
    state.updateEditingValue(const TextEditingValue(text: '0123', selection: TextSelection.collapsed(offset: 2), composing: TextRange(start: 1, end: 2)));
    expect(formatter.formatCallCount, 3);
    expect(formatter.lastOldValue.composing, TextRange.empty);
    expect(formatter.lastNewValue.composing, TextRange.empty); // The new composing was registered in formatter.
    // Clearing composing region should trigger reformat.
    state.updateEditingValue(const TextEditingValue(text: '01234', selection: TextSelection.collapsed(offset: 2))); // Formats, with oldValue containing composing region.
    expect(formatter.formatCallCount, 4);
    expect(formatter.lastOldValue.composing, const TextRange(start: 1, end: 2));
    expect(formatter.lastNewValue.composing, TextRange.empty);

    const List<String> referenceLog = <String>[
      '[1]: , 01',
      '[1]: normal aa',
      '[2]: 01, 012',
      '[2]: normal aaaa',
      '[3]: 012, 0123',
      '[3]: normal aaaaaa',
      '[4]: 0123, 01234',
      '[4]: normal aaaaaaaa',
    ];

    expect(formatter.log, referenceLog);
  });

  // Regression test for https://github.com/flutter/flutter/issues/53612
  testWidgets('formatter logic handles initial repeat edge case', (WidgetTester tester) async {
    final MockTextFormatter formatter = MockTextFormatter();
    await tester.pumpWidget(
      MediaQuery(
        data: const MediaQueryData(),
        child: Directionality(
          textDirection: TextDirection.ltr,
          child: FocusScope(
            node: focusScopeNode,
            autofocus: true,
            child: EditableText(
              backgroundCursorColor: Colors.grey,
              controller: controller,
              focusNode: focusNode,
              style: textStyle,
              cursorColor: cursorColor,
              inputFormatters: <TextInputFormatter>[formatter],
            ),
          ),
        ),
      ),
    );

    await tester.tap(find.byType(EditableText));
    await tester.showKeyboard(find.byType(EditableText));
    controller.text = 'test';
    await tester.idle();

    final EditableTextState state =
        tester.state<EditableTextState>(find.byType(EditableText));
    expect(tester.testTextInput.editingState!['text'], equals('test'));
    expect(state.wantKeepAlive, true);

    expect(formatter.formatCallCount, 0);
    state.updateEditingValue(const TextEditingValue(text: 'test'));
    state.updateEditingValue(const TextEditingValue(text: 'test', composing: TextRange(start: 1, end: 2)));
    state.updateEditingValue(const TextEditingValue(text: '0')); // pass to formatter once to check the values.
    expect(formatter.lastOldValue.composing, const TextRange(start: 1, end: 2));
    expect(formatter.lastOldValue.text, 'test');
  });

  testWidgets('EditableText changes mouse cursor when hovered', (WidgetTester tester) async {
    await tester.pumpWidget(
      MediaQuery(
        data: const MediaQueryData(),
        child: Directionality(
          textDirection: TextDirection.ltr,
          child: FocusScope(
            node: focusScopeNode,
            child: MouseRegion(
              cursor: SystemMouseCursors.forbidden,
              child: EditableText(
                controller: controller,
                backgroundCursorColor: Colors.grey,
                focusNode: focusNode,
                style: textStyle,
                cursorColor: cursorColor,
                mouseCursor: SystemMouseCursors.click,
              ),
            ),
          ),
        ),
      ),
    );

    final TestGesture gesture = await tester.createGesture(kind: PointerDeviceKind.mouse, pointer: 1);
    await gesture.addPointer(location: tester.getCenter(find.byType(EditableText)));

    await tester.pump();

    expect(RendererBinding.instance.mouseTracker.debugDeviceActiveCursor(1), SystemMouseCursors.click);

    // Test default cursor
    await tester.pumpWidget(
      MediaQuery(
        data: const MediaQueryData(),
        child: Directionality(
          textDirection: TextDirection.ltr,
          child: FocusScope(
            node: focusScopeNode,
            child: MouseRegion(
              cursor: SystemMouseCursors.forbidden,
              child: EditableText(
                controller: controller,
                backgroundCursorColor: Colors.grey,
                focusNode: focusNode,
                style: textStyle,
                cursorColor: cursorColor,
              ),
            ),
          ),
        ),
      ),
    );

    expect(RendererBinding.instance.mouseTracker.debugDeviceActiveCursor(1), SystemMouseCursors.text);
  });

  testWidgets('Can access characters on editing string', (WidgetTester tester) async {
    late int charactersLength;
    final Widget widget = MaterialApp(
      home: EditableText(
        backgroundCursorColor: Colors.grey,
        controller: TextEditingController(),
        focusNode: FocusNode(),
        style: Typography.material2018().black.subtitle1!,
        cursorColor: Colors.blue,
        selectionControls: materialTextSelectionControls,
        keyboardType: TextInputType.text,
        onChanged: (String value) {
          charactersLength = value.characters.length;
        },
      ),
    );
    await tester.pumpWidget(widget);

    // Enter an extended grapheme cluster whose string length is different than
    // its characters length.
    await tester.enterText(find.byType(EditableText), '👨‍👩‍👦');
    await tester.pump();

    expect(charactersLength, 1);
  });

  testWidgets('EditableText can set and update clipBehavior', (WidgetTester tester) async {
    await tester.pumpWidget(MediaQuery(
      data: const MediaQueryData(),
      child: Directionality(
        textDirection: TextDirection.ltr,
        child: FocusScope(
          node: focusScopeNode,
          autofocus: true,
          child: EditableText(
            backgroundCursorColor: Colors.grey,
            controller: controller,
            focusNode: focusNode,
            style: textStyle,
            cursorColor: cursorColor,
          ),
        ),
      ),
    ));
    final RenderEditable renderObject = tester.allRenderObjects.whereType<RenderEditable>().first;
    expect(renderObject.clipBehavior, equals(Clip.hardEdge));

    await tester.pumpWidget(MediaQuery(
      data: const MediaQueryData(),
      child: Directionality(
        textDirection: TextDirection.ltr,
        child: FocusScope(
          node: focusScopeNode,
          autofocus: true,
          child: EditableText(
            backgroundCursorColor: Colors.grey,
            controller: controller,
            focusNode: focusNode,
            style: textStyle,
            cursorColor: cursorColor,
            clipBehavior: Clip.antiAlias,
          ),
        ),
      ),
    ));
    expect(renderObject.clipBehavior, equals(Clip.antiAlias));
  });

  testWidgets('EditableText inherits DefaultTextHeightBehavior', (WidgetTester tester) async {
    const TextHeightBehavior customTextHeightBehavior = TextHeightBehavior(
      applyHeightToFirstAscent: false,
    );
    await tester.pumpWidget(MediaQuery(
      data: const MediaQueryData(),
      child: Directionality(
        textDirection: TextDirection.ltr,
        child: FocusScope(
          node: focusScopeNode,
          autofocus: true,
          child: DefaultTextHeightBehavior(
            textHeightBehavior: customTextHeightBehavior,
            child: EditableText(
              backgroundCursorColor: Colors.grey,
              controller: controller,
              focusNode: focusNode,
              style: textStyle,
              cursorColor: cursorColor,
            ),
          ),
        ),
      ),
    ));
    final RenderEditable renderObject = tester.allRenderObjects.whereType<RenderEditable>().first;
    expect(renderObject.textHeightBehavior, equals(customTextHeightBehavior));
  });

  testWidgets('EditableText defaultTextHeightBehavior is used over inherited widget', (WidgetTester tester) async {
    const TextHeightBehavior inheritedTextHeightBehavior = TextHeightBehavior(
      applyHeightToFirstAscent: false,
    );
    const TextHeightBehavior customTextHeightBehavior = TextHeightBehavior(
      applyHeightToLastDescent: false,
      applyHeightToFirstAscent: false,
    );
    await tester.pumpWidget(MediaQuery(
      data: const MediaQueryData(),
      child: Directionality(
        textDirection: TextDirection.ltr,
        child: FocusScope(
          node: focusScopeNode,
          autofocus: true,
          child: DefaultTextHeightBehavior(
            textHeightBehavior: inheritedTextHeightBehavior,
            child: EditableText(
              backgroundCursorColor: Colors.grey,
              controller: controller,
              focusNode: focusNode,
              style: textStyle,
              cursorColor: cursorColor,
              textHeightBehavior: customTextHeightBehavior,
            ),
          ),
        ),
      ),
    ));
    final RenderEditable renderObject = tester.allRenderObjects.whereType<RenderEditable>().first;
    expect(renderObject.textHeightBehavior, isNot(equals(inheritedTextHeightBehavior)));
    expect(renderObject.textHeightBehavior, equals(customTextHeightBehavior));
  });

  test('Asserts if composing text is not valid', () async {
    void expectToAssert(TextEditingValue value, bool shouldAssert) {
      dynamic initException;
      dynamic updateException;
      controller = TextEditingController();
      try {
        controller = TextEditingController.fromValue(value);
      } catch (e) {
        initException = e;
      }

      controller = TextEditingController();
      try {
        controller.value = value;
      } catch (e) {
        updateException = e;
      }

      expect(initException?.toString(), shouldAssert ? contains('composing range'): isNull);
      expect(updateException?.toString(), shouldAssert ? contains('composing range'): isNull);
    }

    expectToAssert(TextEditingValue.empty, false);
    expectToAssert(const TextEditingValue(text: 'test', composing: TextRange(start: 1, end: 0)), true);
    expectToAssert(const TextEditingValue(text: 'test', composing: TextRange(start: 1, end: 9)), true);
    expectToAssert(const TextEditingValue(text: 'test', composing: TextRange(start: -1, end: 9)), false);
  });

  testWidgets('Preserves composing range if cursor moves within that range', (WidgetTester tester) async {
    final Widget widget = MaterialApp(
      home: EditableText(
        backgroundCursorColor: Colors.grey,
        controller: controller,
        focusNode: focusNode,
        style: textStyle,
        cursorColor: cursorColor,
        selectionControls: materialTextSelectionControls,
      ),
    );
    await tester.pumpWidget(widget);

    final EditableTextState state = tester.state<EditableTextState>(find.byType(EditableText));
    state.updateEditingValue(const TextEditingValue(
      text: 'foo composing bar',
      composing: TextRange(start: 4, end: 12),
    ));
    controller.selection = const TextSelection.collapsed(offset: 5);
    expect(state.currentTextEditingValue.composing, const TextRange(start: 4, end: 12));
  });

  testWidgets('Clears composing range if cursor moves outside that range', (WidgetTester tester) async {
    final Widget widget = MaterialApp(
      home: EditableText(
        backgroundCursorColor: Colors.grey,
        controller: controller,
        focusNode: focusNode,
        style: textStyle,
        cursorColor: cursorColor,
        selectionControls: materialTextSelectionControls,
      ),
    );
    await tester.pumpWidget(widget);

    // Positioning cursor before the composing range should clear the composing range.
    final EditableTextState state = tester.state<EditableTextState>(find.byType(EditableText));
    state.updateEditingValue(const TextEditingValue(
      text: 'foo composing bar',
      selection: TextSelection.collapsed(offset: 4),
      composing: TextRange(start: 4, end: 12),
    ));
    controller.selection = const TextSelection.collapsed(offset: 2);
    expect(state.currentTextEditingValue.composing, TextRange.empty);

    // Reset the composing range.
    state.updateEditingValue(const TextEditingValue(
      text: 'foo composing bar',
      selection: TextSelection.collapsed(offset: 4),
      composing: TextRange(start: 4, end: 12),
    ));
    expect(state.currentTextEditingValue.composing, const TextRange(start: 4, end: 12));

    // Positioning cursor after the composing range should clear the composing range.
    state.updateEditingValue(const TextEditingValue(
      text: 'foo composing bar',
      selection: TextSelection.collapsed(offset: 4),
      composing: TextRange(start: 4, end: 12),
    ));
    controller.selection = const TextSelection.collapsed(offset: 14);
    expect(state.currentTextEditingValue.composing, TextRange.empty);
  });

  testWidgets('Clears composing range if cursor moves outside that range - case two', (WidgetTester tester) async {
    final Widget widget = MaterialApp(
      home: EditableText(
        backgroundCursorColor: Colors.grey,
        controller: controller,
        focusNode: focusNode,
        style: textStyle,
        cursorColor: cursorColor,
        selectionControls: materialTextSelectionControls,
      ),
    );
    await tester.pumpWidget(widget);

    // Setting a selection before the composing range clears the composing range.
    final EditableTextState state = tester.state<EditableTextState>(find.byType(EditableText));
    state.updateEditingValue(const TextEditingValue(
      text: 'foo composing bar',
      selection: TextSelection.collapsed(offset: 4),
      composing: TextRange(start: 4, end: 12),
    ));
    controller.selection = const TextSelection(baseOffset: 1, extentOffset: 2);
    expect(state.currentTextEditingValue.composing, TextRange.empty);

    // Reset the composing range.
    state.updateEditingValue(const TextEditingValue(
      text: 'foo composing bar',
      selection: TextSelection.collapsed(offset: 4),
      composing: TextRange(start: 4, end: 12),
    ));
    expect(state.currentTextEditingValue.composing, const TextRange(start: 4, end: 12));

    // Setting a selection within the composing range clears the composing range.
    state.updateEditingValue(const TextEditingValue(
      text: 'foo composing bar',
      selection: TextSelection.collapsed(offset: 4),
      composing: TextRange(start: 4, end: 12),
    ));
    controller.selection = const TextSelection(baseOffset: 5, extentOffset: 7);
    expect(state.currentTextEditingValue.composing, TextRange.empty);

    // Reset the composing range.
    state.updateEditingValue(const TextEditingValue(
      text: 'foo composing bar',
      selection: TextSelection.collapsed(offset: 4),
      composing: TextRange(start: 4, end: 12),
    ));
    expect(state.currentTextEditingValue.composing, const TextRange(start: 4, end: 12));

    // Setting a selection after the composing range clears the composing range.
    state.updateEditingValue(const TextEditingValue(
      text: 'foo composing bar',
      selection: TextSelection.collapsed(offset: 4),
      composing: TextRange(start: 4, end: 12),
    ));
    controller.selection = const TextSelection(baseOffset: 13, extentOffset: 15);
    expect(state.currentTextEditingValue.composing, TextRange.empty);
  });

  group('Length formatter', () {
    const int maxLength = 5;

    Future<void> setupWidget(
      WidgetTester tester,
      LengthLimitingTextInputFormatter formatter,
    ) async {
      final Widget widget = MaterialApp(
        home: EditableText(
          backgroundCursorColor: Colors.grey,
          controller: controller,
          focusNode: focusNode,
          inputFormatters: <TextInputFormatter>[formatter],
          style: textStyle,
          cursorColor: cursorColor,
          selectionControls: materialTextSelectionControls,
        ),
      );

      await tester.pumpWidget(widget);
      await tester.pumpAndSettle();
    }

    // Regression test for https://github.com/flutter/flutter/issues/65374.
    testWidgets('will not cause crash while the TextEditingValue is composing', (WidgetTester tester) async {
      await setupWidget(
        tester,
        LengthLimitingTextInputFormatter(
          maxLength,
          maxLengthEnforcement: MaxLengthEnforcement.truncateAfterCompositionEnds,
        ),
      );

      final EditableTextState state = tester.state<EditableTextState>(find.byType(EditableText));
      state.updateEditingValue(const TextEditingValue(text: 'abcde'));
      expect(state.currentTextEditingValue.composing, TextRange.empty);
      state.updateEditingValue(const TextEditingValue(text: 'abcde', composing: TextRange(start: 2, end: 4)));
      expect(state.currentTextEditingValue.composing, const TextRange(start: 2, end: 4));

      // Formatter will not update format while the editing value is composing.
      state.updateEditingValue(const TextEditingValue(text: 'abcdef', composing: TextRange(start: 2, end: 5)));
      expect(state.currentTextEditingValue.text, 'abcdef');
      expect(state.currentTextEditingValue.composing, const TextRange(start: 2, end: 5));

      // After composing ends, formatter will update.
      state.updateEditingValue(const TextEditingValue(text: 'abcdef'));
      expect(state.currentTextEditingValue.text, 'abcde');
      expect(state.currentTextEditingValue.composing, TextRange.empty);
    });

    testWidgets('handles composing text correctly, continued', (WidgetTester tester) async {
      await setupWidget(
        tester,
        LengthLimitingTextInputFormatter(
          maxLength,
          maxLengthEnforcement: MaxLengthEnforcement.truncateAfterCompositionEnds,
        ),
      );

      final EditableTextState state = tester.state<EditableTextState>(find.byType(EditableText));

      // Initially we're at maxLength with no composing text.
      controller.text = 'abcde' ;
      assert(state.currentTextEditingValue == const TextEditingValue(text: 'abcde'));

      // Should be able to change the editing value if the new value is still shorter
      // than maxLength.
      state.updateEditingValue(const TextEditingValue(text: 'abcde', composing: TextRange(start: 2, end: 4)));
      expect(state.currentTextEditingValue.composing, const TextRange(start: 2, end: 4));

      // Reset.
      controller.text = 'abcde' ;
      assert(state.currentTextEditingValue == const TextEditingValue(text: 'abcde'));

      // The text should not change when trying to insert when the text is already
      // at maxLength.
      state.updateEditingValue(const TextEditingValue(text: 'abcdef', composing: TextRange(start: 5, end: 6)));
      expect(state.currentTextEditingValue.text, 'abcde');
      expect(state.currentTextEditingValue.composing, TextRange.empty);
    });

    // Regression test for https://github.com/flutter/flutter/issues/68086.
    testWidgets('enforced composing truncated', (WidgetTester tester) async {
      await setupWidget(
        tester,
        LengthLimitingTextInputFormatter(
          maxLength,
          maxLengthEnforcement: MaxLengthEnforcement.enforced,
        ),
      );

      final EditableTextState state = tester.state<EditableTextState>(find.byType(EditableText));

      // Initially we're at maxLength with no composing text.
      state.updateEditingValue(const TextEditingValue(text: 'abcde'));
      expect(state.currentTextEditingValue.composing, TextRange.empty);

      // When it's not longer than `maxLength`, it can still start composing.
      state.updateEditingValue(const TextEditingValue(text: 'abcde', composing: TextRange(start: 3, end: 5)));
      expect(state.currentTextEditingValue.composing, const TextRange(start: 3, end: 5));

      // `newValue` will be truncated if `composingMaxLengthEnforced`.
      state.updateEditingValue(const TextEditingValue(text: 'abcdef', composing: TextRange(start: 3, end: 6)));
      expect(state.currentTextEditingValue.text, 'abcde');
      expect(state.currentTextEditingValue.composing, const TextRange(start: 3, end: 5));

      // Reset the value.
      state.updateEditingValue(const TextEditingValue(text: 'abcde'));
      expect(state.currentTextEditingValue.composing, TextRange.empty);

      // Change the value in order to take effects on web test.
      state.updateEditingValue(const TextEditingValue(text: '你好啊朋友'));
      expect(state.currentTextEditingValue.composing, TextRange.empty);

      // Start composing with a longer value, it should be the same state.
      state.updateEditingValue(const TextEditingValue(text: '你好啊朋友们', composing: TextRange(start: 3, end: 6)));
      expect(state.currentTextEditingValue.composing, TextRange.empty);
    });

    // Regression test for https://github.com/flutter/flutter/issues/68086.
    testWidgets('default truncate behaviors with different platforms', (WidgetTester tester) async {
      await setupWidget(tester, LengthLimitingTextInputFormatter(maxLength));

      final EditableTextState state = tester.state<EditableTextState>(find.byType(EditableText));

      // Initially we're at maxLength with no composing text.
      state.updateEditingValue(const TextEditingValue(text: '你好啊朋友'));
      expect(state.currentTextEditingValue.composing, TextRange.empty);

      // When it's not longer than `maxLength`, it can still start composing.
      state.updateEditingValue(const TextEditingValue(text: '你好啊朋友', composing: TextRange(start: 3, end: 5)));
      expect(state.currentTextEditingValue.composing, const TextRange(start: 3, end: 5));

      state.updateEditingValue(const TextEditingValue(text: '你好啊朋友们', composing: TextRange(start: 3, end: 6)));
      if (kIsWeb ||
        defaultTargetPlatform == TargetPlatform.iOS ||
        defaultTargetPlatform == TargetPlatform.macOS ||
        defaultTargetPlatform == TargetPlatform.linux ||
        defaultTargetPlatform == TargetPlatform.fuchsia
      ) {
        // `newValue` will not be truncated on couple platforms.
        expect(state.currentTextEditingValue.text, '你好啊朋友们');
        expect(state.currentTextEditingValue.composing, const TextRange(start: 3, end: 6));
      } else {
        // `newValue` on other platforms will be truncated.
        expect(state.currentTextEditingValue.text, '你好啊朋友');
        expect(state.currentTextEditingValue.composing, const TextRange(start: 3, end: 5));
      }

      // Reset the value.
      state.updateEditingValue(const TextEditingValue(text: '你好啊朋友'));
      expect(state.currentTextEditingValue.composing, TextRange.empty);

      // Start composing with a longer value, it should be the same state.
      state.updateEditingValue(const TextEditingValue(text: '你好啊朋友们', composing: TextRange(start: 3, end: 6)));
      expect(state.currentTextEditingValue.text, '你好啊朋友');
      expect(state.currentTextEditingValue.composing, TextRange.empty);
    });

    // Regression test for https://github.com/flutter/flutter/issues/68086.
    testWidgets("composing range removed if it's overflowed the truncated value's length", (WidgetTester tester) async {
      await setupWidget(
        tester,
        LengthLimitingTextInputFormatter(
          maxLength,
          maxLengthEnforcement: MaxLengthEnforcement.enforced,
        ),
      );

      final EditableTextState state = tester.state<EditableTextState>(find.byType(EditableText));

      // Initially we're not at maxLength with no composing text.
      state.updateEditingValue(const TextEditingValue(text: 'abc'));
      expect(state.currentTextEditingValue.composing, TextRange.empty);

      // Start composing.
      state.updateEditingValue(const TextEditingValue(text: 'abcde', composing: TextRange(start: 3, end: 5)));
      expect(state.currentTextEditingValue.composing, const TextRange(start: 3, end: 5));

      // Reset the value.
      state.updateEditingValue(const TextEditingValue(text: 'abc'));
      expect(state.currentTextEditingValue.composing, TextRange.empty);

      // Start composing with a range already overflowed the truncated length.
      state.updateEditingValue(const TextEditingValue(text: 'abcdefgh', composing: TextRange(start: 5, end: 7)));
      expect(state.currentTextEditingValue.composing, TextRange.empty);
    });

    // Regression test for https://github.com/flutter/flutter/issues/68086.
    testWidgets('composing range removed with different platforms', (WidgetTester tester) async {
      await setupWidget(tester, LengthLimitingTextInputFormatter(maxLength));

      final EditableTextState state = tester.state<EditableTextState>(find.byType(EditableText));

      // Initially we're not at maxLength with no composing text.
      state.updateEditingValue(const TextEditingValue(text: 'abc'));
      expect(state.currentTextEditingValue.composing, TextRange.empty);

      // Start composing.
      state.updateEditingValue(const TextEditingValue(text: 'abcde', composing: TextRange(start: 3, end: 5)));
      expect(state.currentTextEditingValue.composing, const TextRange(start: 3, end: 5));

      // Reset the value.
      state.updateEditingValue(const TextEditingValue(text: 'abc'));
      expect(state.currentTextEditingValue.composing, TextRange.empty);

      // Start composing with a range already overflowed the truncated length.
      state.updateEditingValue(const TextEditingValue(text: 'abcdefgh', composing: TextRange(start: 5, end: 7)));
      if (kIsWeb ||
        defaultTargetPlatform == TargetPlatform.iOS ||
        defaultTargetPlatform == TargetPlatform.macOS ||
        defaultTargetPlatform == TargetPlatform.linux ||
        defaultTargetPlatform == TargetPlatform.fuchsia
      ) {
        expect(state.currentTextEditingValue.composing, const TextRange(start: 5, end: 7));
      } else {
        expect(state.currentTextEditingValue.composing, TextRange.empty);
      }
    });

    testWidgets("composing range handled correctly when it's overflowed", (WidgetTester tester) async {
      const String string = '👨‍👩‍👦0123456';

      await setupWidget(tester, LengthLimitingTextInputFormatter(maxLength));

      final EditableTextState state = tester.state<EditableTextState>(find.byType(EditableText));

      // Initially we're not at maxLength with no composing text.
      state.updateEditingValue(const TextEditingValue(text: string));
      expect(state.currentTextEditingValue.composing, TextRange.empty);

      // Clearing composing range if collapsed.
      state.updateEditingValue(const TextEditingValue(text: string, composing: TextRange(start: 10, end: 10)));
      expect(state.currentTextEditingValue.composing, TextRange.empty);

      // Clearing composing range if overflowed.
      state.updateEditingValue(const TextEditingValue(text: string, composing: TextRange(start: 10, end: 11)));
      expect(state.currentTextEditingValue.composing, TextRange.empty);
    });

    // Regression test for https://github.com/flutter/flutter/issues/68086.
    testWidgets('typing in the middle with different platforms.', (WidgetTester tester) async {
      await setupWidget(tester, LengthLimitingTextInputFormatter(maxLength));

      final EditableTextState state = tester.state<EditableTextState>(find.byType(EditableText));

      // Initially we're not at maxLength with no composing text.
      state.updateEditingValue(const TextEditingValue(text: 'abc'));
      expect(state.currentTextEditingValue.composing, TextRange.empty);

      // Start typing in the middle.
      state.updateEditingValue(const TextEditingValue(text: 'abDEc', composing: TextRange(start: 3, end: 4)));
      expect(state.currentTextEditingValue.text, 'abDEc');
      expect(state.currentTextEditingValue.composing, const TextRange(start: 3, end: 4));

      // Keep typing when the value has exceed the limitation.
      state.updateEditingValue(const TextEditingValue(text: 'abDEFc', composing: TextRange(start: 3, end: 5)));
      if (kIsWeb ||
        defaultTargetPlatform == TargetPlatform.iOS ||
        defaultTargetPlatform == TargetPlatform.macOS ||
        defaultTargetPlatform == TargetPlatform.linux ||
        defaultTargetPlatform == TargetPlatform.fuchsia
      ) {
        expect(state.currentTextEditingValue.text, 'abDEFc');
        expect(state.currentTextEditingValue.composing, const TextRange(start: 3, end: 5));
      } else {
        expect(state.currentTextEditingValue.text, 'abDEc');
        expect(state.currentTextEditingValue.composing, const TextRange(start: 3, end: 4));
      }

      // Reset the value according to the limit.
      state.updateEditingValue(const TextEditingValue(text: 'abDEc'));
      expect(state.currentTextEditingValue.text, 'abDEc');
      expect(state.currentTextEditingValue.composing, TextRange.empty);

      state.updateEditingValue(const TextEditingValue(text: 'abDEFc', composing: TextRange(start: 4, end: 5)));
      expect(state.currentTextEditingValue.composing, TextRange.empty);
    });
  });

  group('callback errors', () {
    const String errorText = 'Test EditableText callback error';

    testWidgets('onSelectionChanged can throw errors', (WidgetTester tester) async {
      await tester.pumpWidget(MaterialApp(
        home: EditableText(
          showSelectionHandles: true,
          maxLines: 2,
          controller: TextEditingController(
            text: 'flutter is the best!',
          ),
          focusNode: FocusNode(),
          cursorColor: Colors.red,
          backgroundCursorColor: Colors.blue,
          style: Typography.material2018().black.subtitle1!.copyWith(fontFamily: 'Roboto'),
          keyboardType: TextInputType.text,
          selectionControls: materialTextSelectionControls,
          onSelectionChanged: (TextSelection selection, SelectionChangedCause? cause) {
            throw FlutterError(errorText);
          },
        ),
      ));

      // Interact with the field to establish the input connection.
      await tester.tap(find.byType(EditableText));
      final dynamic error = tester.takeException();
      expect(error, isFlutterError);
      expect(error.toString(), contains(errorText));
    });

    testWidgets('onChanged can throw errors', (WidgetTester tester) async {
      await tester.pumpWidget(MaterialApp(
        home: EditableText(
          showSelectionHandles: true,
          maxLines: 2,
          controller: TextEditingController(
            text: 'flutter is the best!',
          ),
          focusNode: FocusNode(),
          cursorColor: Colors.red,
          backgroundCursorColor: Colors.blue,
          style: Typography.material2018().black.subtitle1!.copyWith(fontFamily: 'Roboto'),
          keyboardType: TextInputType.text,
          onChanged: (String text) {
            throw FlutterError(errorText);
          },
        ),
      ));

      // Modify the text and expect an error from onChanged.
      await tester.enterText(find.byType(EditableText), '...');
      final dynamic error = tester.takeException();
      expect(error, isFlutterError);
      expect(error.toString(), contains(errorText));
    });

    testWidgets('onEditingComplete can throw errors', (WidgetTester tester) async {
      await tester.pumpWidget(MaterialApp(
        home: EditableText(
          showSelectionHandles: true,
          maxLines: 2,
          controller: TextEditingController(
            text: 'flutter is the best!',
          ),
          focusNode: FocusNode(),
          cursorColor: Colors.red,
          backgroundCursorColor: Colors.blue,
          style: Typography.material2018().black.subtitle1!.copyWith(fontFamily: 'Roboto'),
          keyboardType: TextInputType.text,
          onEditingComplete: () {
            throw FlutterError(errorText);
          },
        ),
      ));

      // Interact with the field to establish the input connection.
      final Offset topLeft = tester.getTopLeft(find.byType(EditableText));
      await tester.tapAt(topLeft + const Offset(0.0, 5.0));
      await tester.pump();

      // Submit and expect an error from onEditingComplete.
      await tester.testTextInput.receiveAction(TextInputAction.done);
      final dynamic error = tester.takeException();
      expect(error, isFlutterError);
      expect(error.toString(), contains(errorText));
    });

    testWidgets('onSubmitted can throw errors', (WidgetTester tester) async {
      await tester.pumpWidget(MaterialApp(
        home: EditableText(
          showSelectionHandles: true,
          maxLines: 2,
          controller: TextEditingController(
            text: 'flutter is the best!',
          ),
          focusNode: FocusNode(),
          cursorColor: Colors.red,
          backgroundCursorColor: Colors.blue,
          style: Typography.material2018().black.subtitle1!.copyWith(fontFamily: 'Roboto'),
          keyboardType: TextInputType.text,
          onSubmitted: (String text) {
            throw FlutterError(errorText);
          },
        ),
      ));

      // Interact with the field to establish the input connection.
      final Offset topLeft = tester.getTopLeft(find.byType(EditableText));
      await tester.tapAt(topLeft + const Offset(0.0, 5.0));
      await tester.pump();

      // Submit and expect an error from onSubmitted.
      await tester.testTextInput.receiveAction(TextInputAction.done);
      final dynamic error = tester.takeException();
      expect(error, isFlutterError);
      expect(error.toString(), contains(errorText));
    });

    testWidgets('input formatters can throw errors', (WidgetTester tester) async {
      final TextInputFormatter badFormatter = TextInputFormatter.withFunction(
        (TextEditingValue oldValue, TextEditingValue newValue) => throw FlutterError(errorText),
      );
      final TextEditingController controller = TextEditingController(
        text: 'flutter is the best!',
      );
      await tester.pumpWidget(MaterialApp(
        home: EditableText(
          showSelectionHandles: true,
          maxLines: 2,
          controller: controller,
          inputFormatters: <TextInputFormatter>[badFormatter],
          focusNode: FocusNode(),
          cursorColor: Colors.red,
          backgroundCursorColor: Colors.blue,
          style: Typography.material2018().black.subtitle1!.copyWith(fontFamily: 'Roboto'),
          keyboardType: TextInputType.text,
        ),
      ));

      // Interact with the field to establish the input connection.
      await tester.tap(find.byType(EditableText));
      await tester.pump();

      await tester.enterText(find.byType(EditableText), 'text');

      final dynamic error = tester.takeException();
      expect(error, isFlutterError);
      expect(error.toString(), contains(errorText));
      expect(controller.text, 'text');
    });
  });

  // Regression test for https://github.com/flutter/flutter/issues/72400.
  testWidgets("delete doesn't cause crash when selection is -1,-1", (WidgetTester tester) async {
    final UnsettableController unsettableController = UnsettableController();
    await tester.pumpWidget(
      MediaQuery(
        data: const MediaQueryData(),
        child: Directionality(
          textDirection: TextDirection.ltr,
          child: EditableText(
            autofocus: true,
            controller: unsettableController,
            backgroundCursorColor: Colors.grey,
            focusNode: focusNode,
            style: textStyle,
            cursorColor: cursorColor,
          ),
        ),
      ),
    );

    await tester.pump(); // Wait for the autofocus to take effect.

    // Delete
    await sendKeys(
      tester,
      <LogicalKeyboardKey>[
        LogicalKeyboardKey.delete,
      ],
      targetPlatform: TargetPlatform.android,
    );

    expect(tester.takeException(), null);
  });

  testWidgets('can change behavior by overriding text editing shortcuts', (WidgetTester tester) async {
    const  Map<SingleActivator, Intent> testShortcuts = <SingleActivator, Intent>{
      SingleActivator(LogicalKeyboardKey.arrowLeft): ExtendSelectionByCharacterIntent(forward: true, collapseSelection: true),
      SingleActivator(LogicalKeyboardKey.keyX, control: true): ExtendSelectionByCharacterIntent(forward: true, collapseSelection: true),
      SingleActivator(LogicalKeyboardKey.keyC, control: true): ExtendSelectionByCharacterIntent(forward: true, collapseSelection: true),
      SingleActivator(LogicalKeyboardKey.keyV, control: true): ExtendSelectionByCharacterIntent(forward: true, collapseSelection: true),
      SingleActivator(LogicalKeyboardKey.keyA, control: true): ExtendSelectionByCharacterIntent(forward: true, collapseSelection: true),
    };
    final TextEditingController controller = TextEditingController(text: testText);
    controller.selection = const TextSelection(
      baseOffset: 0,
      extentOffset: 0,
      affinity: TextAffinity.upstream,
    );
    await tester.pumpWidget(MaterialApp(
      home: Align(
        alignment: Alignment.topLeft,
        child: SizedBox(
          width: 400,
          child: Shortcuts(
            shortcuts: testShortcuts,
            child: EditableText(
              maxLines: 10,
              controller: controller,
              showSelectionHandles: true,
              autofocus: true,
              focusNode: focusNode,
              style: Typography.material2018().black.subtitle1!,
              cursorColor: Colors.blue,
              backgroundCursorColor: Colors.grey,
              selectionControls: materialTextSelectionControls,
              keyboardType: TextInputType.text,
              textAlign: TextAlign.right,
            ),
          ),
        ),
      ),
    ));

    await tester.pump(); // Wait for autofocus to take effect.

    // The right arrow key moves to the right as usual.
    await tester.sendKeyEvent(LogicalKeyboardKey.arrowRight);
    await tester.pump();
    expect(controller.selection.isCollapsed, isTrue);
    expect(controller.selection.baseOffset, 1);

    // And the testShortcuts also moves to the right due to the Shortcuts override.
    for (final SingleActivator singleActivator in testShortcuts.keys) {
      controller.selection = const TextSelection.collapsed(offset: 0);
      await tester.pump();

      await sendKeys(
        tester,
        <LogicalKeyboardKey>[singleActivator.trigger],
        shortcutModifier: singleActivator.control,
        targetPlatform: defaultTargetPlatform,
      );
      expect(controller.selection.isCollapsed, isTrue);
      expect(controller.selection.baseOffset, 1);
    }

    // On web, using keyboard for selection is handled by the browser.
  }, skip: kIsWeb); // [intended]

  testWidgets('navigating by word', (WidgetTester tester) async {
    final TextEditingController controller = TextEditingController(text: 'word word word');
    // word wo|rd| word
    controller.selection = const TextSelection(
      baseOffset: 7,
      extentOffset: 9,
      affinity: TextAffinity.upstream,
    );
    await tester.pumpWidget(MaterialApp(
      home: Align(
        alignment: Alignment.topLeft,
        child: SizedBox(
          width: 400,
          child: EditableText(
            maxLines: 10,
            controller: controller,
            autofocus: true,
            focusNode: focusNode,
            style: Typography.material2018().black.subtitle1!,
            cursorColor: Colors.blue,
            backgroundCursorColor: Colors.grey,
            keyboardType: TextInputType.text,
          ),
        ),
      ),
    ));

    await tester.pump(); // Wait for autofocus to take effect.
    expect(controller.selection.isCollapsed, false);
    expect(controller.selection.baseOffset, 7);
    expect(controller.selection.extentOffset, 9);

    await sendKeys(
      tester,
      <LogicalKeyboardKey>[LogicalKeyboardKey.arrowRight],
      shift: true,
      wordModifier: true,
      targetPlatform: defaultTargetPlatform,
    );
    await tester.pump();
    // word wo|rd word|
    expect(controller.selection.isCollapsed, false);
    expect(controller.selection.baseOffset, 7);
    expect(controller.selection.extentOffset, 14);

    await sendKeys(
      tester,
      <LogicalKeyboardKey>[LogicalKeyboardKey.arrowLeft],
      shift: true,
      wordModifier: true,
      targetPlatform: defaultTargetPlatform,
    );
    // word wo|rd |word
    expect(controller.selection.isCollapsed, false);
    expect(controller.selection.baseOffset, 7);
    expect(controller.selection.extentOffset, 10);

    await sendKeys(
      tester,
      <LogicalKeyboardKey>[LogicalKeyboardKey.arrowLeft],
      shift: true,
      wordModifier: true,
      targetPlatform: defaultTargetPlatform,
    );
    if (defaultTargetPlatform == TargetPlatform.macOS || defaultTargetPlatform == TargetPlatform.iOS) {
      // word wo|rd word
      expect(controller.selection.isCollapsed, true);
      expect(controller.selection.baseOffset, 7);
      expect(controller.selection.extentOffset, 7);

      await sendKeys(
        tester,
        <LogicalKeyboardKey>[LogicalKeyboardKey.arrowLeft],
        shift: true,
        wordModifier: true,
        targetPlatform: defaultTargetPlatform,
      );
    }

    // word |wo|rd word
    expect(controller.selection.isCollapsed, false);
    expect(controller.selection.baseOffset, 7);
    expect(controller.selection.extentOffset, 5);

    await sendKeys(
      tester,
      <LogicalKeyboardKey>[LogicalKeyboardKey.arrowLeft],
      shift: true,
      wordModifier: true,
      targetPlatform: defaultTargetPlatform,
    );
    // |word wo|rd word
    expect(controller.selection.isCollapsed, false);
    expect(controller.selection.baseOffset, 7);
    expect(controller.selection.extentOffset, 0);

    await sendKeys(
      tester,
      <LogicalKeyboardKey>[LogicalKeyboardKey.arrowRight],
      shift: true,
      wordModifier: true,
      targetPlatform: defaultTargetPlatform,
    );
    // word| wo|rd word
    expect(controller.selection.isCollapsed, false);
    expect(controller.selection.baseOffset, 7);
    expect(controller.selection.extentOffset, 4);

    await sendKeys(
      tester,
      <LogicalKeyboardKey>[LogicalKeyboardKey.arrowRight],
      shift: true,
      wordModifier: true,
      targetPlatform: defaultTargetPlatform,
    );
    if (defaultTargetPlatform == TargetPlatform.macOS || defaultTargetPlatform == TargetPlatform.iOS) {
      // word wo|rd word
      expect(controller.selection.isCollapsed, true);
      expect(controller.selection.baseOffset, 7);
      expect(controller.selection.extentOffset, 7);

      await sendKeys(
        tester,
        <LogicalKeyboardKey>[LogicalKeyboardKey.arrowRight],
        shift: true,
        wordModifier: true,
        targetPlatform: defaultTargetPlatform,
      );
    }

    // word wo|rd| word
    expect(controller.selection.isCollapsed, false);
    expect(controller.selection.baseOffset, 7);
    expect(controller.selection.extentOffset, 9);

    // On web, using keyboard for selection is handled by the browser.
  }, variant: TargetPlatformVariant.all(), skip: kIsWeb); // [intended]

  testWidgets('navigating multiline text', (WidgetTester tester) async {
    const String multilineText = 'word word word\nword word\nword'; // 15 + 10 + 4;
    final TextEditingController controller = TextEditingController(text: multilineText);
    // wo|rd wo|rd
    controller.selection = const TextSelection(
      baseOffset: 17,
      extentOffset: 22,
      affinity: TextAffinity.upstream,
    );
    await tester.pumpWidget(MaterialApp(
      home: Align(
        alignment: Alignment.topLeft,
        child: SizedBox(
          width: 400,
          child: EditableText(
            maxLines: 10,
            controller: controller,
            autofocus: true,
            focusNode: focusNode,
            style: Typography.material2018().black.subtitle1!,
            cursorColor: Colors.blue,
            backgroundCursorColor: Colors.grey,
            keyboardType: TextInputType.text,
          ),
        ),
      ),
    ));

    await tester.pump(); // Wait for autofocus to take effect.
    expect(controller.selection.isCollapsed, false);
    expect(controller.selection.baseOffset, 17);
    expect(controller.selection.extentOffset, 22);

    // Multiple expandRightByLine shortcuts only move to the end of the line and
    // not to the next line.
    await sendKeys(
      tester,
      <LogicalKeyboardKey>[
        LogicalKeyboardKey.arrowRight,
        LogicalKeyboardKey.arrowRight,
        LogicalKeyboardKey.arrowRight,
      ],
      shift: true,
      lineModifier: true,
      targetPlatform: defaultTargetPlatform,
    );
    expect(controller.selection.isCollapsed, false);
    expect(controller.selection.baseOffset, 17);
    expect(controller.selection.extentOffset, 24);

    // Multiple expandLeftByLine shortcuts only move to the start of the line
    // and not to the previous line.
    await sendKeys(
      tester,
      <LogicalKeyboardKey>[
        LogicalKeyboardKey.arrowLeft,
        LogicalKeyboardKey.arrowLeft,
        LogicalKeyboardKey.arrowLeft,
      ],
      shift: true,
      lineModifier: true,
      targetPlatform: defaultTargetPlatform,
    );
    expect(controller.selection.isCollapsed, false);
    switch (defaultTargetPlatform) {
      // These platforms extend by line.
      case TargetPlatform.android:
      case TargetPlatform.fuchsia:
      case TargetPlatform.linux:
      case TargetPlatform.windows:
        expect(controller.selection.baseOffset, 17);
        expect(controller.selection.extentOffset, 15);
        break;

      // Mac and iOS expand by line.
      case TargetPlatform.iOS:
      case TargetPlatform.macOS:
        expect(controller.selection.baseOffset, 15);
        expect(controller.selection.extentOffset, 24);
        break;
    }

    // Set the caret to the end of a line.
    controller.selection = const TextSelection(
      baseOffset: 24,
      extentOffset: 24,
      affinity: TextAffinity.upstream,
    );
    await tester.pump();
    expect(controller.selection.isCollapsed, true);
    expect(controller.selection.baseOffset, 24);
    expect(controller.selection.extentOffset, 24);

    // Can't expand right by line any further.
    await sendKeys(
      tester,
      <LogicalKeyboardKey>[
        LogicalKeyboardKey.arrowRight,
      ],
      shift: true,
      lineModifier: true,
      targetPlatform: defaultTargetPlatform,
    );
    expect(controller.selection.isCollapsed, true);
    expect(controller.selection.baseOffset, 24);
    expect(controller.selection.extentOffset, 24);

    // Can select the entire line from the end.
    await sendKeys(
      tester,
      <LogicalKeyboardKey>[
        LogicalKeyboardKey.arrowLeft,
      ],
      shift: true,
      lineModifier: true,
      targetPlatform: defaultTargetPlatform,
    );
    expect(controller.selection.isCollapsed, false);
    expect(controller.selection.baseOffset, 24);
    expect(controller.selection.extentOffset, 15);

    // Set the caret to the start of a line.
    controller.selection = const TextSelection(
      baseOffset: 15,
      extentOffset: 15,
      affinity: TextAffinity.upstream,
    );
    await tester.pump();
    expect(controller.selection.isCollapsed, true);
    expect(controller.selection.baseOffset, 15);
    expect(controller.selection.extentOffset, 15);

    // Can't expand let any further.
    await sendKeys(
      tester,
      <LogicalKeyboardKey>[
        LogicalKeyboardKey.arrowLeft,
      ],
      shift: true,
      lineModifier: true,
      targetPlatform: defaultTargetPlatform,
    );
    expect(controller.selection.isCollapsed, true);
    expect(controller.selection.baseOffset, 15);
    expect(controller.selection.extentOffset, 15);

    // Can select the entire line from the start.
    await sendKeys(
      tester,
      <LogicalKeyboardKey>[
        LogicalKeyboardKey.arrowRight,
      ],
      shift: true,
      lineModifier: true,
      targetPlatform: defaultTargetPlatform,
    );
    expect(controller.selection.isCollapsed, false);
    expect(controller.selection.baseOffset, 15);
    expect(controller.selection.extentOffset, 24);
    // On web, using keyboard for selection is handled by the browser.
  }, variant: TargetPlatformVariant.all(), skip: kIsWeb); // [intended]

  testWidgets("Mac's expand by line behavior on multiple lines", (WidgetTester tester) async {
    const String multilineText = 'word word word\nword word\nword'; // 15 + 10 + 4;
    final TextEditingController controller = TextEditingController(text: multilineText);
    // word word word
    // wo|rd word
    // w|ord
    controller.selection = const TextSelection(
      baseOffset: 17,
      extentOffset: 26,
      affinity: TextAffinity.upstream,
    );
    await tester.pumpWidget(MaterialApp(
      home: Align(
        alignment: Alignment.topLeft,
        child: SizedBox(
          width: 400,
          child: EditableText(
            maxLines: 10,
            controller: controller,
            autofocus: true,
            focusNode: focusNode,
            style: Typography.material2018().black.subtitle1!,
            cursorColor: Colors.blue,
            backgroundCursorColor: Colors.grey,
            keyboardType: TextInputType.text,
          ),
        ),
      ),
    ));

    await tester.pump(); // Wait for autofocus to take effect.
    expect(controller.selection.isCollapsed, false);
    expect(controller.selection.baseOffset, 17);
    expect(controller.selection.extentOffset, 26);

    // Expanding right to the end of the line moves the extent on the second
    // selected line.
    await sendKeys(
      tester,
      <LogicalKeyboardKey>[
        LogicalKeyboardKey.arrowRight,
      ],
      shift: true,
      lineModifier: true,
      targetPlatform: defaultTargetPlatform,
    );
    expect(controller.selection.isCollapsed, false);
    expect(controller.selection.baseOffset, 17);
    expect(controller.selection.extentOffset, 29);

    // Expanding right again does nothing.
    await sendKeys(
      tester,
      <LogicalKeyboardKey>[
        LogicalKeyboardKey.arrowRight,
        LogicalKeyboardKey.arrowRight,
        LogicalKeyboardKey.arrowRight,
      ],
      shift: true,
      lineModifier: true,
      targetPlatform: defaultTargetPlatform,
    );
    expect(controller.selection.isCollapsed, false);
    expect(controller.selection.baseOffset, 17);
    expect(controller.selection.extentOffset, 29);

    // Expanding left by line moves the base on the first selected line to the
    // beginning of that line.
    await sendKeys(
      tester,
      <LogicalKeyboardKey>[
        LogicalKeyboardKey.arrowLeft,
      ],
      shift: true,
      lineModifier: true,
      targetPlatform: defaultTargetPlatform,
    );
    expect(controller.selection.isCollapsed, false);
    expect(controller.selection.baseOffset, 15);
    expect(controller.selection.extentOffset, 29);

    // Expanding left again does nothing.
    await sendKeys(
      tester,
      <LogicalKeyboardKey>[
        LogicalKeyboardKey.arrowLeft,
        LogicalKeyboardKey.arrowLeft,
        LogicalKeyboardKey.arrowLeft,
      ],
      shift: true,
      lineModifier: true,
      targetPlatform: defaultTargetPlatform,
    );
    expect(controller.selection.isCollapsed, false);
    expect(controller.selection.baseOffset, 15);
    expect(controller.selection.extentOffset, 29);
  },
    // On web, using keyboard for selection is handled by the browser.
    skip: kIsWeb, // [intended]
    variant: const TargetPlatformVariant(<TargetPlatform>{ TargetPlatform.macOS })
  );

  testWidgets("Mac's expand extent position", (WidgetTester tester) async {
    const String testText = 'Now is the time for all good people to come to the aid of their country';
    final TextEditingController controller = TextEditingController(text: testText);
    // Start the selection in the middle somewhere.
    controller.selection = const TextSelection.collapsed(offset: 10);
    await tester.pumpWidget(MaterialApp(
      home: Align(
        alignment: Alignment.topLeft,
        child: SizedBox(
          width: 400,
          child: EditableText(
            maxLines: 10,
            controller: controller,
            autofocus: true,
            focusNode: focusNode,
            style: Typography.material2018().black.subtitle1!,
            cursorColor: Colors.blue,
            backgroundCursorColor: Colors.grey,
            keyboardType: TextInputType.text,
          ),
        ),
      ),
    ));

    await tester.pump(); // Wait for autofocus to take effect.
    expect(controller.selection.isCollapsed, true);
    expect(controller.selection.baseOffset, 10);

    // With cursor in the middle of the line, cmd + left. Left end is the extent.
    await sendKeys(
      tester,
      <LogicalKeyboardKey>[
        LogicalKeyboardKey.arrowLeft,
      ],
      lineModifier: true,
      shift: true,
      targetPlatform: defaultTargetPlatform,
    );
    expect(
      controller.selection,
      equals(
        const TextSelection(
          baseOffset: 10,
          extentOffset: 0,
          affinity: TextAffinity.upstream,
        ),
      ),
    );

    // With cursor in the middle of the line, cmd + right. Right end is the extent.
    controller.selection = const TextSelection.collapsed(offset: 10);
    await tester.pump();
    await sendKeys(
      tester,
      <LogicalKeyboardKey>[
        LogicalKeyboardKey.arrowRight,
      ],
      lineModifier: true,
      shift: true,
      targetPlatform: defaultTargetPlatform,
    );
    expect(
      controller.selection,
      equals(
        const TextSelection(
          baseOffset: 10,
          extentOffset: 29,
          affinity: TextAffinity.upstream,
        ),
      ),
    );

    // With cursor in the middle of the line, cmd + left then cmd + right. Left end is the extent.
    controller.selection = const TextSelection.collapsed(offset: 10);
    await tester.pump();
    await sendKeys(
      tester,
      <LogicalKeyboardKey>[
        LogicalKeyboardKey.arrowLeft,
      ],
      lineModifier: true,
      shift: true,
      targetPlatform: defaultTargetPlatform,
    );
    await tester.pump();
    await sendKeys(
      tester,
      <LogicalKeyboardKey>[
        LogicalKeyboardKey.arrowRight,
      ],
      lineModifier: true,
      shift: true,
      targetPlatform: defaultTargetPlatform,
    );
    expect(
      controller.selection,
      equals(
        const TextSelection(
          baseOffset: 29,
          extentOffset: 0,
          affinity: TextAffinity.upstream,
        ),
      ),
    );

    // With cursor in the middle of the line, cmd + right then cmd + left. Right end is the extent.
    controller.selection = const TextSelection.collapsed(offset: 10);
    await tester.pump();
    await sendKeys(
      tester,
      <LogicalKeyboardKey>[
        LogicalKeyboardKey.arrowRight,
      ],
      lineModifier: true,
      shift: true,
      targetPlatform: defaultTargetPlatform,
    );
    await tester.pump();
    await sendKeys(
      tester,
      <LogicalKeyboardKey>[
        LogicalKeyboardKey.arrowLeft,
      ],
      lineModifier: true,
      shift: true,
      targetPlatform: defaultTargetPlatform,
    );
    expect(
      controller.selection,
      equals(
        const TextSelection(
          baseOffset: 0,
          extentOffset: 29,
          affinity: TextAffinity.upstream,
        ),
      ),
    );

    // With an RTL selection in the middle of the line, cmd + left. Left end is the extent.
    controller.selection = const TextSelection(baseOffset: 12, extentOffset: 8);
    await tester.pump();
    await sendKeys(
      tester,
      <LogicalKeyboardKey>[
        LogicalKeyboardKey.arrowLeft,
      ],
      lineModifier: true,
      shift: true,
      targetPlatform: defaultTargetPlatform,
    );
    expect(
      controller.selection,
      equals(
        const TextSelection(
          baseOffset: 12,
          extentOffset: 0,
          affinity: TextAffinity.upstream,
        ),
      ),
    );

    // With an RTL selection in the middle of the line, cmd + right. Left end is the extent.
    controller.selection = const TextSelection(baseOffset: 12, extentOffset: 8);
    await tester.pump();
    await sendKeys(
      tester,
      <LogicalKeyboardKey>[
        LogicalKeyboardKey.arrowRight,
      ],
      lineModifier: true,
      shift: true,
      targetPlatform: defaultTargetPlatform,
    );
    expect(
      controller.selection,
      equals(
        const TextSelection(
          baseOffset: 29,
          extentOffset: 8,
          affinity: TextAffinity.upstream,
        ),
      ),
    );

    // With an LTR selection in the middle of the line, cmd + right. Right end is the extent.
    controller.selection = const TextSelection(baseOffset: 8, extentOffset: 12);
    await tester.pump();
    await sendKeys(
      tester,
      <LogicalKeyboardKey>[
        LogicalKeyboardKey.arrowRight,
      ],
      lineModifier: true,
      shift: true,
      targetPlatform: defaultTargetPlatform,
    );
    expect(
      controller.selection,
      equals(
        const TextSelection(
          baseOffset: 8,
          extentOffset: 29,
          affinity: TextAffinity.upstream,
        ),
      ),
    );

    // With an LTR selection in the middle of the line, cmd + left. Right end is the extent.
    controller.selection = const TextSelection(baseOffset: 8, extentOffset: 12);
    await tester.pump();
    await sendKeys(
      tester,
      <LogicalKeyboardKey>[
        LogicalKeyboardKey.arrowLeft,
      ],
      lineModifier: true,
      shift: true,
      targetPlatform: defaultTargetPlatform,
    );
    expect(
      controller.selection,
      equals(
        const TextSelection(
          baseOffset: 0,
          extentOffset: 12,
          affinity: TextAffinity.upstream,
        ),
      ),
    );
  },
    // On web, using keyboard for selection is handled by the browser.
    skip: kIsWeb, // [intended]
    variant: const TargetPlatformVariant(<TargetPlatform>{ TargetPlatform.macOS })
  );

  testWidgets('expanding selection to start/end single line', (WidgetTester tester) async {
    final TextEditingController controller = TextEditingController(text: 'word word word');
    // word wo|rd| word
    controller.selection = const TextSelection(
      baseOffset: 7,
      extentOffset: 9,
      affinity: TextAffinity.upstream,
    );
    await tester.pumpWidget(MaterialApp(
      home: Align(
        alignment: Alignment.topLeft,
        child: SizedBox(
          width: 400,
          child: EditableText(
            maxLines: 10,
            controller: controller,
            autofocus: true,
            focusNode: focusNode,
            style: Typography.material2018().black.subtitle1!,
            cursorColor: Colors.blue,
            backgroundCursorColor: Colors.grey,
            keyboardType: TextInputType.text,
          ),
        ),
      ),
    ));

    await tester.pump(); // Wait for autofocus to take effect.
    expect(controller.selection.isCollapsed, false);
    expect(controller.selection.baseOffset, 7);
    expect(controller.selection.extentOffset, 9);

    final String targetPlatform = defaultTargetPlatform.toString();
    final String platform = targetPlatform.substring(targetPlatform.indexOf('.') + 1).toLowerCase();

    // Select to the start.
    await sendKeys(
      tester,
      <LogicalKeyboardKey>[
        LogicalKeyboardKey.home,
      ],
      shift: true,
      targetPlatform: defaultTargetPlatform,
    );

    // |word word| word
    expect(
      controller.selection,
      equals(
        const TextSelection(
          baseOffset: 9,
          extentOffset: 0,
          affinity: TextAffinity.upstream,
        ),
      ),
      reason: 'on $platform',
    );

    // Select to the end.
    await sendKeys(
      tester,
      <LogicalKeyboardKey>[
        LogicalKeyboardKey.end,
      ],
      shift: true,
      targetPlatform: defaultTargetPlatform,
    );

    // |word word word|
    expect(
      controller.selection,
      equals(
        const TextSelection(
          baseOffset: 0,
          extentOffset: 14,
          affinity: TextAffinity.upstream,
        ),
      ),
      reason: 'on $platform',
    );

  },
      // On web, using keyboard for selection is handled by the browser.
      skip: kIsWeb, // [intended]
      variant: const TargetPlatformVariant(<TargetPlatform>{ TargetPlatform.macOS })
  );

  testWidgets('can change text editing behavior by overriding actions', (WidgetTester tester) async {
    final TextEditingController controller = TextEditingController(text: testText);
    controller.selection = const TextSelection(
      baseOffset: 0,
      extentOffset: 0,
      affinity: TextAffinity.upstream,
    );
    bool myIntentWasCalled = false;
    final CallbackAction<ExtendSelectionByCharacterIntent> overrideAction = CallbackAction<ExtendSelectionByCharacterIntent>(
      onInvoke: (ExtendSelectionByCharacterIntent intent) { myIntentWasCalled = true; return null; },
    );
    await tester.pumpWidget(MaterialApp(
      home: Align(
        alignment: Alignment.topLeft,
        child: SizedBox(
          width: 400,
          child: Actions(
            actions: <Type, Action<Intent>>{ ExtendSelectionByCharacterIntent: overrideAction, },
            child: EditableText(
              maxLines: 10,
              controller: controller,
              showSelectionHandles: true,
              autofocus: true,
              focusNode: focusNode,
              style: Typography.material2018().black.subtitle1!,
              cursorColor: Colors.blue,
              backgroundCursorColor: Colors.grey,
              selectionControls: materialTextSelectionControls,
              keyboardType: TextInputType.text,
              textAlign: TextAlign.right,
            ),
          ),
        ),
      ),
    ));
    await tester.pump(); // Wait for autofocus to take effect.

    await tester.sendKeyEvent(LogicalKeyboardKey.arrowRight);
    await tester.pump();
    expect(controller.selection.isCollapsed, isTrue);
    expect(controller.selection.baseOffset, 0);
    expect(myIntentWasCalled, isTrue);

    // On web, using keyboard for selection is handled by the browser.
  }, skip: kIsWeb); // [intended]

  testWidgets('ignore key event from web platform', (WidgetTester tester) async {
    final TextEditingController controller = TextEditingController(
      text: 'test\ntest',
    );
    controller.selection = const TextSelection(
      baseOffset: 0,
      extentOffset: 0,
      affinity: TextAffinity.upstream,
    );
    bool myIntentWasCalled = false;
    await tester.pumpWidget(MaterialApp(
      home: Align(
        alignment: Alignment.topLeft,
        child: SizedBox(
          width: 400,
          child: Actions(
            actions: <Type, Action<Intent>>{
              ExtendSelectionByCharacterIntent: CallbackAction<ExtendSelectionByCharacterIntent>(
                onInvoke: (ExtendSelectionByCharacterIntent intent) { myIntentWasCalled = true; return null; },
              ),
            },
            child: EditableText(
              maxLines: 10,
              controller: controller,
              showSelectionHandles: true,
              autofocus: true,
              focusNode: focusNode,
              style: Typography.material2018().black.subtitle1!,
              cursorColor: Colors.blue,
              backgroundCursorColor: Colors.grey,
              selectionControls: materialTextSelectionControls,
              keyboardType: TextInputType.text,
              textAlign: TextAlign.right,
            ),
          ),
        ),
      ),
    ));

    await tester.pump(); // Wait for autofocus to take effect.

    if (kIsWeb) {
      await simulateKeyDownEvent(LogicalKeyboardKey.arrowRight, platform: 'web');
      await tester.pump();
      expect(myIntentWasCalled, isFalse);
      expect(controller.selection.isCollapsed, true);
      expect(controller.selection.baseOffset, 0);
    } else {
      await simulateKeyDownEvent(LogicalKeyboardKey.arrowRight, platform: 'android');
      await tester.pump();
      expect(myIntentWasCalled, isTrue);
      expect(controller.selection.isCollapsed, true);
      expect(controller.selection.baseOffset, 0);
    }
  }, variant: KeySimulatorTransitModeVariant.all());

  testWidgets('the toolbar is disposed when selection changes and there is no selectionControls', (WidgetTester tester) async {
    late StateSetter setState;
    bool enableInteractiveSelection = true;
    await tester.pumpWidget(
      MaterialApp(
        home: Scaffold(
          body: Center(
            child: StatefulBuilder(
              builder: (BuildContext context, StateSetter setter) {
                setState = setter;
                return EditableText(
                  focusNode: focusNode,
                  style: Typography.material2018().black.subtitle1!,
                  cursorColor: Colors.blue,
                  backgroundCursorColor: Colors.grey,
                  selectionControls: enableInteractiveSelection ? materialTextSelectionControls : null,
                  controller: controller,
                  enableInteractiveSelection: enableInteractiveSelection,
                );
              },
            ),
          ),
        ),
      ),
    );

    final EditableTextState state =
        tester.state<EditableTextState>(find.byType(EditableText));

    // Can't show the toolbar when there's no focus.
    expect(state.showToolbar(), false);
    await tester.pumpAndSettle();
    expect(find.text('Paste'), findsNothing);

    // Can show the toolbar when focused even though there's no text.
    state.renderEditable.selectWordsInRange(
      from: Offset.zero,
      cause: SelectionChangedCause.tap,
    );
    await tester.pump();
    expect(state.showToolbar(), isTrue);
    await tester.pumpAndSettle();
    expect(find.text('Paste'), findsOneWidget);

    // Find the FadeTransition in the toolbar and expect that it has not been
    // disposed.
    final FadeTransition fadeTransition = find.byType(FadeTransition).evaluate()
      .map((Element element) => element.widget as FadeTransition)
      .firstWhere((FadeTransition fadeTransition) {
        return fadeTransition.child is CompositedTransformFollower;
      });
    expect(fadeTransition.toString(), isNot(contains('DISPOSED')));

    // Turn off interactive selection and change the text, which triggers the
    // toolbar to be disposed.
    setState(() {
      enableInteractiveSelection = false;
    });
    await tester.pump();
    await tester.enterText(find.byType(EditableText), 'abc');
    await tester.pump();

    expect(fadeTransition.toString(), contains('DISPOSED'));
    // On web, using keyboard for selection is handled by the browser.
  }, skip: kIsWeb); // [intended]

  testWidgets('EditableText does not leak animation controllers', (WidgetTester tester) async {
    final FocusNode focusNode = FocusNode();
    await tester.pumpWidget(
      MaterialApp(
        home: EditableText(
          autofocus: true,
          controller: TextEditingController(text: 'A'),
          focusNode: focusNode,
          style: textStyle,
          cursorColor: Colors.blue,
          backgroundCursorColor: Colors.grey,
          cursorOpacityAnimates: true,
        ),
      ),
    );

    expect(focusNode.hasPrimaryFocus, isTrue);
    final EditableTextState state = tester.state(find.byType(EditableText));

    state.updateFloatingCursor(RawFloatingCursorPoint(state: FloatingCursorDragState.Start, offset: Offset.zero));

    // Start the cursor blink opacity animation controller.
    // _kCursorBlinkWaitForStart
    await tester.pump(const Duration(milliseconds: 150));
    // _kCursorBlinkHalfPeriod
    await tester.pump(const Duration(milliseconds: 500));

    // Start the floating cursor reset animation controller.
    state.updateFloatingCursor(RawFloatingCursorPoint(state: FloatingCursorDragState.End, offset: Offset.zero));

    expect(tester.binding.transientCallbackCount, 2);

    await tester.pumpWidget(const SizedBox());
    expect(tester.hasRunningAnimations, isFalse);
  });

  group('Selection changed scroll into view', () {
    final String text = List<int>.generate(64, (int index) => index).join('\n');
    final TextEditingController controller = TextEditingController(text: text);
    final ScrollController scrollController = ScrollController();
    late double maxScrollExtent;

    Future<void> resetSelectionAndScrollOffset(WidgetTester tester, {required bool setMaxScrollExtent}) async {
      controller.value = controller.value.copyWith(
        text: text,
        selection: controller.selection.copyWith(baseOffset: 0, extentOffset: 1),
      );
      await tester.pump();
      final double targetOffset = setMaxScrollExtent ? scrollController.position.maxScrollExtent : 0.0;
      scrollController.jumpTo(targetOffset);
      await tester.pumpAndSettle();
      maxScrollExtent = scrollController.position.maxScrollExtent;
      expect(scrollController.offset, targetOffset);
    }


    Future<TextSelectionDelegate> pumpLongScrollableText(WidgetTester tester) async {
      final GlobalKey<EditableTextState> key = GlobalKey<EditableTextState>();

      await tester.pumpWidget(
        MaterialApp(
          home: Scaffold(
            body: Center(
              child: SizedBox(
                height: 32,
                child: EditableText(
                  key: key,
                  focusNode: focusNode,
                  style: Typography.material2018().black.subtitle1!,
                  cursorColor: Colors.blue,
                  backgroundCursorColor: Colors.grey,
                  controller: controller,
                  scrollController: scrollController,
                  maxLines: 2,
                ),
              ),
            ),
          ),
        ),
      );

      // Populate [maxScrollExtent].
      await resetSelectionAndScrollOffset(tester, setMaxScrollExtent: false);
      return key.currentState!;
    }

    testWidgets('SelectAll toolbar action will not set max scroll on designated platforms', (WidgetTester tester) async {
      final TextSelectionDelegate textSelectionDelegate = await pumpLongScrollableText(tester);

      await resetSelectionAndScrollOffset(tester, setMaxScrollExtent: false);
      textSelectionDelegate.selectAll(SelectionChangedCause.toolbar);
      await tester.pump();
      expect(scrollController.offset, 0.0);
    }, variant: const TargetPlatformVariant(<TargetPlatform>{ TargetPlatform.iOS, TargetPlatform.macOS }));

    testWidgets('Selection will be scrolled into view with SelectionChangedCause', (WidgetTester tester) async {
      final TextSelectionDelegate textSelectionDelegate = await pumpLongScrollableText(tester);

      // Cut
      await resetSelectionAndScrollOffset(tester, setMaxScrollExtent: true);
      textSelectionDelegate.cutSelection(SelectionChangedCause.keyboard);
      await tester.pump();
      expect(scrollController.offset, maxScrollExtent);

      await resetSelectionAndScrollOffset(tester, setMaxScrollExtent: true);
      textSelectionDelegate.cutSelection(SelectionChangedCause.toolbar);
      await tester.pump();
      expect(scrollController.offset.roundToDouble(), 0.0);

      // Paste
      await resetSelectionAndScrollOffset(tester, setMaxScrollExtent: true);
      await textSelectionDelegate.pasteText(SelectionChangedCause.keyboard);
      await tester.pump();
      expect(scrollController.offset, maxScrollExtent);

      await resetSelectionAndScrollOffset(tester, setMaxScrollExtent: true);
      await textSelectionDelegate.pasteText(SelectionChangedCause.toolbar);
      await tester.pump();
      expect(scrollController.offset.roundToDouble(), 0.0);

      // Select all
      await resetSelectionAndScrollOffset(tester, setMaxScrollExtent: false);
      textSelectionDelegate.selectAll(SelectionChangedCause.keyboard);
      await tester.pump();
      expect(scrollController.offset, 0.0);

      await resetSelectionAndScrollOffset(tester, setMaxScrollExtent: false);
      textSelectionDelegate.selectAll(SelectionChangedCause.toolbar);
      await tester.pump();
      expect(scrollController.offset.roundToDouble(), maxScrollExtent);

      // Copy
      await resetSelectionAndScrollOffset(tester, setMaxScrollExtent: true);
      textSelectionDelegate.copySelection(SelectionChangedCause.keyboard);
      await tester.pump();
      expect(scrollController.offset, maxScrollExtent);

      await resetSelectionAndScrollOffset(tester, setMaxScrollExtent: true);
      textSelectionDelegate.copySelection(SelectionChangedCause.toolbar);
      await tester.pump();
      expect(scrollController.offset.roundToDouble(), 0.0);
    }, variant: TargetPlatformVariant.all(excluding: <TargetPlatform>{ TargetPlatform.iOS, TargetPlatform.macOS }));
  });

  testWidgets('Should not scroll on paste if caret already visible', (WidgetTester tester) async {
    // Regression test for https://github.com/flutter/flutter/issues/96658.
    final ScrollController scrollController = ScrollController();
    final TextEditingController controller = TextEditingController(
      text: 'Lorem ipsum please paste here: \n${".\n" * 50}',
    );
    final FocusNode focusNode = FocusNode();

    await tester.pumpWidget(
      MaterialApp(
        home: Center(
          child: SizedBox(
            height: 600.0,
            width: 600.0,
            child: EditableText(
              controller: controller,
              scrollController: scrollController,
              focusNode: focusNode,
              maxLines: null,
              style: const TextStyle(fontSize: 36.0),
              backgroundCursorColor: Colors.grey,
              cursorColor: cursorColor,
            ),
          ),
        ),
      )
    );

    await Clipboard.setData(const ClipboardData(text: 'Fairly long text to be pasted'));
    focusNode.requestFocus();

    final EditableTextState state =
        tester.state<EditableTextState>(find.byType(EditableText));

    expect(scrollController.offset, 0.0);

    controller.selection = const TextSelection.collapsed(offset: 31);
    await state.pasteText(SelectionChangedCause.toolbar);
    await tester.pumpAndSettle();

    // No scroll should happen as the caret is in the viewport all the time.
    expect(scrollController.offset, 0.0);
  });

  testWidgets('Autofill enabled by default', (WidgetTester tester) async {
    final FocusNode focusNode = FocusNode();
    await tester.pumpWidget(
      MaterialApp(
        home: EditableText(
          autofocus: true,
          controller: TextEditingController(text: 'A'),
          focusNode: focusNode,
          style: textStyle,
          cursorColor: Colors.blue,
          backgroundCursorColor: Colors.grey,
          cursorOpacityAnimates: true,
        ),
      ),
    );

    assert(focusNode.hasFocus);
    expect(
      tester.testTextInput.log,
      contains(matchesMethodCall('TextInput.requestAutofill')),
    );
  });

  testWidgets('Autofill can be disabled', (WidgetTester tester) async {
    final FocusNode focusNode = FocusNode();
    await tester.pumpWidget(
      MaterialApp(
        home: EditableText(
          autofocus: true,
          controller: TextEditingController(text: 'A'),
          focusNode: focusNode,
          style: textStyle,
          cursorColor: Colors.blue,
          backgroundCursorColor: Colors.grey,
          cursorOpacityAnimates: true,
          autofillHints: null,
        ),
      ),
    );

    assert(focusNode.hasFocus);
    expect(
      tester.testTextInput.log,
      isNot(contains(matchesMethodCall('TextInput.requestAutofill'))),
    );
  });

  group('TextEditingHistory', () {
    Future<void> sendUndoRedo(WidgetTester tester, [bool redo = false]) {
      return sendKeys(
        tester,
        <LogicalKeyboardKey>[
          LogicalKeyboardKey.keyZ,
        ],
        shortcutModifier: true,
        shift: redo,
        targetPlatform: defaultTargetPlatform,
      );
    }

    Future<void> sendUndo(WidgetTester tester) => sendUndoRedo(tester);
    Future<void> sendRedo(WidgetTester tester) => sendUndoRedo(tester, true);

    testWidgets('inside EditableText', (WidgetTester tester) async {
      final TextEditingController controller = TextEditingController();
      final FocusNode focusNode = FocusNode();
      await tester.pumpWidget(
        MaterialApp(
          home: EditableText(
            controller: controller,
            focusNode: focusNode,
            style: textStyle,
            cursorColor: Colors.blue,
            backgroundCursorColor: Colors.grey,
            cursorOpacityAnimates: true,
            autofillHints: null,
          ),
        ),
      );

      expect(
        controller.value,
        TextEditingValue.empty,
      );

      // Undo/redo have no effect on an empty field that has never been edited.
      await sendUndo(tester);
      expect(
        controller.value,
        TextEditingValue.empty,
      );
      await sendRedo(tester);
      expect(
        controller.value,
        TextEditingValue.empty,
      );

      await tester.pump();
      expect(
        controller.value,
        TextEditingValue.empty,
      );

      focusNode.requestFocus();
      expect(
        controller.value,
        TextEditingValue.empty,
      );
      await tester.pump();
      expect(
        controller.value,
        const TextEditingValue(
          selection: TextSelection.collapsed(offset: 0),
        ),
      );

      // Wait for the throttling.
      await tester.pump(const Duration(milliseconds: 500));

      // Undo/redo still have no effect. The field is focused and the value has
      // changed, but the text remains empty.
      await sendUndo(tester);
      expect(
        controller.value,
        const TextEditingValue(
          selection: TextSelection.collapsed(offset: 0),
        ),
      );
      await sendRedo(tester);
      expect(
        controller.value,
        const TextEditingValue(
          selection: TextSelection.collapsed(offset: 0),
        ),
      );

      await tester.enterText(find.byType(EditableText), '1');
      expect(
        controller.value,
        const TextEditingValue(
          text: '1',
          selection: TextSelection.collapsed(offset: 1),
        ),
      );
      await tester.pump(const Duration(milliseconds: 500));

      // Can undo/redo a single insertion.
      await sendUndo(tester);
      expect(
        controller.value,
        const TextEditingValue(
          selection: TextSelection.collapsed(offset: 0),
        ),
      );
      await sendUndo(tester);
      expect(
        controller.value,
        const TextEditingValue(
          selection: TextSelection.collapsed(offset: 0),
        ),
      );

      await sendRedo(tester);
      expect(
        controller.value,
        const TextEditingValue(
          text: '1',
          selection: TextSelection.collapsed(offset: 1),
        ),
      );
      await sendRedo(tester);
      expect(
        controller.value,
        const TextEditingValue(
          text: '1',
          selection: TextSelection.collapsed(offset: 1),
        ),
      );

      // And can undo/redo multiple insertions.
      await tester.enterText(find.byType(EditableText), '13');
      expect(
        controller.value,
        const TextEditingValue(
          text: '13',
          selection: TextSelection.collapsed(offset: 2),
        ),
      );
      await tester.pump(const Duration(milliseconds: 500));
      await sendRedo(tester);
      expect(
        controller.value,
        const TextEditingValue(
          text: '13',
          selection: TextSelection.collapsed(offset: 2),
        ),
      );
      await sendUndo(tester);
      expect(
        controller.value,
        const TextEditingValue(
          text: '1',
          selection: TextSelection.collapsed(offset: 1),
        ),
      );
      await sendUndo(tester);
      expect(
        controller.value,
        const TextEditingValue(
          selection: TextSelection.collapsed(offset: 0),
        ),
      );
      await sendRedo(tester);
      expect(
        controller.value,
        const TextEditingValue(
          text: '1',
          selection: TextSelection.collapsed(offset: 1),
        ),
      );
      await sendRedo(tester);
      expect(
        controller.value,
        const TextEditingValue(
          text: '13',
          selection: TextSelection.collapsed(offset: 2),
        ),
      );

      // Can change the middle of the stack timeline.
      await sendUndo(tester);
      expect(
        controller.value,
        const TextEditingValue(
          text: '1',
          selection: TextSelection.collapsed(offset: 1),
        ),
      );
      await tester.enterText(find.byType(EditableText), '12');
      await tester.pump(const Duration(milliseconds: 500));
      await sendRedo(tester);
      expect(
        controller.value,
        const TextEditingValue(
          text: '12',
          selection: TextSelection.collapsed(offset: 2),
        ),
      );
      await sendRedo(tester);
      expect(
        controller.value,
        const TextEditingValue(
          text: '12',
          selection: TextSelection.collapsed(offset: 2),
        ),
      );
      await sendUndo(tester);
      expect(
        controller.value,
        const TextEditingValue(
          text: '1',
          selection: TextSelection.collapsed(offset: 1),
        ),
      );
      await sendUndo(tester);
      expect(
        controller.value,
        const TextEditingValue(
          selection: TextSelection.collapsed(offset: 0),
        ),
      );
      await sendRedo(tester);
      expect(
        controller.value,
        const TextEditingValue(
          text: '1',
          selection: TextSelection.collapsed(offset: 1),
        ),
      );
      await sendRedo(tester);
      expect(
        controller.value,
        const TextEditingValue(
          text: '12',
          selection: TextSelection.collapsed(offset: 2),
        ),
      );
    // On web, these keyboard shortcuts are handled by the browser.
    }, variant: TargetPlatformVariant.all(), skip: kIsWeb); // [intended]

    testWidgets('inside EditableText, duplicate changes', (WidgetTester tester) async {
      final TextEditingController controller = TextEditingController();
      final FocusNode focusNode = FocusNode();
      await tester.pumpWidget(
        MaterialApp(
          home: EditableText(
            controller: controller,
            focusNode: focusNode,
            style: textStyle,
            cursorColor: Colors.blue,
            backgroundCursorColor: Colors.grey,
            cursorOpacityAnimates: true,
            autofillHints: null,
          ),
        ),
      );

      expect(
        controller.value,
        TextEditingValue.empty,
      );

      focusNode.requestFocus();
      expect(
        controller.value,
        TextEditingValue.empty,
      );
      await tester.pump();
      expect(
        controller.value,
        const TextEditingValue(
          selection: TextSelection.collapsed(offset: 0),
        ),
      );

      // Wait for the throttling.
      await tester.pump(const Duration(milliseconds: 500));

      await tester.enterText(find.byType(EditableText), '1');
      expect(
        controller.value,
        const TextEditingValue(
          text: '1',
          selection: TextSelection.collapsed(offset: 1),
        ),
      );
      await tester.pump(const Duration(milliseconds: 500));

      // Can undo/redo a single insertion.
      await sendUndo(tester);
      expect(
        controller.value,
        const TextEditingValue(
          selection: TextSelection.collapsed(offset: 0),
        ),
      );
      await sendRedo(tester);
      expect(
        controller.value,
        const TextEditingValue(
          text: '1',
          selection: TextSelection.collapsed(offset: 1),
        ),
      );

      // Changes that result in the same state won't be saved on the undo stack.
      await tester.enterText(find.byType(EditableText), '12');
      expect(
        controller.value,
        const TextEditingValue(
          text: '12',
          selection: TextSelection.collapsed(offset: 2),
        ),
      );
      await tester.enterText(find.byType(EditableText), '1');
      expect(
        controller.value,
        const TextEditingValue(
          text: '1',
          selection: TextSelection.collapsed(offset: 1),
        ),
      );
      await tester.pump(const Duration(milliseconds: 500));
      expect(
        controller.value,
        const TextEditingValue(
          text: '1',
          selection: TextSelection.collapsed(offset: 1),
        ),
      );
      await sendRedo(tester);
      expect(
        controller.value,
        const TextEditingValue(
          text: '1',
          selection: TextSelection.collapsed(offset: 1),
        ),
      );
      await sendUndo(tester);
      expect(
        controller.value,
        const TextEditingValue(
          selection: TextSelection.collapsed(offset: 0),
        ),
      );
      await sendUndo(tester);
      expect(
        controller.value,
        const TextEditingValue(
          selection: TextSelection.collapsed(offset: 0),
        ),
      );
      await sendRedo(tester);
      expect(
        controller.value,
        const TextEditingValue(
          text: '1',
          selection: TextSelection.collapsed(offset: 1),
        ),
      );
      await sendRedo(tester);
      expect(
        controller.value,
        const TextEditingValue(
          text: '1',
          selection: TextSelection.collapsed(offset: 1),
        ),
      );
    // On web, these keyboard shortcuts are handled by the browser.
    }, variant: TargetPlatformVariant.all(), skip: kIsWeb); // [intended]

    testWidgets('inside EditableText, autofocus', (WidgetTester tester) async {
      final TextEditingController controller = TextEditingController();
      await tester.pumpWidget(
        MaterialApp(
          home: EditableText(
            autofocus: true,
            controller: controller,
            focusNode: FocusNode(),
            style: textStyle,
            cursorColor: Colors.blue,
            backgroundCursorColor: Colors.grey,
            cursorOpacityAnimates: true,
            autofillHints: null,
          ),
        ),
      );

      expect(
        controller.value,
        const TextEditingValue(
          selection: TextSelection.collapsed(offset: 0),
        ),
      );
      await tester.pump();
      expect(
        controller.value,
        const TextEditingValue(
          selection: TextSelection.collapsed(offset: 0),
        ),
      );
      // Wait for the throttling.
      await tester.pump(const Duration(milliseconds: 500));
      await tester.enterText(find.byType(EditableText), '1');
      await tester.pump(const Duration(milliseconds: 500));
      expect(
        controller.value,
        const TextEditingValue(
          text: '1',
          selection: TextSelection.collapsed(offset: 1),
        ),
      );
      await sendUndo(tester);
      expect(
        controller.value,
        const TextEditingValue(
          selection: TextSelection.collapsed(offset: 0),
        ),
      );
      await sendUndo(tester);
      expect(
        controller.value,
        const TextEditingValue(
          selection: TextSelection.collapsed(offset: 0),
        ),
      );
      await sendRedo(tester);
      expect(
        controller.value,
        const TextEditingValue(
          text: '1',
          selection: TextSelection.collapsed(offset: 1),
        ),
      );
      await sendRedo(tester);
      expect(
        controller.value,
        const TextEditingValue(
          text: '1',
          selection: TextSelection.collapsed(offset: 1),
        ),
      );
    }, variant: TargetPlatformVariant.all(), skip: kIsWeb); // [intended]
  });

  testWidgets('pasting with the keyboard collapses the selection and places it after the pasted content', (WidgetTester tester) async {
    Future<void> testPasteSelection(WidgetTester tester, _VoidFutureCallback paste) async {
      final TextEditingController controller = TextEditingController();
      await tester.pumpWidget(
        MaterialApp(
          home: EditableText(
            backgroundCursorColor: Colors.grey,
            controller: controller,
            focusNode: focusNode,
            style: textStyle,
            cursorColor: cursorColor,
            selectionControls: materialTextSelectionControls,
          ),
        ),
      );

      await tester.pump();
      expect(controller.text, '');

      await tester.enterText(find.byType(EditableText), '12345');
      expect(controller.value, const TextEditingValue(
        text: '12345',
        selection: TextSelection.collapsed(offset: 5),
      ));

      await sendKeys(
        tester,
        <LogicalKeyboardKey>[
          LogicalKeyboardKey.arrowLeft,
          LogicalKeyboardKey.arrowLeft,
          LogicalKeyboardKey.arrowLeft,
          LogicalKeyboardKey.arrowLeft,
          LogicalKeyboardKey.arrowLeft,
        ],
        shift: true,
        targetPlatform: defaultTargetPlatform,
      );

      expect(controller.value, const TextEditingValue(
        text: '12345',
        selection: TextSelection(baseOffset: 5, extentOffset: 0),
      ));

      await sendKeys(
        tester,
        <LogicalKeyboardKey>[
          LogicalKeyboardKey.keyC,
        ],
        shortcutModifier: true,
        targetPlatform: defaultTargetPlatform,
      );
      expect(controller.value, const TextEditingValue(
        text: '12345',
        selection: TextSelection(baseOffset: 5, extentOffset: 0),
      ));

      // Pasting content of equal length, reversed selection.
      await paste();
      expect(controller.value, const TextEditingValue(
        text: '12345',
        selection: TextSelection.collapsed(offset: 5),
      ));

      // Pasting content of longer length, forward selection.
      await sendKeys(
        tester,
        <LogicalKeyboardKey>[
          LogicalKeyboardKey.arrowLeft,
        ],
        targetPlatform: defaultTargetPlatform,
      );
      await sendKeys(
        tester,
        <LogicalKeyboardKey>[
          LogicalKeyboardKey.arrowRight,
        ],
        shift: true,
        targetPlatform: defaultTargetPlatform,
      );
      expect(controller.value, const TextEditingValue(
        text: '12345',
        selection: TextSelection(baseOffset: 4, extentOffset: 5),
      ));
      await paste();
      expect(controller.value, const TextEditingValue(
        text: '123412345',
        selection: TextSelection.collapsed(offset: 9),
      ));

      // Pasting content of shorter length, forward selection.
      await sendKeys(
        tester,
        <LogicalKeyboardKey>[
          LogicalKeyboardKey.keyA,
        ],
        shortcutModifier: true,
        targetPlatform: defaultTargetPlatform,
      );
      expect(controller.value, const TextEditingValue(
        text: '123412345',
        selection: TextSelection(baseOffset: 0, extentOffset: 9),
      ));
      await paste();
      // Pump to allow postFrameCallbacks to finish before dispose.
      await tester.pump();
      expect(controller.value, const TextEditingValue(
        text: '12345',
        selection: TextSelection.collapsed(offset: 5),
      ));
    }

    // Test pasting with the keyboard.
    await testPasteSelection(tester, () {
      return sendKeys(
        tester,
        <LogicalKeyboardKey>[
          LogicalKeyboardKey.keyV,
        ],
        shortcutModifier: true,
        targetPlatform: defaultTargetPlatform,
      );
    });

    // Test pasting with the toolbar.
    await testPasteSelection(tester, () async {
      final EditableTextState state =
          tester.state<EditableTextState>(find.byType(EditableText));
      expect(state.showToolbar(), true);
      await tester.pumpAndSettle();
      expect(find.text('Paste'), findsOneWidget);
      return tester.tap(find.text('Paste'));
    });
  }, skip: kIsWeb); // [intended]

  // Regression test for https://github.com/flutter/flutter/issues/98322.
  testWidgets('EditableText consumes ActivateIntent and ButtonActivateIntent', (WidgetTester tester) async {
    bool receivedIntent = false;
    await tester.pumpWidget(
      MaterialApp(
        home: Actions(
          actions: <Type, Action<Intent>>{
            ActivateIntent: CallbackAction<ActivateIntent>(onInvoke: (_) {
              receivedIntent = true;
              return;
            }),
            ButtonActivateIntent: CallbackAction<ActivateIntent>(onInvoke: (_) {
              receivedIntent = true;
              return;
            }),
          },
          child: EditableText(
            autofocus: true,
            backgroundCursorColor: Colors.blue,
            controller: controller,
            focusNode: focusNode,
            style: textStyle,
            cursorColor: cursorColor,
          ),
        ),
      ),
    );

    await tester.pump();
    expect(focusNode.hasFocus, isTrue);

    // ActivateIntent, which is triggered by space and enter in WidgetsApp, is
    // consumed by EditableText so that the space/enter reach the IME.
    await tester.sendKeyEvent(LogicalKeyboardKey.space);
    await tester.pump();
    expect(receivedIntent, isFalse);

    await tester.sendKeyEvent(LogicalKeyboardKey.enter);
    await tester.pump();
    expect(receivedIntent, isFalse);
  });

  // Regression test for https://github.com/flutter/flutter/issues/100585.
  testWidgets('can paste and remove field', (WidgetTester tester) async {
    final TextEditingController controller = TextEditingController(text: 'text');
    late StateSetter setState;
    bool showField = true;
    final _CustomTextSelectionControls controls = _CustomTextSelectionControls(
      onPaste: () {
        setState(() {
          showField = false;
        });
      },
    );
    await tester.pumpWidget(MaterialApp(
      home: StatefulBuilder(
        builder: (BuildContext context, StateSetter stateSetter) {
          setState = stateSetter;
          if (!showField) {
            return const Placeholder();
          }
          return EditableText(
            backgroundCursorColor: Colors.grey,
            controller: controller,
            focusNode: focusNode,
            style: textStyle,
            cursorColor: cursorColor,
            selectionControls: controls,
          );
        },
      ),
    ));

    await tester.tap(find.byType(EditableText));
    await tester.pump();

    final EditableTextState state =
        tester.state<EditableTextState>(find.byType(EditableText));

    await tester.longPress(find.byType(EditableText));
    await tester.pump();
    expect(state.showToolbar(), isTrue);
    await tester.pumpAndSettle();
    expect(find.text('Paste'), findsOneWidget);

    await tester.tap(find.text('Paste'));
    await tester.pumpAndSettle();

    expect(tester.takeException(), null);
  // On web, the text selection toolbar paste button is handled by the browser.
  }, skip: kIsWeb); // [intended]

  // Regression test for https://github.com/flutter/flutter/issues/100585.
  testWidgets('can cut and remove field', (WidgetTester tester) async {
    final TextEditingController controller = TextEditingController(text: 'text');
    late StateSetter setState;
    bool showField = true;
    final _CustomTextSelectionControls controls = _CustomTextSelectionControls(
      onCut: () {
        setState(() {
          showField = false;
        });
      },
    );
    await tester.pumpWidget(MaterialApp(
      home: StatefulBuilder(
        builder: (BuildContext context, StateSetter stateSetter) {
          setState = stateSetter;
          if (!showField) {
            return const Placeholder();
          }
          return EditableText(
            backgroundCursorColor: Colors.grey,
            controller: controller,
            focusNode: focusNode,
            style: textStyle,
            cursorColor: cursorColor,
            selectionControls: controls,
          );
        },
      ),
    ));

    await tester.tap(find.byType(EditableText));
    await tester.pump();

    final EditableTextState state =
        tester.state<EditableTextState>(find.byType(EditableText));

    await tester.tapAt(textOffsetToPosition(tester, 2));
    state.renderEditable.selectWord(cause: SelectionChangedCause.longPress);
    await tester.pump();
    expect(state.showToolbar(), isTrue);
    await tester.pumpAndSettle();
    expect(find.text('Cut'), findsOneWidget);

    await tester.tap(find.text('Cut'));
    await tester.pumpAndSettle();

    expect(tester.takeException(), null);
  // On web, the text selection toolbar cut button is handled by the browser.
  }, skip: kIsWeb); // [intended]

  group('Mac document shortcuts', () {
    testWidgets('ctrl-A/E', (WidgetTester tester) async {
      final String targetPlatformString = defaultTargetPlatform.toString();
      final String platform = targetPlatformString.substring(targetPlatformString.indexOf('.') + 1).toLowerCase();
      final TextEditingController controller = TextEditingController(text: testText);
      controller.selection = const TextSelection(
        baseOffset: 0,
        extentOffset: 0,
        affinity: TextAffinity.upstream,
      );
      await tester.pumpWidget(MaterialApp(
        home: Align(
          alignment: Alignment.topLeft,
          child: SizedBox(
            width: 400,
            child: EditableText(
              maxLines: 10,
              controller: controller,
              showSelectionHandles: true,
              autofocus: true,
              focusNode: FocusNode(),
              style: Typography.material2018().black.subtitle1!,
              cursorColor: Colors.blue,
              backgroundCursorColor: Colors.grey,
              selectionControls: materialTextSelectionControls,
              keyboardType: TextInputType.text,
              textAlign: TextAlign.right,
            ),
          ),
        ),
      ));

      await tester.pump(); // Wait for autofocus to take effect.

      expect(controller.selection.isCollapsed, isTrue);
      expect(controller.selection.baseOffset, 0);

      await tester.sendKeyDownEvent(
        LogicalKeyboardKey.controlLeft,
        platform: platform,
      );
      await tester.pump();
      await tester.sendKeyEvent(LogicalKeyboardKey.keyE, platform: platform);
      await tester.pump();
      await tester.sendKeyUpEvent(LogicalKeyboardKey.controlLeft, platform: platform);
      await tester.pump();

      expect(
        controller.selection,
        equals(
          const TextSelection.collapsed(
            offset: 19,
            affinity: TextAffinity.upstream,
          ),
        ),
        reason: 'on $platform',
      );

      await tester.sendKeyDownEvent(
        LogicalKeyboardKey.controlLeft,
        platform: platform,
      );
      await tester.pump();
      await tester.sendKeyEvent(LogicalKeyboardKey.keyA, platform: platform);
      await tester.pump();
      await tester.sendKeyUpEvent(LogicalKeyboardKey.controlLeft, platform: platform);
      await tester.pump();

      expect(
        controller.selection,
        equals(
          const TextSelection.collapsed(
            offset: 0,
          ),
        ),
        reason: 'on $platform',
      );
    },
      skip: kIsWeb, // [intended] on web these keys are handled by the browser.
      variant: const TargetPlatformVariant(<TargetPlatform>{ TargetPlatform.iOS,  TargetPlatform.macOS }),
    );

    testWidgets('ctrl-F/B', (WidgetTester tester) async {
      final String targetPlatformString = defaultTargetPlatform.toString();
      final String platform = targetPlatformString.substring(targetPlatformString.indexOf('.') + 1).toLowerCase();
      final TextEditingController controller = TextEditingController(text: testText);
      controller.selection = const TextSelection(
        baseOffset: 0,
        extentOffset: 0,
        affinity: TextAffinity.upstream,
      );
      await tester.pumpWidget(MaterialApp(
        home: Align(
          alignment: Alignment.topLeft,
          child: SizedBox(
            width: 400,
            child: EditableText(
              maxLines: 10,
              controller: controller,
              showSelectionHandles: true,
              autofocus: true,
              focusNode: FocusNode(),
              style: Typography.material2018().black.subtitle1!,
              cursorColor: Colors.blue,
              backgroundCursorColor: Colors.grey,
              selectionControls: materialTextSelectionControls,
              keyboardType: TextInputType.text,
              textAlign: TextAlign.right,
            ),
          ),
        ),
      ));

      await tester.pump(); // Wait for autofocus to take effect.

      expect(controller.selection.isCollapsed, isTrue);
      expect(controller.selection.baseOffset, 0);

      await tester.sendKeyDownEvent(
        LogicalKeyboardKey.controlLeft,
        platform: platform,
      );
      await tester.pump();
      await tester.sendKeyEvent(LogicalKeyboardKey.keyF, platform: platform);
      await tester.pump();
      await tester.sendKeyUpEvent(LogicalKeyboardKey.controlLeft, platform: platform);
      await tester.pump();

      expect(controller.selection.isCollapsed, isTrue);
      expect(controller.selection.baseOffset, 1);

      await tester.sendKeyDownEvent(
        LogicalKeyboardKey.controlLeft,
        platform: platform,
      );
      await tester.pump();
      await tester.sendKeyEvent(LogicalKeyboardKey.keyB, platform: platform);
      await tester.pump();
      await tester.sendKeyUpEvent(LogicalKeyboardKey.controlLeft, platform: platform);
      await tester.pump();

      expect(controller.selection.isCollapsed, isTrue);
      expect(controller.selection.baseOffset, 0);
    },
      skip: kIsWeb, // [intended] on web these keys are handled by the browser.
      variant: const TargetPlatformVariant(<TargetPlatform>{ TargetPlatform.iOS,  TargetPlatform.macOS }),
    );

    testWidgets('ctrl-N/P', (WidgetTester tester) async {
      final String targetPlatformString = defaultTargetPlatform.toString();
      final String platform = targetPlatformString.substring(targetPlatformString.indexOf('.') + 1).toLowerCase();
      final TextEditingController controller = TextEditingController(text: testText);
      controller.selection = const TextSelection(
        baseOffset: 0,
        extentOffset: 0,
        affinity: TextAffinity.upstream,
      );
      await tester.pumpWidget(MaterialApp(
        home: Align(
          alignment: Alignment.topLeft,
          child: SizedBox(
            width: 400,
            child: EditableText(
              maxLines: 10,
              controller: controller,
              showSelectionHandles: true,
              autofocus: true,
              focusNode: FocusNode(),
              style: Typography.material2018().black.subtitle1!,
              cursorColor: Colors.blue,
              backgroundCursorColor: Colors.grey,
              selectionControls: materialTextSelectionControls,
              keyboardType: TextInputType.text,
              textAlign: TextAlign.right,
            ),
          ),
        ),
      ));

      await tester.pump(); // Wait for autofocus to take effect.

      expect(controller.selection.isCollapsed, isTrue);
      expect(controller.selection.baseOffset, 0);

      await tester.sendKeyDownEvent(
        LogicalKeyboardKey.controlLeft,
        platform: platform,
      );
      await tester.pump();
      await tester.sendKeyEvent(LogicalKeyboardKey.keyN, platform: platform);
      await tester.pump();
      await tester.sendKeyUpEvent(LogicalKeyboardKey.controlLeft, platform: platform);
      await tester.pump();

      expect(controller.selection.isCollapsed, isTrue);
      expect(controller.selection.baseOffset, 20);

      await tester.sendKeyDownEvent(
        LogicalKeyboardKey.controlLeft,
        platform: platform,
      );
      await tester.pump();
      await tester.sendKeyEvent(LogicalKeyboardKey.keyP, platform: platform);
      await tester.pump();
      await tester.sendKeyUpEvent(LogicalKeyboardKey.controlLeft, platform: platform);
      await tester.pump();

      expect(controller.selection.isCollapsed, isTrue);
      expect(controller.selection.baseOffset, 0);
    },
      skip: kIsWeb, // [intended] on web these keys are handled by the browser.
      variant: const TargetPlatformVariant(<TargetPlatform>{ TargetPlatform.iOS,  TargetPlatform.macOS }),
    );

    group('ctrl-T to transpose', () {
      Future<void> ctrlT(WidgetTester tester, String platform) async {
        await tester.sendKeyDownEvent(
          LogicalKeyboardKey.controlLeft,
          platform: platform,
        );
        await tester.pump();
        await tester.sendKeyEvent(LogicalKeyboardKey.keyT, platform: platform);
        await tester.pump();
        await tester.sendKeyUpEvent(LogicalKeyboardKey.controlLeft, platform: platform);
        await tester.pump();
      }

      testWidgets('with normal characters', (WidgetTester tester) async {
        final String targetPlatformString = defaultTargetPlatform.toString();
        final String platform = targetPlatformString.substring(targetPlatformString.indexOf('.') + 1).toLowerCase();

        final TextEditingController controller = TextEditingController(text: testText);
        controller.selection = const TextSelection(
          baseOffset: 0,
          extentOffset: 0,
          affinity: TextAffinity.upstream,
        );
        await tester.pumpWidget(MaterialApp(
          home: Align(
            alignment: Alignment.topLeft,
            child: SizedBox(
              width: 400,
              child: EditableText(
                maxLines: 10,
                controller: controller,
                showSelectionHandles: true,
                autofocus: true,
                focusNode: FocusNode(),
                style: Typography.material2018().black.subtitle1!,
                cursorColor: Colors.blue,
                backgroundCursorColor: Colors.grey,
                selectionControls: materialTextSelectionControls,
                keyboardType: TextInputType.text,
                textAlign: TextAlign.right,
              ),
            ),
          ),
        ));

        await tester.pump(); // Wait for autofocus to take effect.

        expect(controller.selection.isCollapsed, isTrue);
        expect(controller.selection.baseOffset, 0);

        // ctrl-T does nothing at the start of the field.
        await ctrlT(tester, platform);
        expect(controller.selection.isCollapsed, isTrue);
        expect(controller.selection.baseOffset, 0);

        controller.selection = const TextSelection(
          baseOffset: 1,
          extentOffset: 4,
        );
        await tester.pump();
        expect(controller.selection.isCollapsed, isFalse);
        expect(controller.selection.baseOffset, 1);
        expect(controller.selection.extentOffset, 4);

        // ctrl-T does nothing when the selection isn't collapsed.
        await ctrlT(tester, platform);
        expect(controller.selection.isCollapsed, isFalse);
        expect(controller.selection.baseOffset, 1);
        expect(controller.selection.extentOffset, 4);

        controller.selection = const TextSelection.collapsed(offset: 5);
        await tester.pump();
        expect(controller.selection.isCollapsed, isTrue);
        expect(controller.selection.baseOffset, 5);

        // ctrl-T swaps the previous and next characters when they exist.
        await ctrlT(tester, platform);
        expect(controller.selection.isCollapsed, isTrue);
        expect(controller.selection.baseOffset, 6);
        expect(controller.text.substring(0, 19), 'Now si the time for');

        await ctrlT(tester, platform);
        expect(controller.selection.isCollapsed, isTrue);
        expect(controller.selection.baseOffset, 7);
        expect(controller.text.substring(0, 19), 'Now s ithe time for');

        await ctrlT(tester, platform);
        expect(controller.selection.isCollapsed, isTrue);
        expect(controller.selection.baseOffset, 8);
        expect(controller.text.substring(0, 19), 'Now s tihe time for');

        controller.selection = TextSelection.collapsed(
          offset: controller.text.length,
        );
        await tester.pump();
        expect(controller.selection.isCollapsed, isTrue);
        expect(controller.selection.baseOffset, controller.text.length);
        expect(controller.text.substring(55, 72), 'of their country.');

        await ctrlT(tester, platform);
        expect(controller.selection.isCollapsed, isTrue);
        expect(controller.selection.baseOffset, controller.text.length);
        expect(controller.text.substring(55, 72), 'of their countr.y');
      },
        skip: kIsWeb, // [intended] on web these keys are handled by the browser.
        variant: const TargetPlatformVariant(<TargetPlatform>{ TargetPlatform.iOS,  TargetPlatform.macOS }),
      );

      testWidgets('with extended grapheme clusters', (WidgetTester tester) async {
        final String targetPlatformString = defaultTargetPlatform.toString();
        final String platform = targetPlatformString.substring(targetPlatformString.indexOf('.') + 1).toLowerCase();

        final TextEditingController controller = TextEditingController(
          // One extended grapheme cluster of length 8 and one surrogate pair of
          // length 2.
          text: '👨‍👩‍👦😆',
        );
        controller.selection = const TextSelection(
          baseOffset: 0,
          extentOffset: 0,
          affinity: TextAffinity.upstream,
        );
        await tester.pumpWidget(MaterialApp(
          home: Align(
            alignment: Alignment.topLeft,
            child: SizedBox(
              width: 400,
              child: EditableText(
                maxLines: 10,
                controller: controller,
                showSelectionHandles: true,
                autofocus: true,
                focusNode: FocusNode(),
                style: Typography.material2018().black.subtitle1!,
                cursorColor: Colors.blue,
                backgroundCursorColor: Colors.grey,
                selectionControls: materialTextSelectionControls,
                keyboardType: TextInputType.text,
                textAlign: TextAlign.right,
              ),
            ),
          ),
        ));

        await tester.pump(); // Wait for autofocus to take effect.

        expect(controller.selection.isCollapsed, isTrue);
        expect(controller.selection.baseOffset, 0);

        // ctrl-T does nothing at the start of the field.
        await ctrlT(tester, platform);
        expect(controller.selection.isCollapsed, isTrue);
        expect(controller.selection.baseOffset, 0);
        expect(controller.text, '👨‍👩‍👦😆');

        controller.selection = const TextSelection(
          baseOffset: 8,
          extentOffset: 10,
        );
        await tester.pump();
        expect(controller.selection.isCollapsed, isFalse);
        expect(controller.selection.baseOffset, 8);
        expect(controller.selection.extentOffset, 10);

        // ctrl-T does nothing when the selection isn't collapsed.
        await ctrlT(tester, platform);
        expect(controller.selection.isCollapsed, isFalse);
        expect(controller.selection.baseOffset, 8);
        expect(controller.selection.extentOffset, 10);
        expect(controller.text, '👨‍👩‍👦😆');

        controller.selection = const TextSelection.collapsed(offset: 8);
        await tester.pump();
        expect(controller.selection.isCollapsed, isTrue);
        expect(controller.selection.baseOffset, 8);

        // ctrl-T swaps the previous and next characters when they exist.
        await ctrlT(tester, platform);
        expect(controller.selection.isCollapsed, isTrue);
        expect(controller.selection.baseOffset, 10);
        expect(controller.text, '😆👨‍👩‍👦');

        await ctrlT(tester, platform);
        expect(controller.selection.isCollapsed, isTrue);
        expect(controller.selection.baseOffset, 10);
        expect(controller.text, '👨‍👩‍👦😆');
      },
        skip: kIsWeb, // [intended] on web these keys are handled by the browser.
        variant: const TargetPlatformVariant(<TargetPlatform>{ TargetPlatform.iOS,  TargetPlatform.macOS }),
      );
    });

    testWidgets('macOS selectors work', (WidgetTester tester) async {
      controller.text = 'test\nline2';
      controller.selection = TextSelection.collapsed(offset: controller.text.length);

      final GlobalKey<EditableTextState> key = GlobalKey<EditableTextState>();

      await tester.pumpWidget(MaterialApp(
        home: Align(
          alignment: Alignment.topLeft,
          child: SizedBox(
            width: 400,
            child: EditableText(
              key: key,
              maxLines: 10,
              controller: controller,
              showSelectionHandles: true,
              autofocus: true,
              focusNode: FocusNode(),
              style: Typography.material2018().black.subtitle1!,
              cursorColor: Colors.blue,
              backgroundCursorColor: Colors.grey,
              selectionControls: materialTextSelectionControls,
              keyboardType: TextInputType.text,
              textAlign: TextAlign.right,
            ),
          ),
        ),
      ));

      key.currentState!.performSelector('moveLeft:');
      await tester.pump();

      expect(
        controller.selection,
        const TextSelection.collapsed(offset: 9),
      );

      key.currentState!.performSelector('moveToBeginningOfParagraph:');
      await tester.pump();

      expect(
        controller.selection,
        const TextSelection.collapsed(offset: 5),
      );

      // These both need to be handled, first moves cursor to the end of previous
      // paragraph, second moves to the beginning of paragraph.
      key.currentState!.performSelector('moveBackward:');
      key.currentState!.performSelector('moveToBeginningOfParagraph:');
      await tester.pump();

      expect(
        controller.selection,
        const TextSelection.collapsed(offset: 0),
      );
    });
  });

<<<<<<< HEAD
  testWidgets('contextMenuBuilder is used in place of the default text selection toolbar', (WidgetTester tester) async {
    final GlobalKey key = GlobalKey();
    final TextEditingController controller = TextEditingController(text: '');
    await tester.pumpWidget(MaterialApp(
      home: Align(
        alignment: Alignment.topLeft,
        child: SizedBox(
          width: 400,
          child: EditableText(
            maxLines: 10,
            controller: controller,
            showSelectionHandles: true,
            autofocus: true,
            focusNode: FocusNode(),
            style: Typography.material2018().black.subtitle1!,
            cursorColor: Colors.blue,
            backgroundCursorColor: Colors.grey,
            keyboardType: TextInputType.text,
            textAlign: TextAlign.right,
            selectionControls: materialTextSelectionHandleControls,
            contextMenuBuilder: (
              BuildContext context,
              EditableTextState editableTextState,
              Offset primaryAnchor,
              [Offset? secondaryAnchor]
            ) {
              return SizedBox(
                key: key,
                width: 10.0,
                height: 10.0,
              );
            },
          ),
        ),
      ),
    ));

    await tester.pump(); // Wait for autofocus to take effect.

    expect(find.byKey(key), findsNothing);

    // Long-press to bring up the context menu.
    final Finder textFinder = find.byType(EditableText);
    await tester.longPress(textFinder);
    tester.state<EditableTextState>(textFinder).showToolbar();
    await tester.pumpAndSettle();

    expect(find.byKey(key), findsOneWidget);
  },
    skip: kIsWeb, // [intended] on web the browser handles the context menu.
  );
=======
  group('Spell check', () {
    testWidgets(
      'Spell check configured properly when spell check disabled by default',
        (WidgetTester tester) async {
      await tester.pumpWidget(
        MaterialApp(
          home: EditableText(
            controller: TextEditingController(text: 'A'),
            focusNode: FocusNode(),
            style: const TextStyle(),
            cursorColor: Colors.blue,
            backgroundCursorColor: Colors.grey,
            cursorOpacityAnimates: true,
            autofillHints: null,
          ),
        ),
      );

      final EditableTextState state =
        tester.state<EditableTextState>(find.byType(EditableText));
      expect(state.spellCheckEnabled, isFalse);
    });

    testWidgets(
      'Spell check configured properly when spell check disabled manually',
        (WidgetTester tester) async {
      await tester.pumpWidget(
        MaterialApp(
          home: EditableText(
            controller: TextEditingController(text: 'A'),
            focusNode: FocusNode(),
            style: const TextStyle(),
            cursorColor: Colors.blue,
            backgroundCursorColor: Colors.grey,
            cursorOpacityAnimates: true,
            autofillHints: null,
            spellCheckConfiguration: const SpellCheckConfiguration.disabled(),
          ),
        ),
      );

      final EditableTextState state =
        tester.state<EditableTextState>(find.byType(EditableText));
      expect(state.spellCheckEnabled, isFalse);
    });

    testWidgets(
      'Error thrown when spell check configuration defined without specifying misspelled text style',
        (WidgetTester tester) async {
      expect(
          () {
            EditableText(
                controller: TextEditingController(text: 'A'),
                focusNode: FocusNode(),
                style: const TextStyle(),
                cursorColor: Colors.blue,
                backgroundCursorColor: Colors.grey,
                cursorOpacityAnimates: true,
                autofillHints: null,
                spellCheckConfiguration: const SpellCheckConfiguration(),
            );
          },
          throwsAssertionError,
      );
    });

    testWidgets(
      'Spell check configured properly when spell check enabled without specified spell check service and native spell check service defined',
          (WidgetTester tester) async {
        tester.binding.platformDispatcher.nativeSpellCheckServiceDefinedTestValue =
          true;

        await tester.pumpWidget(
          MaterialApp(
            home: EditableText(
              controller: TextEditingController(text: 'A'),
              focusNode: FocusNode(),
              style: const TextStyle(),
              cursorColor: Colors.blue,
              backgroundCursorColor: Colors.grey,
              cursorOpacityAnimates: true,
              autofillHints: null,
              spellCheckConfiguration:
                const SpellCheckConfiguration(
                  misspelledTextStyle: TextField.materialMisspelledTextStyle,
              ),
            ),
          ),
        );

        final EditableTextState state =
          tester.state<EditableTextState>(find.byType(EditableText));
        expect(state.spellCheckEnabled, isTrue);
        expect(
          state.spellCheckConfiguration.spellCheckService.runtimeType,
          equals(DefaultSpellCheckService),
        );
        tester.binding.platformDispatcher.clearNativeSpellCheckServiceDefined();
    });

    testWidgets(
      'Spell check configured properly with specified spell check service',
        (WidgetTester tester) async {
      final FakeSpellCheckService fakeSpellCheckService = FakeSpellCheckService();

      await tester.pumpWidget(
        MaterialApp(
          home: EditableText(
            controller: TextEditingController(text: 'A'),
            focusNode: FocusNode(),
            style: const TextStyle(),
            cursorColor: Colors.blue,
            backgroundCursorColor: Colors.grey,
            cursorOpacityAnimates: true,
            autofillHints: null,
            spellCheckConfiguration:
              SpellCheckConfiguration(
                spellCheckService: fakeSpellCheckService,
                misspelledTextStyle: TextField.materialMisspelledTextStyle,
            ),
          ),
        ),
      );

      final EditableTextState state =
        tester.state<EditableTextState>(find.byType(EditableText));
      expect(
        state.spellCheckConfiguration.spellCheckService.runtimeType,
        equals(FakeSpellCheckService),
      );
    });

    testWidgets(
      'Error thrown when spell check enabled but no default spell check service available',
        (WidgetTester tester) async {
        tester.binding.platformDispatcher.nativeSpellCheckServiceDefinedTestValue =
          false;

        await tester.pumpWidget(
            EditableText(
                controller: TextEditingController(text: 'A'),
                focusNode: FocusNode(),
                style: const TextStyle(),
                cursorColor: Colors.blue,
                backgroundCursorColor: Colors.grey,
                cursorOpacityAnimates: true,
                autofillHints: null,
                spellCheckConfiguration:
                  const SpellCheckConfiguration(
                    misspelledTextStyle: TextField.materialMisspelledTextStyle,
                ),
            ));

        expect(tester.takeException(), isA<AssertionError>());
        tester.binding.platformDispatcher.clearNativeSpellCheckServiceDefined();
    });
  });
>>>>>>> c8703085

  group('magnifier', () {
    testWidgets('should build nothing by default', (WidgetTester tester) async {
      final EditableText editableText = EditableText(
            controller: controller,
            showSelectionHandles: true,
            autofocus: true,
            focusNode: FocusNode(),
            style: Typography.material2018().black.subtitle1!,
            cursorColor: Colors.blue,
            backgroundCursorColor: Colors.grey,
            selectionControls: materialTextSelectionControls,
            keyboardType: TextInputType.text,
            textAlign: TextAlign.right,
          );

      await tester.pumpWidget(
        MaterialApp(
          home: editableText,
        ),
      );

      final BuildContext context = tester.firstElement(find.byType(EditableText));

      expect(
          editableText.magnifierConfiguration.magnifierBuilder(
              context,
              MagnifierController(),
              ValueNotifier<MagnifierOverlayInfoBearer>(MagnifierOverlayInfoBearer.empty)
            ),
          isNull,
      );
    });
  });
}

class UnsettableController extends TextEditingController {
  @override
  set value(TextEditingValue v) {
    // Do nothing for set, which causes selection to remain as -1, -1.
  }
}

class MockTextFormatter extends TextInputFormatter {
  MockTextFormatter() : formatCallCount = 0, log = <String>[];

  int formatCallCount;
  List<String> log;
  late TextEditingValue lastOldValue;
  late TextEditingValue lastNewValue;

  @override
  TextEditingValue formatEditUpdate(
    TextEditingValue oldValue,
    TextEditingValue newValue,
  ) {
    lastOldValue = oldValue;
    lastNewValue = newValue;
    formatCallCount++;
    log.add('[$formatCallCount]: ${oldValue.text}, ${newValue.text}');
    TextEditingValue finalValue;
    if (newValue.text.length < oldValue.text.length) {
      finalValue = _handleTextDeletion(oldValue, newValue);
    } else {
      finalValue = _formatText(newValue);
    }
    return finalValue;
  }


  TextEditingValue _handleTextDeletion(TextEditingValue oldValue, TextEditingValue newValue) {
    final String result = 'a' * (formatCallCount - 2);
    log.add('[$formatCallCount]: deleting $result');
    return TextEditingValue(text: newValue.text, selection: newValue.selection, composing: newValue.composing);
  }

  TextEditingValue _formatText(TextEditingValue value) {
    final String result = 'a' * formatCallCount * 2;
    log.add('[$formatCallCount]: normal $result');
    return TextEditingValue(text: value.text, selection: value.selection, composing: value.composing);
  }
}

class MockTextSelectionControls extends Fake implements TextSelectionControls {
  @override
  Widget buildToolbar(
    BuildContext context,
    Rect globalEditableRegion,
    double textLineHeight,
    Offset position,
    List<TextSelectionPoint> endpoints,
    TextSelectionDelegate delegate,
    ClipboardStatusNotifier? clipboardStatus,
    Offset? lastSecondaryTapDownPosition,
  ) {
    return const SizedBox();
  }

  @override
  Widget buildHandle(BuildContext context, TextSelectionHandleType type, double textLineHeight, [VoidCallback? onTap]) {
    return const SizedBox();
  }

  @override
  Size getHandleSize(double textLineHeight) {
    return Size.zero;
  }

  @override
  Offset getHandleAnchor(TextSelectionHandleType type, double textLineHeight) {
    return Offset.zero;
  }

  bool testCanCut = false;
  bool testCanCopy = false;
  bool testCanPaste = false;

  int cutCount = 0;
  int pasteCount = 0;
  int copyCount = 0;

  // TODO(chunhtai): remove optional parameter once migration is done.
  // https://github.com/flutter/flutter/issues/99360
  @override
  void handleCopy(TextSelectionDelegate delegate, [ClipboardStatusNotifier? clipboardStatus]) {
    copyCount += 1;
  }

  @override
  Future<void> handlePaste(TextSelectionDelegate delegate) async {
    pasteCount += 1;
  }

  // TODO(chunhtai): remove optional parameter once migration is done.
  // https://github.com/flutter/flutter/issues/99360
  @override
  void handleCut(TextSelectionDelegate delegate, [ClipboardStatusNotifier? clipboardStatus]) {
    cutCount += 1;
  }

  @override
  bool canCut(TextSelectionDelegate delegate) {
    return testCanCut;
  }

  @override
  bool canCopy(TextSelectionDelegate delegate) {
    return testCanCopy;
  }

  @override
  bool canPaste(TextSelectionDelegate delegate) {
    return testCanPaste;
  }
}

// Fake text selection controls that call a callback when paste happens.
class _CustomTextSelectionControls extends TextSelectionControls {
  _CustomTextSelectionControls({
    this.onPaste,
    this.onCut,
  });

  static const double _kToolbarContentDistanceBelow = 20.0;
  static const double _kToolbarContentDistance = 8.0;

  final VoidCallback? onPaste;
  final VoidCallback? onCut;

  @override
  Widget buildToolbar(
    BuildContext context,
    Rect globalEditableRegion,
    double textLineHeight,
    Offset position,
    List<TextSelectionPoint> endpoints,
    TextSelectionDelegate delegate,
    ClipboardStatusNotifier? clipboardStatus,
    Offset? lastSecondaryTapDownPosition,
  ) {
    final Offset selectionMidpoint = position;
    final TextSelectionPoint startTextSelectionPoint = endpoints[0];
    final TextSelectionPoint endTextSelectionPoint = endpoints.length > 1
      ? endpoints[1]
      : endpoints[0];
    final Offset anchorAbove = Offset(
      globalEditableRegion.left + selectionMidpoint.dx,
      globalEditableRegion.top + startTextSelectionPoint.point.dy - textLineHeight - _kToolbarContentDistance
    );
    final Offset anchorBelow = Offset(
      globalEditableRegion.left + selectionMidpoint.dx,
      globalEditableRegion.top + endTextSelectionPoint.point.dy + _kToolbarContentDistanceBelow,
    );
    return _CustomTextSelectionToolbar(
      anchorAbove: anchorAbove,
      anchorBelow: anchorBelow,
      handlePaste: () => handlePaste(delegate),
      handleCut: () => handleCut(delegate),
    );
  }

  @override
  Widget buildHandle(BuildContext context, TextSelectionHandleType type, double textLineHeight, [VoidCallback? onTap]) {
    return Container();
  }

  @override
  Size getHandleSize(double textLineHeight) {
    return Size.zero;
  }

  @override
  Offset getHandleAnchor(TextSelectionHandleType type, double textLineHeight) {
    return Offset.zero;
  }

  @override
  bool canCut(TextSelectionDelegate delegate) {
    return true;
  }

  @override
  bool canPaste(TextSelectionDelegate delegate) {
    return true;
  }

  @override
  Future<void> handlePaste(TextSelectionDelegate delegate) {
    onPaste?.call();
    return super.handlePaste(delegate);
  }

  @override
  void handleCut(TextSelectionDelegate delegate, [ClipboardStatusNotifier? clipboardStatus]) {
    onCut?.call();
    return super.handleCut(delegate, clipboardStatus);
  }
}

// A fake text selection toolbar with only a paste button.
class _CustomTextSelectionToolbar extends StatefulWidget {
  const _CustomTextSelectionToolbar({
    required this.anchorAbove,
    required this.anchorBelow,
    this.handlePaste,
    this.handleCut,
  });

  final Offset anchorAbove;
  final Offset anchorBelow;
  final VoidCallback? handlePaste;
  final VoidCallback? handleCut;

  @override
  _CustomTextSelectionToolbarState createState() => _CustomTextSelectionToolbarState();
}

class _CustomTextSelectionToolbarState extends State<_CustomTextSelectionToolbar> {
  @override
  Widget build(BuildContext context) {
    return TextSelectionToolbar(
      anchorAbove: widget.anchorAbove,
      anchorBelow: widget.anchorBelow,
      toolbarBuilder: (BuildContext context, Widget child) {
        return Container(
          color: Colors.pink,
          child: child,
        );
      },
      children: <Widget>[
        TextSelectionToolbarTextButton(
          padding: TextSelectionToolbarTextButton.getPadding(0, 2),
          onPressed: widget.handleCut,
          child: const Text('Cut'),
        ),
        TextSelectionToolbarTextButton(
          padding: TextSelectionToolbarTextButton.getPadding(1, 2),
          onPressed: widget.handlePaste,
          child: const Text('Paste'),
        ),
      ],
    );
  }
}

class CustomStyleEditableText extends EditableText {
  CustomStyleEditableText({
    super.key,
    required super.controller,
    required super.cursorColor,
    required super.focusNode,
    required super.style,
  }) : super(
          backgroundCursorColor: Colors.grey,
        );
  @override
  CustomStyleEditableTextState createState() =>
      CustomStyleEditableTextState();
}

class CustomStyleEditableTextState extends EditableTextState {
  @override
  TextSpan buildTextSpan() {
    return TextSpan(
      style: const TextStyle(fontStyle: FontStyle.italic),
      text: widget.controller.value.text,
    );
  }
}

class TransformedEditableText extends StatefulWidget {
  const TransformedEditableText({
    super.key,
    required this.offset,
    required this.transformButtonKey,
  });

  final Offset offset;
  final Key transformButtonKey;

  @override
  State<TransformedEditableText> createState() => _TransformedEditableTextState();
}

class _TransformedEditableTextState extends State<TransformedEditableText> {
  bool _isTransformed = false;

  @override
  Widget build(BuildContext context) {
    return MediaQuery(
      data: const MediaQueryData(),
      child: Directionality(
        textDirection: TextDirection.ltr,
        child: Column(
          crossAxisAlignment: CrossAxisAlignment.start,
          children: <Widget>[
            Transform.translate(
              offset: _isTransformed ? widget.offset : Offset.zero,
              child: EditableText(
                controller: TextEditingController(),
                focusNode: FocusNode(),
                style: Typography.material2018().black.subtitle1!,
                cursorColor: Colors.blue,
                backgroundCursorColor: Colors.grey,
              ),
            ),
            ElevatedButton(
              key: widget.transformButtonKey,
              onPressed: () {
                setState(() {
                  _isTransformed = !_isTransformed;
                });
              },
              child: const Text('Toggle Transform'),
            ),
          ],
        ),
      ),
    );
  }
}

class NoImplicitScrollPhysics extends AlwaysScrollableScrollPhysics {
  const NoImplicitScrollPhysics({ super.parent });

  @override
  bool get allowImplicitScrolling => false;

  @override
  NoImplicitScrollPhysics applyTo(ScrollPhysics? ancestor) {
    return NoImplicitScrollPhysics(parent: buildParent(ancestor));
  }
}

class SkipPainting extends SingleChildRenderObjectWidget {
  const SkipPainting({ super.key, required Widget super.child });

  @override
  SkipPaintingRenderObject createRenderObject(BuildContext context) => SkipPaintingRenderObject();
}

class SkipPaintingRenderObject extends RenderProxyBox {
  @override
  void paint(PaintingContext context, Offset offset) { }
}

class _AccentColorTextEditingController extends TextEditingController {
  _AccentColorTextEditingController(String text) : super(text: text);

  @override
  TextSpan buildTextSpan({required BuildContext context, TextStyle? style, required bool withComposing, SpellCheckConfiguration? spellCheckConfiguration}) {
    final Color color = Theme.of(context).colorScheme.secondary;
    return super.buildTextSpan(context: context, style: TextStyle(color: color), withComposing: withComposing);
  }
}

class _TestScrollController extends ScrollController {
  bool get attached => hasListeners;
}

class FakeSpellCheckService extends DefaultSpellCheckService {}<|MERGE_RESOLUTION|>--- conflicted
+++ resolved
@@ -12643,7 +12643,6 @@
     });
   });
 
-<<<<<<< HEAD
   testWidgets('contextMenuBuilder is used in place of the default text selection toolbar', (WidgetTester tester) async {
     final GlobalKey key = GlobalKey();
     final TextEditingController controller = TextEditingController(text: '');
@@ -12695,7 +12694,7 @@
   },
     skip: kIsWeb, // [intended] on web the browser handles the context menu.
   );
-=======
+
   group('Spell check', () {
     testWidgets(
       'Spell check configured properly when spell check disabled by default',
@@ -12853,7 +12852,6 @@
         tester.binding.platformDispatcher.clearNativeSpellCheckServiceDefined();
     });
   });
->>>>>>> c8703085
 
   group('magnifier', () {
     testWidgets('should build nothing by default', (WidgetTester tester) async {
